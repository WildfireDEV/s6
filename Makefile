--- conflicted
+++ resolved
@@ -1,10 +1,6 @@
 VERSION = 3
 PATCHLEVEL = 10
-<<<<<<< HEAD
-SUBLEVEL = 61
-=======
 SUBLEVEL = 79
->>>>>>> 488d2f6a
 EXTRAVERSION =
 NAME = TOSSUG Baby Fish
 
