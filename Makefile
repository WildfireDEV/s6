--- conflicted
+++ resolved
@@ -386,7 +386,6 @@
 		   -Werror-implicit-function-declaration \
 		   -Wno-format-security \
 		   -fno-delete-null-pointer-checks \
-<<<<<<< HEAD
 		   -fdiagnostics-show-option \
 		   -std=gnu89
 
@@ -395,10 +394,6 @@
 # -Wno-unused
 KBUILD_CFLAGS	+= -Wno-unused
 
-=======
-		   -std=gnu89
-
->>>>>>> b3d78448
 KBUILD_AFLAGS_KERNEL :=
 KBUILD_CFLAGS_KERNEL :=
 KBUILD_AFLAGS   := -D__ASSEMBLY__
