/*
 * Helper macros to support writing architecture specific
 * linker scripts.
 *
 * A minimal linker scripts has following content:
 * [This is a sample, architectures may have special requiriements]
 *
 * OUTPUT_FORMAT(...)
 * OUTPUT_ARCH(...)
 * ENTRY(...)
 * SECTIONS
 * {
 *	. = START;
 *	__init_begin = .;
 *	HEAD_TEXT_SECTION
 *	INIT_TEXT_SECTION(PAGE_SIZE)
 *	INIT_DATA_SECTION(...)
 *	PERCPU_SECTION(CACHELINE_SIZE)
 *	__init_end = .;
 *
 *	_stext = .;
 *	TEXT_SECTION = 0
 *	_etext = .;
 *
 *      _sdata = .;
 *	RO_DATA_SECTION(PAGE_SIZE)
 *	RW_DATA_SECTION(...)
 *	_edata = .;
 *
 *	EXCEPTION_TABLE(...)
 *	NOTES
 *
 *	BSS_SECTION(0, 0, 0)
 *	_end = .;
 *
 *	STABS_DEBUG
 *	DWARF_DEBUG
 *
 *	DISCARDS		// must be the last
 * }
 *
 * [__init_begin, __init_end] is the init section that may be freed after init
 * [_stext, _etext] is the text section
 * [_sdata, _edata] is the data section
 *
 * Some of the included output section have their own set of constants.
 * Examples are: [__initramfs_start, __initramfs_end] for initramfs and
 *               [__nosave_begin, __nosave_end] for the nosave data
 */

#ifndef LOAD_OFFSET
#define LOAD_OFFSET 0
#endif

#include <linux/export.h>

/* Align . to a 8 byte boundary equals to maximum function alignment. */
#define ALIGN_FUNCTION()  . = ALIGN(8)

/*
 * Align to a 32 byte boundary equal to the
 * alignment gcc 4.5 uses for a struct
 */
#define STRUCT_ALIGNMENT 32
#define STRUCT_ALIGN() . = ALIGN(STRUCT_ALIGNMENT)

/* The actual configuration determine if the init/exit sections
 * are handled as text/data or they can be discarded (which
 * often happens at runtime)
 */
#ifdef CONFIG_HOTPLUG
#define DEV_KEEP(sec)    *(.dev##sec)
#define DEV_DISCARD(sec)
#else
#define DEV_KEEP(sec)
#define DEV_DISCARD(sec) *(.dev##sec)
#endif

#ifdef CONFIG_HOTPLUG_CPU
#define CPU_KEEP(sec)    *(.cpu##sec)
#define CPU_DISCARD(sec)
#else
#define CPU_KEEP(sec)
#define CPU_DISCARD(sec) *(.cpu##sec)
#endif

#if defined(CONFIG_MEMORY_HOTPLUG)
#define MEM_KEEP(sec)    *(.mem##sec)
#define MEM_DISCARD(sec)
#else
#define MEM_KEEP(sec)
#define MEM_DISCARD(sec) *(.mem##sec)
#endif

#ifdef CONFIG_FTRACE_MCOUNT_RECORD
#define MCOUNT_REC()	. = ALIGN(8);				\
			VMLINUX_SYMBOL(__start_mcount_loc) = .; \
			*(__mcount_loc)				\
			VMLINUX_SYMBOL(__stop_mcount_loc) = .;
#else
#define MCOUNT_REC()
#endif

#ifdef CONFIG_TRACE_BRANCH_PROFILING
#define LIKELY_PROFILE()	VMLINUX_SYMBOL(__start_annotated_branch_profile) = .; \
				*(_ftrace_annotated_branch)			      \
				VMLINUX_SYMBOL(__stop_annotated_branch_profile) = .;
#else
#define LIKELY_PROFILE()
#endif

#ifdef CONFIG_PROFILE_ALL_BRANCHES
#define BRANCH_PROFILE()	VMLINUX_SYMBOL(__start_branch_profile) = .;   \
				*(_ftrace_branch)			      \
				VMLINUX_SYMBOL(__stop_branch_profile) = .;
#else
#define BRANCH_PROFILE()
#endif

#ifdef CONFIG_EVENT_TRACING
#define FTRACE_EVENTS()	. = ALIGN(8);					\
			VMLINUX_SYMBOL(__start_ftrace_events) = .;	\
			*(_ftrace_events)				\
			VMLINUX_SYMBOL(__stop_ftrace_events) = .;
#else
#define FTRACE_EVENTS()
#endif

#ifdef CONFIG_TRACING
#define TRACE_PRINTKS() VMLINUX_SYMBOL(__start___trace_bprintk_fmt) = .;      \
			 *(__trace_printk_fmt) /* Trace_printk fmt' pointer */ \
			 VMLINUX_SYMBOL(__stop___trace_bprintk_fmt) = .;
#else
#define TRACE_PRINTKS()
#endif

#ifdef CONFIG_FTRACE_SYSCALLS
#define TRACE_SYSCALLS() . = ALIGN(8);					\
			 VMLINUX_SYMBOL(__start_syscalls_metadata) = .;	\
			 *(__syscalls_metadata)				\
			 VMLINUX_SYMBOL(__stop_syscalls_metadata) = .;
#else
#define TRACE_SYSCALLS()
#endif

#ifdef CONFIG_CLKSRC_OF
#define CLKSRC_OF_TABLES() . = ALIGN(8);				\
			   VMLINUX_SYMBOL(__clksrc_of_table) = .;	\
			   *(__clksrc_of_table)				\
			   *(__clksrc_of_table_end)
#else
#define CLKSRC_OF_TABLES()
#endif

#ifdef CONFIG_IRQCHIP
#define IRQCHIP_OF_MATCH_TABLE()					\
	. = ALIGN(8);							\
	VMLINUX_SYMBOL(__irqchip_begin) = .;				\
	*(__irqchip_of_table)		  				\
	*(__irqchip_of_end)
#else
#define IRQCHIP_OF_MATCH_TABLE()
#endif

#ifdef CONFIG_COMMON_CLK
#define CLK_OF_TABLES() . = ALIGN(8);				\
			VMLINUX_SYMBOL(__clk_of_table) = .;	\
			*(__clk_of_table)			\
			*(__clk_of_table_end)
#else
#define CLK_OF_TABLES()
#endif

<<<<<<< HEAD
#define DEVFREQ_INIT_OF_TABLES() . = ALIGN(8);				\
			VMLINUX_SYMBOL(__devfreq_init_of_table) = .;	\
			*(__devfreq_init_of_table)			\
			*(__devfreq_init_of_table_end)

#define DEVFREQ_DEINIT_OF_TABLES() . = ALIGN(8);			\
			VMLINUX_SYMBOL(__devfreq_deinit_of_table) = .;	\
			*(__devfreq_deinit_of_table)			\
			*(__devfreq_deinit_of_table_end)

=======
>>>>>>> 488d2f6a
#ifdef CONFIG_OF_RESERVED_MEM
#define RESERVEDMEM_OF_TABLES()				\
	. = ALIGN(8);					\
	VMLINUX_SYMBOL(__reservedmem_of_table) = .;	\
	*(__reservedmem_of_table)			\
	*(__reservedmem_of_table_end)
#else
#define RESERVEDMEM_OF_TABLES()
#endif

#define KERNEL_DTB()							\
	STRUCT_ALIGN();							\
	VMLINUX_SYMBOL(__dtb_start) = .;				\
	*(.dtb.init.rodata)						\
	VMLINUX_SYMBOL(__dtb_end) = .;

/* .data section */
#define DATA_DATA							\
	*(.data)							\
	*(.ref.data)							\
	*(.data..shared_aligned) /* percpu related */			\
	DEV_KEEP(init.data)						\
	DEV_KEEP(exit.data)						\
	CPU_KEEP(init.data)						\
	CPU_KEEP(exit.data)						\
	MEM_KEEP(init.data)						\
	MEM_KEEP(exit.data)						\
	*(.data.unlikely)						\
	STRUCT_ALIGN();							\
	*(__tracepoints)						\
	/* implement dynamic printk debug */				\
	. = ALIGN(8);                                                   \
	VMLINUX_SYMBOL(__start___jump_table) = .;                       \
	*(__jump_table)                                                 \
	VMLINUX_SYMBOL(__stop___jump_table) = .;                        \
	. = ALIGN(8);							\
	VMLINUX_SYMBOL(__start___verbose) = .;                          \
	*(__verbose)                                                    \
	VMLINUX_SYMBOL(__stop___verbose) = .;				\
	LIKELY_PROFILE()		       				\
	BRANCH_PROFILE()						\
	TRACE_PRINTKS()

/*
 * Data section helpers
 */
#define NOSAVE_DATA							\
	. = ALIGN(PAGE_SIZE);						\
	VMLINUX_SYMBOL(__nosave_begin) = .;				\
	*(.data..nosave)						\
	. = ALIGN(PAGE_SIZE);						\
	VMLINUX_SYMBOL(__nosave_end) = .;

#define PAGE_ALIGNED_DATA(page_align)					\
	. = ALIGN(page_align);						\
	*(.data..page_aligned)

#define READ_MOSTLY_DATA(align)						\
	. = ALIGN(align);						\
	*(.data..read_mostly)						\
	. = ALIGN(align);

#define CACHELINE_ALIGNED_DATA(align)					\
	. = ALIGN(align);						\
	*(.data..cacheline_aligned)

#define INIT_TASK_DATA(align)						\
	. = ALIGN(align);						\
	*(.data..init_task)

/*
 * Read only Data
 */
#define RO_DATA_SECTION(align)						\
	. = ALIGN((align));						\
	.rodata           : AT(ADDR(.rodata) - LOAD_OFFSET) {		\
		VMLINUX_SYMBOL(__start_rodata) = .;			\
		*(.rodata) *(.rodata.*)					\
		*(__vermagic)		/* Kernel version magic */	\
		. = ALIGN(8);						\
		VMLINUX_SYMBOL(__start___tracepoints_ptrs) = .;		\
		*(__tracepoints_ptrs)	/* Tracepoints: pointer array */\
		VMLINUX_SYMBOL(__stop___tracepoints_ptrs) = .;		\
		*(__tracepoints_strings)/* Tracepoints: strings */	\
	}								\
									\
	.rodata1          : AT(ADDR(.rodata1) - LOAD_OFFSET) {		\
		*(.rodata1)						\
	}								\
									\
	BUG_TABLE							\
									\
	/* PCI quirks */						\
	.pci_fixup        : AT(ADDR(.pci_fixup) - LOAD_OFFSET) {	\
		VMLINUX_SYMBOL(__start_pci_fixups_early) = .;		\
		*(.pci_fixup_early)					\
		VMLINUX_SYMBOL(__end_pci_fixups_early) = .;		\
		VMLINUX_SYMBOL(__start_pci_fixups_header) = .;		\
		*(.pci_fixup_header)					\
		VMLINUX_SYMBOL(__end_pci_fixups_header) = .;		\
		VMLINUX_SYMBOL(__start_pci_fixups_final) = .;		\
		*(.pci_fixup_final)					\
		VMLINUX_SYMBOL(__end_pci_fixups_final) = .;		\
		VMLINUX_SYMBOL(__start_pci_fixups_enable) = .;		\
		*(.pci_fixup_enable)					\
		VMLINUX_SYMBOL(__end_pci_fixups_enable) = .;		\
		VMLINUX_SYMBOL(__start_pci_fixups_resume) = .;		\
		*(.pci_fixup_resume)					\
		VMLINUX_SYMBOL(__end_pci_fixups_resume) = .;		\
		VMLINUX_SYMBOL(__start_pci_fixups_resume_early) = .;	\
		*(.pci_fixup_resume_early)				\
		VMLINUX_SYMBOL(__end_pci_fixups_resume_early) = .;	\
		VMLINUX_SYMBOL(__start_pci_fixups_suspend) = .;		\
		*(.pci_fixup_suspend)					\
		VMLINUX_SYMBOL(__end_pci_fixups_suspend) = .;		\
	}								\
									\
	/* Built-in firmware blobs */					\
	.builtin_fw        : AT(ADDR(.builtin_fw) - LOAD_OFFSET) {	\
		VMLINUX_SYMBOL(__start_builtin_fw) = .;			\
		*(.builtin_fw)						\
		VMLINUX_SYMBOL(__end_builtin_fw) = .;			\
	}								\
									\
	/* RapidIO route ops */						\
	.rio_ops        : AT(ADDR(.rio_ops) - LOAD_OFFSET) {		\
		VMLINUX_SYMBOL(__start_rio_switch_ops) = .;		\
		*(.rio_switch_ops)					\
		VMLINUX_SYMBOL(__end_rio_switch_ops) = .;		\
	}								\
									\
	TRACEDATA							\
									\
	/* Kernel symbol table: Normal symbols */			\
	__ksymtab         : AT(ADDR(__ksymtab) - LOAD_OFFSET) {		\
		VMLINUX_SYMBOL(__start___ksymtab) = .;			\
		*(SORT(___ksymtab+*))					\
		VMLINUX_SYMBOL(__stop___ksymtab) = .;			\
	}								\
									\
	/* Kernel symbol table: GPL-only symbols */			\
	__ksymtab_gpl     : AT(ADDR(__ksymtab_gpl) - LOAD_OFFSET) {	\
		VMLINUX_SYMBOL(__start___ksymtab_gpl) = .;		\
		*(SORT(___ksymtab_gpl+*))				\
		VMLINUX_SYMBOL(__stop___ksymtab_gpl) = .;		\
	}								\
									\
	/* Kernel symbol table: Normal unused symbols */		\
	__ksymtab_unused  : AT(ADDR(__ksymtab_unused) - LOAD_OFFSET) {	\
		VMLINUX_SYMBOL(__start___ksymtab_unused) = .;		\
		*(SORT(___ksymtab_unused+*))				\
		VMLINUX_SYMBOL(__stop___ksymtab_unused) = .;		\
	}								\
									\
	/* Kernel symbol table: GPL-only unused symbols */		\
	__ksymtab_unused_gpl : AT(ADDR(__ksymtab_unused_gpl) - LOAD_OFFSET) { \
		VMLINUX_SYMBOL(__start___ksymtab_unused_gpl) = .;	\
		*(SORT(___ksymtab_unused_gpl+*))			\
		VMLINUX_SYMBOL(__stop___ksymtab_unused_gpl) = .;	\
	}								\
									\
	/* Kernel symbol table: GPL-future-only symbols */		\
	__ksymtab_gpl_future : AT(ADDR(__ksymtab_gpl_future) - LOAD_OFFSET) { \
		VMLINUX_SYMBOL(__start___ksymtab_gpl_future) = .;	\
		*(SORT(___ksymtab_gpl_future+*))			\
		VMLINUX_SYMBOL(__stop___ksymtab_gpl_future) = .;	\
	}								\
									\
	/* Kernel symbol table: Normal symbols */			\
	__kcrctab         : AT(ADDR(__kcrctab) - LOAD_OFFSET) {		\
		VMLINUX_SYMBOL(__start___kcrctab) = .;			\
		*(SORT(___kcrctab+*))					\
		VMLINUX_SYMBOL(__stop___kcrctab) = .;			\
	}								\
									\
	/* Kernel symbol table: GPL-only symbols */			\
	__kcrctab_gpl     : AT(ADDR(__kcrctab_gpl) - LOAD_OFFSET) {	\
		VMLINUX_SYMBOL(__start___kcrctab_gpl) = .;		\
		*(SORT(___kcrctab_gpl+*))				\
		VMLINUX_SYMBOL(__stop___kcrctab_gpl) = .;		\
	}								\
									\
	/* Kernel symbol table: Normal unused symbols */		\
	__kcrctab_unused  : AT(ADDR(__kcrctab_unused) - LOAD_OFFSET) {	\
		VMLINUX_SYMBOL(__start___kcrctab_unused) = .;		\
		*(SORT(___kcrctab_unused+*))				\
		VMLINUX_SYMBOL(__stop___kcrctab_unused) = .;		\
	}								\
									\
	/* Kernel symbol table: GPL-only unused symbols */		\
	__kcrctab_unused_gpl : AT(ADDR(__kcrctab_unused_gpl) - LOAD_OFFSET) { \
		VMLINUX_SYMBOL(__start___kcrctab_unused_gpl) = .;	\
		*(SORT(___kcrctab_unused_gpl+*))			\
		VMLINUX_SYMBOL(__stop___kcrctab_unused_gpl) = .;	\
	}								\
									\
	/* Kernel symbol table: GPL-future-only symbols */		\
	__kcrctab_gpl_future : AT(ADDR(__kcrctab_gpl_future) - LOAD_OFFSET) { \
		VMLINUX_SYMBOL(__start___kcrctab_gpl_future) = .;	\
		*(SORT(___kcrctab_gpl_future+*))			\
		VMLINUX_SYMBOL(__stop___kcrctab_gpl_future) = .;	\
	}								\
									\
	/* Kernel symbol table: strings */				\
        __ksymtab_strings : AT(ADDR(__ksymtab_strings) - LOAD_OFFSET) {	\
		*(__ksymtab_strings)					\
	}								\
									\
	/* __*init sections */						\
	__init_rodata : AT(ADDR(__init_rodata) - LOAD_OFFSET) {		\
		*(.ref.rodata)						\
		DEV_KEEP(init.rodata)					\
		DEV_KEEP(exit.rodata)					\
		CPU_KEEP(init.rodata)					\
		CPU_KEEP(exit.rodata)					\
		MEM_KEEP(init.rodata)					\
		MEM_KEEP(exit.rodata)					\
	}								\
									\
	/* Built-in module parameters. */				\
	__param : AT(ADDR(__param) - LOAD_OFFSET) {			\
		VMLINUX_SYMBOL(__start___param) = .;			\
		*(__param)						\
		VMLINUX_SYMBOL(__stop___param) = .;			\
	}								\
									\
	/* Built-in module versions. */					\
	__modver : AT(ADDR(__modver) - LOAD_OFFSET) {			\
		VMLINUX_SYMBOL(__start___modver) = .;			\
		*(__modver)						\
		VMLINUX_SYMBOL(__stop___modver) = .;			\
		. = ALIGN((align));					\
		VMLINUX_SYMBOL(__end_rodata) = .;			\
	}								\
	. = ALIGN((align));

/* RODATA & RO_DATA provided for backward compatibility.
 * All archs are supposed to use RO_DATA() */
#define RODATA          RO_DATA_SECTION(4096)
#define RO_DATA(align)  RO_DATA_SECTION(align)

#define SECURITY_INIT							\
	.security_initcall.init : AT(ADDR(.security_initcall.init) - LOAD_OFFSET) { \
		VMLINUX_SYMBOL(__security_initcall_start) = .;		\
		*(.security_initcall.init) 				\
		VMLINUX_SYMBOL(__security_initcall_end) = .;		\
	}

/* .text section. Map to function alignment to avoid address changes
 * during second ld run in second ld pass when generating System.map */
#define TEXT_TEXT							\
		ALIGN_FUNCTION();					\
		*(.text.hot)						\
		*(.text)						\
		*(.ref.text)						\
	DEV_KEEP(init.text)						\
	DEV_KEEP(exit.text)						\
	CPU_KEEP(init.text)						\
	CPU_KEEP(exit.text)						\
	MEM_KEEP(init.text)						\
	MEM_KEEP(exit.text)						\
		*(.text.unlikely)


/* sched.text is aling to function alignment to secure we have same
 * address even at second ld pass when generating System.map */
#define SCHED_TEXT							\
		ALIGN_FUNCTION();					\
		VMLINUX_SYMBOL(__sched_text_start) = .;			\
		*(.sched.text)						\
		VMLINUX_SYMBOL(__sched_text_end) = .;

/* spinlock.text is aling to function alignment to secure we have same
 * address even at second ld pass when generating System.map */
#define LOCK_TEXT							\
		ALIGN_FUNCTION();					\
		VMLINUX_SYMBOL(__lock_text_start) = .;			\
		*(.spinlock.text)					\
		VMLINUX_SYMBOL(__lock_text_end) = .;

#define KPROBES_TEXT							\
		ALIGN_FUNCTION();					\
		VMLINUX_SYMBOL(__kprobes_text_start) = .;		\
		*(.kprobes.text)					\
		VMLINUX_SYMBOL(__kprobes_text_end) = .;

#define ENTRY_TEXT							\
		ALIGN_FUNCTION();					\
		VMLINUX_SYMBOL(__entry_text_start) = .;			\
		*(.entry.text)						\
		VMLINUX_SYMBOL(__entry_text_end) = .;

#ifdef CONFIG_FUNCTION_GRAPH_TRACER
#define IRQENTRY_TEXT							\
		ALIGN_FUNCTION();					\
		VMLINUX_SYMBOL(__irqentry_text_start) = .;		\
		*(.irqentry.text)					\
		VMLINUX_SYMBOL(__irqentry_text_end) = .;
#else
#define IRQENTRY_TEXT
#endif

/* Section used for early init (in .S files) */
#define HEAD_TEXT  *(.head.text)

#define HEAD_TEXT_SECTION							\
	.head.text : AT(ADDR(.head.text) - LOAD_OFFSET) {		\
		HEAD_TEXT						\
	}

/*
 * Exception table
 */
#define EXCEPTION_TABLE(align)						\
	. = ALIGN(align);						\
	__ex_table : AT(ADDR(__ex_table) - LOAD_OFFSET) {		\
		VMLINUX_SYMBOL(__start___ex_table) = .;			\
		*(__ex_table)						\
		VMLINUX_SYMBOL(__stop___ex_table) = .;			\
	}

/*
 * Init task
 */
#define INIT_TASK_DATA_SECTION(align)					\
	. = ALIGN(align);						\
	.data..init_task :  AT(ADDR(.data..init_task) - LOAD_OFFSET) {	\
		INIT_TASK_DATA(align)					\
	}

#ifdef CONFIG_CONSTRUCTORS
#define KERNEL_CTORS()	. = ALIGN(8);			   \
			VMLINUX_SYMBOL(__ctors_start) = .; \
			*(.ctors)			   \
			*(.init_array)			   \
			VMLINUX_SYMBOL(__ctors_end) = .;
#else
#define KERNEL_CTORS()
#endif

/* init and exit section handling */
#define INIT_DATA							\
	*(.init.data)							\
	DEV_DISCARD(init.data)						\
	CPU_DISCARD(init.data)						\
	MEM_DISCARD(init.data)						\
	KERNEL_CTORS()							\
	MCOUNT_REC()							\
	*(.init.rodata)							\
	FTRACE_EVENTS()							\
	TRACE_SYSCALLS()						\
	DEV_DISCARD(init.rodata)					\
	CPU_DISCARD(init.rodata)					\
	MEM_DISCARD(init.rodata)					\
	CLK_OF_TABLES()							\
<<<<<<< HEAD
	DEVFREQ_INIT_OF_TABLES()					\
	DEVFREQ_DEINIT_OF_TABLES()					\
=======
>>>>>>> 488d2f6a
	RESERVEDMEM_OF_TABLES()						\
	CLKSRC_OF_TABLES()						\
	KERNEL_DTB()							\
	IRQCHIP_OF_MATCH_TABLE()

#define INIT_TEXT							\
	*(.init.text)							\
	DEV_DISCARD(init.text)						\
	CPU_DISCARD(init.text)						\
	MEM_DISCARD(init.text)

#define EXIT_DATA							\
	*(.exit.data)							\
	DEV_DISCARD(exit.data)						\
	DEV_DISCARD(exit.rodata)					\
	CPU_DISCARD(exit.data)						\
	CPU_DISCARD(exit.rodata)					\
	MEM_DISCARD(exit.data)						\
	MEM_DISCARD(exit.rodata)

#define EXIT_TEXT							\
	*(.exit.text)							\
	DEV_DISCARD(exit.text)						\
	CPU_DISCARD(exit.text)						\
	MEM_DISCARD(exit.text)

#define EXIT_CALL							\
	*(.exitcall.exit)

/*
 * bss (Block Started by Symbol) - uninitialized data
 * zeroed during startup
 */
#define SBSS(sbss_align)						\
	. = ALIGN(sbss_align);						\
	.sbss : AT(ADDR(.sbss) - LOAD_OFFSET) {				\
		*(.sbss)						\
		*(.scommon)						\
	}

/*
 * Allow archectures to redefine BSS_FIRST_SECTIONS to add extra
 * sections to the front of bss.
 */
#ifndef BSS_FIRST_SECTIONS
#define BSS_FIRST_SECTIONS
#endif

#define BSS(bss_align)							\
	. = ALIGN(bss_align);						\
	.bss : AT(ADDR(.bss) - LOAD_OFFSET) {				\
		BSS_FIRST_SECTIONS					\
		*(.bss..page_aligned)					\
		*(.dynbss)						\
		*(.bss)							\
		*(COMMON)						\
	}

/*
 * DWARF debug sections.
 * Symbols in the DWARF debugging sections are relative to
 * the beginning of the section so we begin them at 0.
 */
#define DWARF_DEBUG							\
		/* DWARF 1 */						\
		.debug          0 : { *(.debug) }			\
		.line           0 : { *(.line) }			\
		/* GNU DWARF 1 extensions */				\
		.debug_srcinfo  0 : { *(.debug_srcinfo) }		\
		.debug_sfnames  0 : { *(.debug_sfnames) }		\
		/* DWARF 1.1 and DWARF 2 */				\
		.debug_aranges  0 : { *(.debug_aranges) }		\
		.debug_pubnames 0 : { *(.debug_pubnames) }		\
		/* DWARF 2 */						\
		.debug_info     0 : { *(.debug_info			\
				.gnu.linkonce.wi.*) }			\
		.debug_abbrev   0 : { *(.debug_abbrev) }		\
		.debug_line     0 : { *(.debug_line) }			\
		.debug_frame    0 : { *(.debug_frame) }			\
		.debug_str      0 : { *(.debug_str) }			\
		.debug_loc      0 : { *(.debug_loc) }			\
		.debug_macinfo  0 : { *(.debug_macinfo) }		\
		/* SGI/MIPS DWARF 2 extensions */			\
		.debug_weaknames 0 : { *(.debug_weaknames) }		\
		.debug_funcnames 0 : { *(.debug_funcnames) }		\
		.debug_typenames 0 : { *(.debug_typenames) }		\
		.debug_varnames  0 : { *(.debug_varnames) }		\

		/* Stabs debugging sections.  */
#define STABS_DEBUG							\
		.stab 0 : { *(.stab) }					\
		.stabstr 0 : { *(.stabstr) }				\
		.stab.excl 0 : { *(.stab.excl) }			\
		.stab.exclstr 0 : { *(.stab.exclstr) }			\
		.stab.index 0 : { *(.stab.index) }			\
		.stab.indexstr 0 : { *(.stab.indexstr) }		\
		.comment 0 : { *(.comment) }

#ifdef CONFIG_GENERIC_BUG
#define BUG_TABLE							\
	. = ALIGN(8);							\
	__bug_table : AT(ADDR(__bug_table) - LOAD_OFFSET) {		\
		VMLINUX_SYMBOL(__start___bug_table) = .;		\
		*(__bug_table)						\
		VMLINUX_SYMBOL(__stop___bug_table) = .;			\
	}
#else
#define BUG_TABLE
#endif

#ifdef CONFIG_PM_TRACE
#define TRACEDATA							\
	. = ALIGN(4);							\
	.tracedata : AT(ADDR(.tracedata) - LOAD_OFFSET) {		\
		VMLINUX_SYMBOL(__tracedata_start) = .;			\
		*(.tracedata)						\
		VMLINUX_SYMBOL(__tracedata_end) = .;			\
	}
#else
#define TRACEDATA
#endif

#define NOTES								\
	.notes : AT(ADDR(.notes) - LOAD_OFFSET) {			\
		VMLINUX_SYMBOL(__start_notes) = .;			\
		*(.note.*)						\
		VMLINUX_SYMBOL(__stop_notes) = .;			\
	}

#define INIT_SETUP(initsetup_align)					\
		. = ALIGN(initsetup_align);				\
		VMLINUX_SYMBOL(__setup_start) = .;			\
		*(.init.setup)						\
		VMLINUX_SYMBOL(__setup_end) = .;

#define INIT_CALLS_LEVEL(level)						\
		VMLINUX_SYMBOL(__initcall##level##_start) = .;		\
		*(.initcall##level##.init)				\
		*(.initcall##level##s.init)				\

#ifdef CONFIG_DEFERRED_INITCALLS
#define DEFERRED_INITCALLS(level)						\
		VMLINUX_SYMBOL(__deferred_initcall_start) = .;		\
		*(.deferred_initcall##level##.init)				\
		*(.deferred_initcall##level##s.init)				\
		VMLINUX_SYMBOL(__deferred_initcall_end) = .;
#endif

#ifdef CONFIG_DEFERRED_INITCALLS
#define INIT_CALLS							\
		VMLINUX_SYMBOL(__initcall_start) = .;			\
		*(.initcallearly.init)					\
		INIT_CALLS_LEVEL(0)					\
		INIT_CALLS_LEVEL(1)					\
		INIT_CALLS_LEVEL(2)					\
		INIT_CALLS_LEVEL(3)					\
		INIT_CALLS_LEVEL(4)					\
		INIT_CALLS_LEVEL(5)					\
		INIT_CALLS_LEVEL(rootfs)				\
		INIT_CALLS_LEVEL(6)					\
		INIT_CALLS_LEVEL(7)					\
		VMLINUX_SYMBOL(__initcall_end) = .;	\
		DEFERRED_INITCALLS(0)
#else
#define INIT_CALLS							\
		VMLINUX_SYMBOL(__initcall_start) = .;			\
		*(.initcallearly.init)					\
		INIT_CALLS_LEVEL(0)					\
		INIT_CALLS_LEVEL(1)					\
		INIT_CALLS_LEVEL(2)					\
		INIT_CALLS_LEVEL(3)					\
		INIT_CALLS_LEVEL(4)					\
		INIT_CALLS_LEVEL(5)					\
		INIT_CALLS_LEVEL(rootfs)				\
		INIT_CALLS_LEVEL(6)					\
		INIT_CALLS_LEVEL(7)					\
		VMLINUX_SYMBOL(__initcall_end) = .;
#endif

#define CON_INITCALL							\
		VMLINUX_SYMBOL(__con_initcall_start) = .;		\
		*(.con_initcall.init)					\
		VMLINUX_SYMBOL(__con_initcall_end) = .;

#define SECURITY_INITCALL						\
		VMLINUX_SYMBOL(__security_initcall_start) = .;		\
		*(.security_initcall.init)				\
		VMLINUX_SYMBOL(__security_initcall_end) = .;

#ifdef CONFIG_BLK_DEV_INITRD
#define INIT_RAM_FS							\
	. = ALIGN(4);							\
	VMLINUX_SYMBOL(__initramfs_start) = .;				\
	*(.init.ramfs)							\
	. = ALIGN(8);							\
	*(.init.ramfs.info)
#else
#define INIT_RAM_FS
#endif

/*
 * Default discarded sections.
 *
 * Some archs want to discard exit text/data at runtime rather than
 * link time due to cross-section references such as alt instructions,
 * bug table, eh_frame, etc.  DISCARDS must be the last of output
 * section definitions so that such archs put those in earlier section
 * definitions.
 */
#define DISCARDS							\
	/DISCARD/ : {							\
	EXIT_TEXT							\
	EXIT_DATA							\
	EXIT_CALL							\
	*(.discard)							\
	*(.discard.*)							\
	}

/**
 * PERCPU_INPUT - the percpu input sections
 * @cacheline: cacheline size
 *
 * The core percpu section names and core symbols which do not rely
 * directly upon load addresses.
 *
 * @cacheline is used to align subsections to avoid false cacheline
 * sharing between subsections for different purposes.
 */
#define PERCPU_INPUT(cacheline)						\
	VMLINUX_SYMBOL(__per_cpu_start) = .;				\
	*(.data..percpu..first)						\
	. = ALIGN(PAGE_SIZE);						\
	*(.data..percpu..page_aligned)					\
	. = ALIGN(cacheline);						\
	*(.data..percpu..readmostly)					\
	. = ALIGN(cacheline);						\
	*(.data..percpu)						\
	*(.data..percpu..shared_aligned)				\
	VMLINUX_SYMBOL(__per_cpu_end) = .;

/**
 * PERCPU_VADDR - define output section for percpu area
 * @cacheline: cacheline size
 * @vaddr: explicit base address (optional)
 * @phdr: destination PHDR (optional)
 *
 * Macro which expands to output section for percpu area.
 *
 * @cacheline is used to align subsections to avoid false cacheline
 * sharing between subsections for different purposes.
 *
 * If @vaddr is not blank, it specifies explicit base address and all
 * percpu symbols will be offset from the given address.  If blank,
 * @vaddr always equals @laddr + LOAD_OFFSET.
 *
 * @phdr defines the output PHDR to use if not blank.  Be warned that
 * output PHDR is sticky.  If @phdr is specified, the next output
 * section in the linker script will go there too.  @phdr should have
 * a leading colon.
 *
 * Note that this macros defines __per_cpu_load as an absolute symbol.
 * If there is no need to put the percpu section at a predetermined
 * address, use PERCPU_SECTION.
 */
#define PERCPU_VADDR(cacheline, vaddr, phdr)				\
	VMLINUX_SYMBOL(__per_cpu_load) = .;				\
	.data..percpu vaddr : AT(VMLINUX_SYMBOL(__per_cpu_load)		\
				- LOAD_OFFSET) {			\
		PERCPU_INPUT(cacheline)					\
	} phdr								\
	. = VMLINUX_SYMBOL(__per_cpu_load) + SIZEOF(.data..percpu);

/**
 * PERCPU_SECTION - define output section for percpu area, simple version
 * @cacheline: cacheline size
 *
 * Align to PAGE_SIZE and outputs output section for percpu area.  This
 * macro doesn't manipulate @vaddr or @phdr and __per_cpu_load and
 * __per_cpu_start will be identical.
 *
 * This macro is equivalent to ALIGN(PAGE_SIZE); PERCPU_VADDR(@cacheline,,)
 * except that __per_cpu_load is defined as a relative symbol against
 * .data..percpu which is required for relocatable x86_32 configuration.
 */
#define PERCPU_SECTION(cacheline)					\
	. = ALIGN(PAGE_SIZE);						\
	.data..percpu	: AT(ADDR(.data..percpu) - LOAD_OFFSET) {	\
		VMLINUX_SYMBOL(__per_cpu_load) = .;			\
		PERCPU_INPUT(cacheline)					\
	}


/*
 * Definition of the high level *_SECTION macros
 * They will fit only a subset of the architectures
 */


/*
 * Writeable data.
 * All sections are combined in a single .data section.
 * The sections following CONSTRUCTORS are arranged so their
 * typical alignment matches.
 * A cacheline is typical/always less than a PAGE_SIZE so
 * the sections that has this restriction (or similar)
 * is located before the ones requiring PAGE_SIZE alignment.
 * NOSAVE_DATA starts and ends with a PAGE_SIZE alignment which
 * matches the requirement of PAGE_ALIGNED_DATA.
 *
 * use 0 as page_align if page_aligned data is not used */
#define RW_DATA_SECTION(cacheline, pagealigned, inittask)		\
	. = ALIGN(PAGE_SIZE);						\
	.data : AT(ADDR(.data) - LOAD_OFFSET) {				\
		INIT_TASK_DATA(inittask)				\
		NOSAVE_DATA						\
		PAGE_ALIGNED_DATA(pagealigned)				\
		CACHELINE_ALIGNED_DATA(cacheline)			\
		READ_MOSTLY_DATA(cacheline)				\
		DATA_DATA						\
		CONSTRUCTORS						\
	}

#define INIT_TEXT_SECTION(inittext_align)				\
	. = ALIGN(inittext_align);					\
	.init.text : AT(ADDR(.init.text) - LOAD_OFFSET) {		\
		VMLINUX_SYMBOL(_sinittext) = .;				\
		INIT_TEXT						\
		VMLINUX_SYMBOL(_einittext) = .;				\
	}

#define INIT_DATA_SECTION(initsetup_align)				\
	.init.data : AT(ADDR(.init.data) - LOAD_OFFSET) {		\
		INIT_DATA						\
		INIT_SETUP(initsetup_align)				\
		INIT_CALLS						\
		CON_INITCALL						\
		SECURITY_INITCALL					\
		INIT_RAM_FS						\
	}

#define BSS_SECTION(sbss_align, bss_align, stop_align)			\
	. = ALIGN(sbss_align);						\
	VMLINUX_SYMBOL(__bss_start) = .;				\
	SBSS(sbss_align)						\
	BSS(bss_align)							\
	. = ALIGN(stop_align);						\
	VMLINUX_SYMBOL(__bss_stop) = .;<|MERGE_RESOLUTION|>--- conflicted
+++ resolved
@@ -171,7 +171,6 @@
 #define CLK_OF_TABLES()
 #endif
 
-<<<<<<< HEAD
 #define DEVFREQ_INIT_OF_TABLES() . = ALIGN(8);				\
 			VMLINUX_SYMBOL(__devfreq_init_of_table) = .;	\
 			*(__devfreq_init_of_table)			\
@@ -182,8 +181,6 @@
 			*(__devfreq_deinit_of_table)			\
 			*(__devfreq_deinit_of_table_end)
 
-=======
->>>>>>> 488d2f6a
 #ifdef CONFIG_OF_RESERVED_MEM
 #define RESERVEDMEM_OF_TABLES()				\
 	. = ALIGN(8);					\
@@ -539,11 +536,8 @@
 	CPU_DISCARD(init.rodata)					\
 	MEM_DISCARD(init.rodata)					\
 	CLK_OF_TABLES()							\
-<<<<<<< HEAD
 	DEVFREQ_INIT_OF_TABLES()					\
 	DEVFREQ_DEINIT_OF_TABLES()					\
-=======
->>>>>>> 488d2f6a
 	RESERVEDMEM_OF_TABLES()						\
 	CLKSRC_OF_TABLES()						\
 	KERNEL_DTB()							\
