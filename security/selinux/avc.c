--- conflicted
+++ resolved
@@ -997,19 +997,8 @@
 				u16 cmd, unsigned flags,
 				struct av_decision *avd)
 {
-<<<<<<< HEAD
-	avc_update_node(AVC_CALLBACK_GRANT, requested, ssid,
-				tsid, tclass, avd->seqno);
-=======
-	if (flags & AVC_STRICT)
-		return -EACCES;
-
-	if (selinux_enforcing && !(avd->flags & AVD_FLAGS_PERMISSIVE))
-		return -EACCES;
-
 	avc_update_node(AVC_CALLBACK_GRANT, requested, cmd, ssid,
 				tsid, tclass, avd->seqno, NULL, flags);
->>>>>>> 488d2f6a
 	return 0;
 }
 
