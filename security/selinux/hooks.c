/*
 *  NSA Security-Enhanced Linux (SELinux) security module
 *
 *  This file contains the SELinux hook function implementations.
 *
 *  Authors:  Stephen Smalley, <sds@epoch.ncsc.mil>
 *	      Chris Vance, <cvance@nai.com>
 *	      Wayne Salamon, <wsalamon@nai.com>
 *	      James Morris <jmorris@redhat.com>
 *
 *  Copyright (C) 2001,2002 Networks Associates Technology, Inc.
 *  Copyright (C) 2003-2008 Red Hat, Inc., James Morris <jmorris@redhat.com>
 *					   Eric Paris <eparis@redhat.com>
 *  Copyright (C) 2004-2005 Trusted Computer Solutions, Inc.
 *			    <dgoeddel@trustedcs.com>
 *  Copyright (C) 2006, 2007, 2009 Hewlett-Packard Development Company, L.P.
 *	Paul Moore <paul@paul-moore.com>
 *  Copyright (C) 2007 Hitachi Software Engineering Co., Ltd.
 *		       Yuichi Nakamura <ynakam@hitachisoft.jp>
 *
 *	This program is free software; you can redistribute it and/or modify
 *	it under the terms of the GNU General Public License version 2,
 *	as published by the Free Software Foundation.
 */

#include <linux/init.h>
#include <linux/kd.h>
#include <linux/kernel.h>
#include <linux/tracehook.h>
#include <linux/errno.h>
#include <linux/sched.h>
#include <linux/security.h>
#include <linux/xattr.h>
#include <linux/capability.h>
#include <linux/unistd.h>
#include <linux/mm.h>
#include <linux/mman.h>
#include <linux/slab.h>
#include <linux/pagemap.h>
#include <linux/proc_fs.h>
#include <linux/swap.h>
#include <linux/spinlock.h>
#include <linux/syscalls.h>
#include <linux/dcache.h>
#include <linux/file.h>
#include <linux/fdtable.h>
#include <linux/namei.h>
#include <linux/mount.h>
#include <linux/netfilter_ipv4.h>
#include <linux/netfilter_ipv6.h>
#include <linux/tty.h>
#include <net/icmp.h>
#include <net/ip.h>		/* for local_port_range[] */
#include <net/sock.h>
#include <net/tcp.h>		/* struct or_callable used in sock_rcv_skb */
#include <net/inet_connection_sock.h>
#include <net/net_namespace.h>
#include <net/netlabel.h>
#include <linux/uaccess.h>
#include <asm/ioctls.h>
#include <linux/atomic.h>
#include <linux/bitops.h>
#include <linux/interrupt.h>
#include <linux/netdevice.h>	/* for network interface checks */
#include <net/netlink.h>
#include <linux/tcp.h>
#include <linux/udp.h>
#include <linux/dccp.h>
#include <linux/quota.h>
#include <linux/un.h>		/* for Unix socket types */
#include <net/af_unix.h>	/* for Unix socket types */
#include <linux/parser.h>
#include <linux/nfs_mount.h>
#include <net/ipv6.h>
#include <linux/hugetlb.h>
#include <linux/personality.h>
#include <linux/audit.h>
#include <linux/string.h>
#include <linux/selinux.h>
#include <linux/mutex.h>
#include <linux/posix-timers.h>
#include <linux/syslog.h>
#include <linux/user_namespace.h>
#include <linux/export.h>
#include <linux/msg.h>
#include <linux/shm.h>

#include "avc.h"
#include "objsec.h"
#include "netif.h"
#include "netnode.h"
#include "netport.h"
#include "xfrm.h"
#include "netlabel.h"
#include "audit.h"
#include "avc_ss.h"

#define NUM_SEL_MNT_OPTS 5

#ifdef CONFIG_RKP_KDP
#include<linux/rkp_entry.h>
u8 rkp_ro_page(unsigned long addr);
static inline unsigned int cmp_sec_integrity(void)
{
	return ((current->cred->bp_task != current)||
			(current->mm && 
			(!( in_interrupt() || in_softirq() )) && 
			(current->mm->pgd != current->cred->bp_pgd)));
			
}
inline void rkp_print_debug(void)
{
	u64 pgd;
	struct cred *cred;

	pgd = (u64)(current->mm?current->mm->pgd:swapper_pg_dir);
	cred = (struct cred *)current_cred();

	printk(KERN_ERR"\n RKP44 cred = %p bp_task = %p bp_pgd = %p pgd = %llx stat = #%d# task = %p mm = %p \n",cred,cred->bp_task,cred->bp_pgd,pgd,(int)rkp_ro_page((unsigned long long)cred),current,current->mm);

	printk(KERN_ERR"\n RKP44_1 uid = %d gid = %d euid = %d  egid = %d \n",cred->uid,cred->gid,cred->euid,cred->egid);

}
/* Main function to verify cred security context of a process */
int security_integrity_current(void)
{
	if ( rkp_cred_enable && 
		(!rkp_ro_page((unsigned long)current->cred)||
		cmp_sec_integrity())) {
		rkp_print_debug();
		panic("RKP CRED PROTECTION VIOLATION\n");
	}
	return 0;
}

#endif  /* CONFIG_RKP_KDP */

extern struct security_operations *security_ops;

/* SECMARK reference count */
static atomic_t selinux_secmark_refcount = ATOMIC_INIT(0);

int selinux_enforcing = 0;

#ifdef CONFIG_SECURITY_SELINUX_BOOTPARAM
int selinux_enabled = CONFIG_SECURITY_SELINUX_BOOTPARAM_VALUE;

static int __init selinux_enabled_setup(char *str)
{
	unsigned long enabled;
	if (!strict_strtoul(str, 0, &enabled))
#ifdef CONFIG_ALWAYS_ENFORCE
		selinux_enabled = 1;
#else
		selinux_enabled = enabled ? 1 : 0;
#endif
	return 1;
}
__setup("selinux=", selinux_enabled_setup);
#else
int selinux_enabled = 1;
#endif

static struct kmem_cache *sel_inode_cache;

/**
 * selinux_secmark_enabled - Check to see if SECMARK is currently enabled
 *
 * Description:
 * This function checks the SECMARK reference counter to see if any SECMARK
 * targets are currently configured, if the reference counter is greater than
 * zero SECMARK is considered to be enabled.  Returns true (1) if SECMARK is
 * enabled, false (0) if SECMARK is disabled.
 *
 */
static int selinux_secmark_enabled(void)
{
	return (atomic_read(&selinux_secmark_refcount) > 0);
}

static int selinux_netcache_avc_callback(u32 event)
{
	if (event == AVC_CALLBACK_RESET) {
		sel_netif_flush();
		sel_netnode_flush();
		sel_netport_flush();
		synchronize_net();
	}
	return 0;
}

/*
 * initialise the security for the init task
 */
static void cred_init_security(void)
{
	struct cred *cred = (struct cred *) current->real_cred;
	struct task_security_struct *tsec;

	tsec = kzalloc(sizeof(struct task_security_struct), GFP_KERNEL);
	if (!tsec)
		panic("SELinux:  Failed to initialize initial task.\n");

	tsec->osid = tsec->sid = SECINITSID_KERNEL;
	cred->security = tsec;
}

/*
 * get the security ID of a set of credentials
 */
static inline u32 cred_sid(const struct cred *cred)
{
	const struct task_security_struct *tsec;

	tsec = cred->security;
	return tsec->sid;
}

/*
 * get the objective security ID of a task
 */
static inline u32 task_sid(const struct task_struct *task)
{
	u32 sid;

	rcu_read_lock();
	sid = cred_sid(__task_cred(task));
	rcu_read_unlock();
	return sid;
}

/*
 * get the subjective security ID of the current task
 */
static inline u32 current_sid(void)
{
	const struct task_security_struct *tsec = current_security();

	return tsec->sid;
}

/* Allocate and free functions for each kind of security blob. */

static int inode_alloc_security(struct inode *inode)
{
	struct inode_security_struct *isec;
	u32 sid = current_sid();

	isec = kmem_cache_zalloc(sel_inode_cache, GFP_NOFS);
	if (!isec)
		return -ENOMEM;

	mutex_init(&isec->lock);
	INIT_LIST_HEAD(&isec->list);
	isec->inode = inode;
	isec->sid = SECINITSID_UNLABELED;
	isec->sclass = SECCLASS_FILE;
	isec->task_sid = sid;
	inode->i_security = isec;

	return 0;
}

static void inode_free_rcu(struct rcu_head *head)
{
	struct inode_security_struct *isec;

	isec = container_of(head, struct inode_security_struct, rcu);
	kmem_cache_free(sel_inode_cache, isec);
}

static void inode_free_security(struct inode *inode)
{
	struct inode_security_struct *isec = inode->i_security;
	struct superblock_security_struct *sbsec = inode->i_sb->s_security;

	spin_lock(&sbsec->isec_lock);
	if (!list_empty(&isec->list))
		list_del_init(&isec->list);
	spin_unlock(&sbsec->isec_lock);

	/*
	 * The inode may still be referenced in a path walk and
	 * a call to selinux_inode_permission() can be made
	 * after inode_free_security() is called. Ideally, the VFS
	 * wouldn't do this, but fixing that is a much harder
	 * job. For now, simply free the i_security via RCU, and
	 * leave the current inode->i_security pointer intact.
	 * The inode will be freed after the RCU grace period too.
	 */
	call_rcu(&isec->rcu, inode_free_rcu);
}

static int file_alloc_security(struct file *file)
{
	struct file_security_struct *fsec;
	u32 sid = current_sid();

	fsec = kzalloc(sizeof(struct file_security_struct), GFP_KERNEL);
	if (!fsec)
		return -ENOMEM;

	fsec->sid = sid;
	fsec->fown_sid = sid;
	file->f_security = fsec;

	return 0;
}

static void file_free_security(struct file *file)
{
	struct file_security_struct *fsec = file->f_security;
	file->f_security = NULL;
	kfree(fsec);
}

static int superblock_alloc_security(struct super_block *sb)
{
	struct superblock_security_struct *sbsec;

	sbsec = kzalloc(sizeof(struct superblock_security_struct), GFP_KERNEL);
	if (!sbsec)
		return -ENOMEM;

	mutex_init(&sbsec->lock);
	INIT_LIST_HEAD(&sbsec->isec_head);
	spin_lock_init(&sbsec->isec_lock);
	sbsec->sb = sb;
	sbsec->sid = SECINITSID_UNLABELED;
	sbsec->def_sid = SECINITSID_FILE;
	sbsec->mntpoint_sid = SECINITSID_UNLABELED;
	sb->s_security = sbsec;

	return 0;
}

static void superblock_free_security(struct super_block *sb)
{
	struct superblock_security_struct *sbsec = sb->s_security;
	sb->s_security = NULL;
	kfree(sbsec);
}

/* The file system's label must be initialized prior to use. */

static const char *labeling_behaviors[6] = {
	"uses xattr",
	"uses transition SIDs",
	"uses task SIDs",
	"uses genfs_contexts",
	"not configured for labeling",
	"uses mountpoint labeling",
};

static int inode_doinit_with_dentry(struct inode *inode, struct dentry *opt_dentry);

static inline int inode_doinit(struct inode *inode)
{
	return inode_doinit_with_dentry(inode, NULL);
}

enum {
	Opt_error = -1,
	Opt_context = 1,
	Opt_fscontext = 2,
	Opt_defcontext = 3,
	Opt_rootcontext = 4,
	Opt_labelsupport = 5,
};

static const match_table_t tokens = {
	{Opt_context, CONTEXT_STR "%s"},
	{Opt_fscontext, FSCONTEXT_STR "%s"},
	{Opt_defcontext, DEFCONTEXT_STR "%s"},
	{Opt_rootcontext, ROOTCONTEXT_STR "%s"},
	{Opt_labelsupport, LABELSUPP_STR},
	{Opt_error, NULL},
};

#define SEL_MOUNT_FAIL_MSG "SELinux:  duplicate or incompatible mount options\n"

static int may_context_mount_sb_relabel(u32 sid,
			struct superblock_security_struct *sbsec,
			const struct cred *cred)
{
	const struct task_security_struct *tsec = cred->security;
	int rc;

	rc = avc_has_perm(tsec->sid, sbsec->sid, SECCLASS_FILESYSTEM,
			  FILESYSTEM__RELABELFROM, NULL);
	if (rc)
		return rc;

	rc = avc_has_perm(tsec->sid, sid, SECCLASS_FILESYSTEM,
			  FILESYSTEM__RELABELTO, NULL);
	return rc;
}

static int may_context_mount_inode_relabel(u32 sid,
			struct superblock_security_struct *sbsec,
			const struct cred *cred)
{
	const struct task_security_struct *tsec = cred->security;
	int rc;
	rc = avc_has_perm(tsec->sid, sbsec->sid, SECCLASS_FILESYSTEM,
			  FILESYSTEM__RELABELFROM, NULL);
	if (rc)
		return rc;

	rc = avc_has_perm(sid, sbsec->sid, SECCLASS_FILESYSTEM,
			  FILESYSTEM__ASSOCIATE, NULL);
	return rc;
}

static int sb_finish_set_opts(struct super_block *sb)
{
	struct superblock_security_struct *sbsec = sb->s_security;
	struct dentry *root = sb->s_root;
	struct inode *root_inode = root->d_inode;
	int rc = 0;

	if (sbsec->behavior == SECURITY_FS_USE_XATTR) {
		/* Make sure that the xattr handler exists and that no
		   error other than -ENODATA is returned by getxattr on
		   the root directory.  -ENODATA is ok, as this may be
		   the first boot of the SELinux kernel before we have
		   assigned xattr values to the filesystem. */
		if (!root_inode->i_op->getxattr) {
			printk(KERN_WARNING "SELinux: (dev %s, type %s) has no "
			       "xattr support\n", sb->s_id, sb->s_type->name);
			rc = -EOPNOTSUPP;
			goto out;
		}
		rc = root_inode->i_op->getxattr(root, XATTR_NAME_SELINUX, NULL, 0);
		if (rc < 0 && rc != -ENODATA) {
			if (rc == -EOPNOTSUPP)
				printk(KERN_WARNING "SELinux: (dev %s, type "
				       "%s) has no security xattr handler\n",
				       sb->s_id, sb->s_type->name);
			else
				printk(KERN_WARNING "SELinux: (dev %s, type "
				       "%s) getxattr errno %d\n", sb->s_id,
				       sb->s_type->name, -rc);
			goto out;
		}
	}

	sbsec->flags |= (SE_SBINITIALIZED | SE_SBLABELSUPP);

	if (sbsec->behavior > ARRAY_SIZE(labeling_behaviors))
		printk(KERN_ERR "SELinux: initialized (dev %s, type %s), unknown behavior\n",
		       sb->s_id, sb->s_type->name);
	else
		printk(KERN_DEBUG "SELinux: initialized (dev %s, type %s), %s\n",
		       sb->s_id, sb->s_type->name,
		       labeling_behaviors[sbsec->behavior-1]);

	if (sbsec->behavior == SECURITY_FS_USE_GENFS ||
	    sbsec->behavior == SECURITY_FS_USE_MNTPOINT ||
	    sbsec->behavior == SECURITY_FS_USE_NONE ||
	    sbsec->behavior > ARRAY_SIZE(labeling_behaviors))
		sbsec->flags &= ~SE_SBLABELSUPP;

	/* Special handling. Is genfs but also has in-core setxattr handler*/
	if (!strcmp(sb->s_type->name, "sysfs") ||
	    !strcmp(sb->s_type->name, "pstore") ||
	    !strcmp(sb->s_type->name, "debugfs") ||
	    !strcmp(sb->s_type->name, "rootfs"))
		sbsec->flags |= SE_SBLABELSUPP;

	/* Special handling for f2fs */
	if (strncmp(sb->s_type->name, "f2fs", sizeof("f2fs")) == 0)
		sbsec->flags |= SE_SBLABELSUPP;

	/* Initialize the root inode. */
	rc = inode_doinit_with_dentry(root_inode, root);

	/* Initialize any other inodes associated with the superblock, e.g.
	   inodes created prior to initial policy load or inodes created
	   during get_sb by a pseudo filesystem that directly
	   populates itself. */
	spin_lock(&sbsec->isec_lock);
next_inode:
	if (!list_empty(&sbsec->isec_head)) {
		struct inode_security_struct *isec =
				list_entry(sbsec->isec_head.next,
					   struct inode_security_struct, list);
		struct inode *inode = isec->inode;
		list_del_init(&isec->list);
		spin_unlock(&sbsec->isec_lock);
		inode = igrab(inode);
		if (inode) {
			if (!IS_PRIVATE(inode))
				inode_doinit(inode);
			iput(inode);
		}
		spin_lock(&sbsec->isec_lock);
		goto next_inode;
	}
	spin_unlock(&sbsec->isec_lock);
out:
	return rc;
}

/*
 * This function should allow an FS to ask what it's mount security
 * options were so it can use those later for submounts, displaying
 * mount options, or whatever.
 */
static int selinux_get_mnt_opts(const struct super_block *sb,
				struct security_mnt_opts *opts)
{
	int rc = 0, i;
	struct superblock_security_struct *sbsec = sb->s_security;
	char *context = NULL;
	u32 len;
	char tmp;

	security_init_mnt_opts(opts);

	if (!(sbsec->flags & SE_SBINITIALIZED))
		return -EINVAL;

	if (!ss_initialized)
		return -EINVAL;

	tmp = sbsec->flags & SE_MNTMASK;
	/* count the number of mount options for this sb */
	for (i = 0; i < 8; i++) {
		if (tmp & 0x01)
			opts->num_mnt_opts++;
		tmp >>= 1;
	}
	/* Check if the Label support flag is set */
	if (sbsec->flags & SE_SBLABELSUPP)
		opts->num_mnt_opts++;

	opts->mnt_opts = kcalloc(opts->num_mnt_opts, sizeof(char *), GFP_ATOMIC);
	if (!opts->mnt_opts) {
		rc = -ENOMEM;
		goto out_free;
	}

	opts->mnt_opts_flags = kcalloc(opts->num_mnt_opts, sizeof(int), GFP_ATOMIC);
	if (!opts->mnt_opts_flags) {
		rc = -ENOMEM;
		goto out_free;
	}

	i = 0;
	if (sbsec->flags & FSCONTEXT_MNT) {
		rc = security_sid_to_context(sbsec->sid, &context, &len);
		if (rc)
			goto out_free;
		opts->mnt_opts[i] = context;
		opts->mnt_opts_flags[i++] = FSCONTEXT_MNT;
	}
	if (sbsec->flags & CONTEXT_MNT) {
		rc = security_sid_to_context(sbsec->mntpoint_sid, &context, &len);
		if (rc)
			goto out_free;
		opts->mnt_opts[i] = context;
		opts->mnt_opts_flags[i++] = CONTEXT_MNT;
	}
	if (sbsec->flags & DEFCONTEXT_MNT) {
		rc = security_sid_to_context(sbsec->def_sid, &context, &len);
		if (rc)
			goto out_free;
		opts->mnt_opts[i] = context;
		opts->mnt_opts_flags[i++] = DEFCONTEXT_MNT;
	}
	if (sbsec->flags & ROOTCONTEXT_MNT) {
		struct inode *root = sbsec->sb->s_root->d_inode;
		struct inode_security_struct *isec = root->i_security;

		rc = security_sid_to_context(isec->sid, &context, &len);
		if (rc)
			goto out_free;
		opts->mnt_opts[i] = context;
		opts->mnt_opts_flags[i++] = ROOTCONTEXT_MNT;
	}
	if (sbsec->flags & SE_SBLABELSUPP) {
		opts->mnt_opts[i] = NULL;
		opts->mnt_opts_flags[i++] = SE_SBLABELSUPP;
	}

	BUG_ON(i != opts->num_mnt_opts);

	return 0;

out_free:
	security_free_mnt_opts(opts);
	return rc;
}

static int bad_option(struct superblock_security_struct *sbsec, char flag,
		      u32 old_sid, u32 new_sid)
{
	char mnt_flags = sbsec->flags & SE_MNTMASK;

	/* check if the old mount command had the same options */
	if (sbsec->flags & SE_SBINITIALIZED)
		if (!(sbsec->flags & flag) ||
		    (old_sid != new_sid))
			return 1;

	/* check if we were passed the same options twice,
	 * aka someone passed context=a,context=b
	 */
	if (!(sbsec->flags & SE_SBINITIALIZED))
		if (mnt_flags & flag)
			return 1;
	return 0;
}

/*
 * Allow filesystems with binary mount data to explicitly set mount point
 * labeling information.
 */
static int selinux_set_mnt_opts(struct super_block *sb,
				struct security_mnt_opts *opts)
{
	const struct cred *cred = current_cred();
	int rc = 0, i;
	struct superblock_security_struct *sbsec = sb->s_security;
	const char *name = sb->s_type->name;
	struct inode *inode = sbsec->sb->s_root->d_inode;
	struct inode_security_struct *root_isec = inode->i_security;
	u32 fscontext_sid = 0, context_sid = 0, rootcontext_sid = 0;
	u32 defcontext_sid = 0;
	char **mount_options = opts->mnt_opts;
	int *flags = opts->mnt_opts_flags;
	int num_opts = opts->num_mnt_opts;

#ifdef CONFIG_RKP_KDP
	if ((rc = security_integrity_current()))
		return rc;
#endif  /* CONFIG_RKP_KDP */
	mutex_lock(&sbsec->lock);

	if (!ss_initialized) {
		if (!num_opts) {
			/* Defer initialization until selinux_complete_init,
			   after the initial policy is loaded and the security
			   server is ready to handle calls. */
			goto out;
		}
		rc = -EINVAL;
		printk(KERN_WARNING "SELinux: Unable to set superblock options "
			"before the security server is initialized\n");
		goto out;
	}

	/*
	 * Binary mount data FS will come through this function twice.  Once
	 * from an explicit call and once from the generic calls from the vfs.
	 * Since the generic VFS calls will not contain any security mount data
	 * we need to skip the double mount verification.
	 *
	 * This does open a hole in which we will not notice if the first
	 * mount using this sb set explict options and a second mount using
	 * this sb does not set any security options.  (The first options
	 * will be used for both mounts)
	 */
	if ((sbsec->flags & SE_SBINITIALIZED) && (sb->s_type->fs_flags & FS_BINARY_MOUNTDATA)
	    && (num_opts == 0))
		goto out;

	/*
	 * parse the mount options, check if they are valid sids.
	 * also check if someone is trying to mount the same sb more
	 * than once with different security options.
	 */
	for (i = 0; i < num_opts; i++) {
		u32 sid;

		if (flags[i] == SE_SBLABELSUPP)
			continue;
		rc = security_context_to_sid(mount_options[i],
					     strlen(mount_options[i]), &sid);
		if (rc) {
			printk(KERN_WARNING "SELinux: security_context_to_sid"
			       "(%s) failed for (dev %s, type %s) errno=%d\n",
			       mount_options[i], sb->s_id, name, rc);
			goto out;
		}
		switch (flags[i]) {
		case FSCONTEXT_MNT:
			fscontext_sid = sid;

			if (bad_option(sbsec, FSCONTEXT_MNT, sbsec->sid,
					fscontext_sid))
				goto out_double_mount;

			sbsec->flags |= FSCONTEXT_MNT;
			break;
		case CONTEXT_MNT:
			context_sid = sid;

			if (bad_option(sbsec, CONTEXT_MNT, sbsec->mntpoint_sid,
					context_sid))
				goto out_double_mount;

			sbsec->flags |= CONTEXT_MNT;
			break;
		case ROOTCONTEXT_MNT:
			rootcontext_sid = sid;

			if (bad_option(sbsec, ROOTCONTEXT_MNT, root_isec->sid,
					rootcontext_sid))
				goto out_double_mount;

			sbsec->flags |= ROOTCONTEXT_MNT;

			break;
		case DEFCONTEXT_MNT:
			defcontext_sid = sid;

			if (bad_option(sbsec, DEFCONTEXT_MNT, sbsec->def_sid,
					defcontext_sid))
				goto out_double_mount;

			sbsec->flags |= DEFCONTEXT_MNT;

			break;
		default:
			rc = -EINVAL;
			goto out;
		}
	}

	if (sbsec->flags & SE_SBINITIALIZED) {
		/* previously mounted with options, but not on this attempt? */
		if ((sbsec->flags & SE_MNTMASK) && !num_opts)
			goto out_double_mount;
		rc = 0;
		goto out;
	}

	if (strcmp(sb->s_type->name, "proc") == 0)
		sbsec->flags |= SE_SBPROC;

	/* Determine the labeling behavior to use for this filesystem type. */
	rc = security_fs_use((sbsec->flags & SE_SBPROC) ? "proc" : sb->s_type->name, &sbsec->behavior, &sbsec->sid);
	if (rc) {
		printk(KERN_WARNING "%s: security_fs_use(%s) returned %d\n",
		       __func__, sb->s_type->name, rc);
		goto out;
	}

	/* sets the context of the superblock for the fs being mounted. */
	if (fscontext_sid) {
		rc = may_context_mount_sb_relabel(fscontext_sid, sbsec, cred);
		if (rc)
			goto out;

		sbsec->sid = fscontext_sid;
	}

	/*
	 * Switch to using mount point labeling behavior.
	 * sets the label used on all file below the mountpoint, and will set
	 * the superblock context if not already set.
	 */
	if (context_sid) {
		if (!fscontext_sid) {
			rc = may_context_mount_sb_relabel(context_sid, sbsec,
							  cred);
			if (rc)
				goto out;
			sbsec->sid = context_sid;
		} else {
			rc = may_context_mount_inode_relabel(context_sid, sbsec,
							     cred);
			if (rc)
				goto out;
		}
		if (!rootcontext_sid)
			rootcontext_sid = context_sid;

		sbsec->mntpoint_sid = context_sid;
		sbsec->behavior = SECURITY_FS_USE_MNTPOINT;
	}

	if (rootcontext_sid) {
		rc = may_context_mount_inode_relabel(rootcontext_sid, sbsec,
						     cred);
		if (rc)
			goto out;

		root_isec->sid = rootcontext_sid;
		root_isec->initialized = 1;
	}

	if (defcontext_sid) {
		if (sbsec->behavior != SECURITY_FS_USE_XATTR) {
			rc = -EINVAL;
			printk(KERN_WARNING "SELinux: defcontext option is "
			       "invalid for this filesystem type\n");
			goto out;
		}

		if (defcontext_sid != sbsec->def_sid) {
			rc = may_context_mount_inode_relabel(defcontext_sid,
							     sbsec, cred);
			if (rc)
				goto out;
		}

		sbsec->def_sid = defcontext_sid;
	}

	rc = sb_finish_set_opts(sb);
out:
	mutex_unlock(&sbsec->lock);
	return rc;
out_double_mount:
	rc = -EINVAL;
	printk(KERN_WARNING "SELinux: mount invalid.  Same superblock, different "
	       "security settings for (dev %s, type %s)\n", sb->s_id, name);
	goto out;
}

static int selinux_cmp_sb_context(const struct super_block *oldsb,
				    const struct super_block *newsb)
{
	struct superblock_security_struct *old = oldsb->s_security;
	struct superblock_security_struct *new = newsb->s_security;
	char oldflags = old->flags & SE_MNTMASK;
	char newflags = new->flags & SE_MNTMASK;

#ifdef CONFIG_RKP_KDP
	if (security_integrity_current())
		goto mismatch;
#endif  /* CONFIG_RKP_KDP */
	if (oldflags != newflags)
		goto mismatch;
	if ((oldflags & FSCONTEXT_MNT) && old->sid != new->sid)
		goto mismatch;
	if ((oldflags & CONTEXT_MNT) && old->mntpoint_sid != new->mntpoint_sid)
		goto mismatch;
	if ((oldflags & DEFCONTEXT_MNT) && old->def_sid != new->def_sid)
		goto mismatch;
	if (oldflags & ROOTCONTEXT_MNT) {
		struct inode_security_struct *oldroot = oldsb->s_root->d_inode->i_security;
		struct inode_security_struct *newroot = newsb->s_root->d_inode->i_security;
		if (oldroot->sid != newroot->sid)
			goto mismatch;
	}
	return 0;
mismatch:
	printk(KERN_WARNING "SELinux: mount invalid.  Same superblock, "
			    "different security settings for (dev %s, "
			    "type %s)\n", newsb->s_id, newsb->s_type->name);
	return -EBUSY;
}

static int selinux_sb_clone_mnt_opts(const struct super_block *oldsb,
					struct super_block *newsb)
{
	const struct superblock_security_struct *oldsbsec = oldsb->s_security;
	struct superblock_security_struct *newsbsec = newsb->s_security;

	int set_fscontext =	(oldsbsec->flags & FSCONTEXT_MNT);
	int set_context =	(oldsbsec->flags & CONTEXT_MNT);
	int set_rootcontext =	(oldsbsec->flags & ROOTCONTEXT_MNT);

	/*
	 * if the parent was able to be mounted it clearly had no special lsm
	 * mount options.  thus we can safely deal with this superblock later
	 */
	if (!ss_initialized)
		return 0;

	/* how can we clone if the old one wasn't set up?? */
	BUG_ON(!(oldsbsec->flags & SE_SBINITIALIZED));

	/* if fs is reusing a sb, make sure that the contexts match */
	if (newsbsec->flags & SE_SBINITIALIZED)
		return selinux_cmp_sb_context(oldsb, newsb);

	mutex_lock(&newsbsec->lock);

	newsbsec->flags = oldsbsec->flags;

	newsbsec->sid = oldsbsec->sid;
	newsbsec->def_sid = oldsbsec->def_sid;
	newsbsec->behavior = oldsbsec->behavior;

	if (set_context) {
		u32 sid = oldsbsec->mntpoint_sid;

		if (!set_fscontext)
			newsbsec->sid = sid;
		if (!set_rootcontext) {
			struct inode *newinode = newsb->s_root->d_inode;
			struct inode_security_struct *newisec = newinode->i_security;
			newisec->sid = sid;
		}
		newsbsec->mntpoint_sid = sid;
	}
	if (set_rootcontext) {
		const struct inode *oldinode = oldsb->s_root->d_inode;
		const struct inode_security_struct *oldisec = oldinode->i_security;
		struct inode *newinode = newsb->s_root->d_inode;
		struct inode_security_struct *newisec = newinode->i_security;

		newisec->sid = oldisec->sid;
	}

	sb_finish_set_opts(newsb);
	mutex_unlock(&newsbsec->lock);
	return 0;
}

static int selinux_parse_opts_str(char *options,
				  struct security_mnt_opts *opts)
{
	char *p;
	char *context = NULL, *defcontext = NULL;
	char *fscontext = NULL, *rootcontext = NULL;
	int rc, num_mnt_opts = 0;
#ifdef CONFIG_RKP_KDP
	if ((rc = security_integrity_current()))
		return rc;
#endif  /* CONFIG_RKP_KDP */
	opts->num_mnt_opts = 0;

	/* Standard string-based options. */
	while ((p = strsep(&options, "|")) != NULL) {
		int token;
		substring_t args[MAX_OPT_ARGS];

		if (!*p)
			continue;

		token = match_token(p, tokens, args);

		switch (token) {
		case Opt_context:
			if (context || defcontext) {
				rc = -EINVAL;
				printk(KERN_WARNING SEL_MOUNT_FAIL_MSG);
				goto out_err;
			}
			context = match_strdup(&args[0]);
			if (!context) {
				rc = -ENOMEM;
				goto out_err;
			}
			break;

		case Opt_fscontext:
			if (fscontext) {
				rc = -EINVAL;
				printk(KERN_WARNING SEL_MOUNT_FAIL_MSG);
				goto out_err;
			}
			fscontext = match_strdup(&args[0]);
			if (!fscontext) {
				rc = -ENOMEM;
				goto out_err;
			}
			break;

		case Opt_rootcontext:
			if (rootcontext) {
				rc = -EINVAL;
				printk(KERN_WARNING SEL_MOUNT_FAIL_MSG);
				goto out_err;
			}
			rootcontext = match_strdup(&args[0]);
			if (!rootcontext) {
				rc = -ENOMEM;
				goto out_err;
			}
			break;

		case Opt_defcontext:
			if (context || defcontext) {
				rc = -EINVAL;
				printk(KERN_WARNING SEL_MOUNT_FAIL_MSG);
				goto out_err;
			}
			defcontext = match_strdup(&args[0]);
			if (!defcontext) {
				rc = -ENOMEM;
				goto out_err;
			}
			break;
		case Opt_labelsupport:
			break;
		default:
			rc = -EINVAL;
			printk(KERN_WARNING "SELinux:  unknown mount option\n");
			goto out_err;

		}
	}

	rc = -ENOMEM;
	opts->mnt_opts = kcalloc(NUM_SEL_MNT_OPTS, sizeof(char *), GFP_ATOMIC);
	if (!opts->mnt_opts)
		goto out_err;

	opts->mnt_opts_flags = kcalloc(NUM_SEL_MNT_OPTS, sizeof(int), GFP_ATOMIC);
	if (!opts->mnt_opts_flags) {
		kfree(opts->mnt_opts);
		goto out_err;
	}

	if (fscontext) {
		opts->mnt_opts[num_mnt_opts] = fscontext;
		opts->mnt_opts_flags[num_mnt_opts++] = FSCONTEXT_MNT;
	}
	if (context) {
		opts->mnt_opts[num_mnt_opts] = context;
		opts->mnt_opts_flags[num_mnt_opts++] = CONTEXT_MNT;
	}
	if (rootcontext) {
		opts->mnt_opts[num_mnt_opts] = rootcontext;
		opts->mnt_opts_flags[num_mnt_opts++] = ROOTCONTEXT_MNT;
	}
	if (defcontext) {
		opts->mnt_opts[num_mnt_opts] = defcontext;
		opts->mnt_opts_flags[num_mnt_opts++] = DEFCONTEXT_MNT;
	}

	opts->num_mnt_opts = num_mnt_opts;
	return 0;

out_err:
	kfree(context);
	kfree(defcontext);
	kfree(fscontext);
	kfree(rootcontext);
	return rc;
}
/*
 * string mount options parsing and call set the sbsec
 */
static int superblock_doinit(struct super_block *sb, void *data)
{
	int rc = 0;
	char *options = data;
	struct security_mnt_opts opts;

	security_init_mnt_opts(&opts);

	if (!data)
		goto out;

	BUG_ON(sb->s_type->fs_flags & FS_BINARY_MOUNTDATA);

	rc = selinux_parse_opts_str(options, &opts);
	if (rc)
		goto out_err;

out:
	rc = selinux_set_mnt_opts(sb, &opts);

out_err:
	security_free_mnt_opts(&opts);
	return rc;
}

static void selinux_write_opts(struct seq_file *m,
			       struct security_mnt_opts *opts)
{
	int i;
	char *prefix;

	for (i = 0; i < opts->num_mnt_opts; i++) {
		char *has_comma;

		if (opts->mnt_opts[i])
			has_comma = strchr(opts->mnt_opts[i], ',');
		else
			has_comma = NULL;

		switch (opts->mnt_opts_flags[i]) {
		case CONTEXT_MNT:
			prefix = CONTEXT_STR;
			break;
		case FSCONTEXT_MNT:
			prefix = FSCONTEXT_STR;
			break;
		case ROOTCONTEXT_MNT:
			prefix = ROOTCONTEXT_STR;
			break;
		case DEFCONTEXT_MNT:
			prefix = DEFCONTEXT_STR;
			break;
		case SE_SBLABELSUPP:
			seq_putc(m, ',');
			seq_puts(m, LABELSUPP_STR);
			continue;
		default:
			BUG();
			return;
		};
		/* we need a comma before each option */
		seq_putc(m, ',');
		seq_puts(m, prefix);
		if (has_comma)
			seq_putc(m, '\"');
		seq_puts(m, opts->mnt_opts[i]);
		if (has_comma)
			seq_putc(m, '\"');
	}
}

static int selinux_sb_show_options(struct seq_file *m, struct super_block *sb)
{
	struct security_mnt_opts opts;
	int rc;

#ifdef CONFIG_RKP_KDP
	if ((rc = security_integrity_current()))
		return rc;
#endif  /* CONFIG_RKP_KDP */
	rc = selinux_get_mnt_opts(sb, &opts);
	if (rc) {
		/* before policy load we may get EINVAL, don't show anything */
		if (rc == -EINVAL)
			rc = 0;
		return rc;
	}

	selinux_write_opts(m, &opts);

	security_free_mnt_opts(&opts);

	return rc;
}

static inline u16 inode_mode_to_security_class(umode_t mode)
{
	switch (mode & S_IFMT) {
	case S_IFSOCK:
		return SECCLASS_SOCK_FILE;
	case S_IFLNK:
		return SECCLASS_LNK_FILE;
	case S_IFREG:
		return SECCLASS_FILE;
	case S_IFBLK:
		return SECCLASS_BLK_FILE;
	case S_IFDIR:
		return SECCLASS_DIR;
	case S_IFCHR:
		return SECCLASS_CHR_FILE;
	case S_IFIFO:
		return SECCLASS_FIFO_FILE;

	}

	return SECCLASS_FILE;
}

static inline int default_protocol_stream(int protocol)
{
	return (protocol == IPPROTO_IP || protocol == IPPROTO_TCP);
}

static inline int default_protocol_dgram(int protocol)
{
	return (protocol == IPPROTO_IP || protocol == IPPROTO_UDP);
}

static inline u16 socket_type_to_security_class(int family, int type, int protocol)
{
	switch (family) {
	case PF_UNIX:
		switch (type) {
		case SOCK_STREAM:
		case SOCK_SEQPACKET:
			return SECCLASS_UNIX_STREAM_SOCKET;
		case SOCK_DGRAM:
			return SECCLASS_UNIX_DGRAM_SOCKET;
		}
		break;
	case PF_INET:
	case PF_INET6:
		switch (type) {
		case SOCK_STREAM:
			if (default_protocol_stream(protocol))
				return SECCLASS_TCP_SOCKET;
			else
				return SECCLASS_RAWIP_SOCKET;
		case SOCK_DGRAM:
			if (default_protocol_dgram(protocol))
				return SECCLASS_UDP_SOCKET;
			else
				return SECCLASS_RAWIP_SOCKET;
		case SOCK_DCCP:
			return SECCLASS_DCCP_SOCKET;
		default:
			return SECCLASS_RAWIP_SOCKET;
		}
		break;
	case PF_NETLINK:
		switch (protocol) {
		case NETLINK_ROUTE:
			return SECCLASS_NETLINK_ROUTE_SOCKET;
		case NETLINK_FIREWALL:
			return SECCLASS_NETLINK_FIREWALL_SOCKET;
		case NETLINK_SOCK_DIAG:
			return SECCLASS_NETLINK_TCPDIAG_SOCKET;
		case NETLINK_NFLOG:
			return SECCLASS_NETLINK_NFLOG_SOCKET;
		case NETLINK_XFRM:
			return SECCLASS_NETLINK_XFRM_SOCKET;
		case NETLINK_SELINUX:
			return SECCLASS_NETLINK_SELINUX_SOCKET;
		case NETLINK_AUDIT:
			return SECCLASS_NETLINK_AUDIT_SOCKET;
		case NETLINK_IP6_FW:
			return SECCLASS_NETLINK_IP6FW_SOCKET;
		case NETLINK_DNRTMSG:
			return SECCLASS_NETLINK_DNRT_SOCKET;
		case NETLINK_KOBJECT_UEVENT:
			return SECCLASS_NETLINK_KOBJECT_UEVENT_SOCKET;
		default:
			return SECCLASS_NETLINK_SOCKET;
		}
	case PF_PACKET:
		return SECCLASS_PACKET_SOCKET;
	case PF_KEY:
		return SECCLASS_KEY_SOCKET;
	case PF_APPLETALK:
		return SECCLASS_APPLETALK_SOCKET;
	}

	return SECCLASS_SOCKET;
}

#ifdef CONFIG_PROC_FS
static int selinux_proc_get_sid(struct dentry *dentry,
				u16 tclass,
				u32 *sid)
{
	int rc;
	char *buffer, *path;

	buffer = (char *)__get_free_page(GFP_KERNEL);
	if (!buffer)
		return -ENOMEM;

	path = dentry_path_raw(dentry, buffer, PAGE_SIZE);
	if (IS_ERR(path))
		rc = PTR_ERR(path);
	else {
		/* each process gets a /proc/PID/ entry. Strip off the
		 * PID part to get a valid selinux labeling.
		 * e.g. /proc/1/net/rpc/nfs -> /net/rpc/nfs */
		while (path[1] >= '0' && path[1] <= '9') {
			path[1] = '/';
			path++;
		}
		rc = security_genfs_sid("proc", path, tclass, sid);
	}
	free_page((unsigned long)buffer);
	return rc;
}
#else
static int selinux_proc_get_sid(struct dentry *dentry,
				u16 tclass,
				u32 *sid)
{
	return -EINVAL;
}
#endif

/* The inode's security attributes must be initialized before first use. */
static int inode_doinit_with_dentry(struct inode *inode, struct dentry *opt_dentry)
{
	struct superblock_security_struct *sbsec = NULL;
	struct inode_security_struct *isec = inode->i_security;
	u32 sid;
	struct dentry *dentry;
#define INITCONTEXTLEN 255
	char *context = NULL;
	unsigned len = 0;
	int rc = 0;

	if (isec->initialized)
		goto out;

	mutex_lock(&isec->lock);
	if (isec->initialized)
		goto out_unlock;

	sbsec = inode->i_sb->s_security;
	/* To prevent Null pointer exception */
	if (!sbsec) {
		printk(KERN_ERR "[SELinux] sbsec is NULL, inode->i_sb->s_security is already freed. \n");
		rc = -EINVAL;
		goto out_unlock;
	}

	if (!(sbsec->flags & SE_SBINITIALIZED)) {
		/* Defer initialization until selinux_complete_init,
		   after the initial policy is loaded and the security
		   server is ready to handle calls. */
		spin_lock(&sbsec->isec_lock);
		if (list_empty(&isec->list))
			list_add(&isec->list, &sbsec->isec_head);
		spin_unlock(&sbsec->isec_lock);
		goto out_unlock;
	}

	switch (sbsec->behavior) {
	case SECURITY_FS_USE_XATTR:
		if (!inode->i_op->getxattr) {
			isec->sid = sbsec->def_sid;
			break;
		}

		/* Need a dentry, since the xattr API requires one.
		   Life would be simpler if we could just pass the inode. */
		if (opt_dentry) {
			/* Called from d_instantiate or d_splice_alias. */
			dentry = dget(opt_dentry);
		} else {
			/* Called from selinux_complete_init, try to find a dentry. */
			dentry = d_find_alias(inode);
		}
		if (!dentry) {
			/*
			 * this is can be hit on boot when a file is accessed
			 * before the policy is loaded.  When we load policy we
			 * may find inodes that have no dentry on the
			 * sbsec->isec_head list.  No reason to complain as these
			 * will get fixed up the next time we go through
			 * inode_doinit with a dentry, before these inodes could
			 * be used again by userspace.
			 */
			goto out_unlock;
		}

		len = INITCONTEXTLEN;
		context = kmalloc(len+1, GFP_NOFS);
		if (!context) {
			rc = -ENOMEM;
			dput(dentry);
			goto out_unlock;
		}
		context[len] = '\0';
		rc = inode->i_op->getxattr(dentry, XATTR_NAME_SELINUX,
					   context, len);
		if (rc == -ERANGE) {
			kfree(context);

			/* Need a larger buffer.  Query for the right size. */
			rc = inode->i_op->getxattr(dentry, XATTR_NAME_SELINUX,
						   NULL, 0);
			if (rc < 0) {
				dput(dentry);
				goto out_unlock;
			}
			len = rc;
			context = kmalloc(len+1, GFP_NOFS);
			if (!context) {
				rc = -ENOMEM;
				dput(dentry);
				goto out_unlock;
			}
			context[len] = '\0';
			rc = inode->i_op->getxattr(dentry,
						   XATTR_NAME_SELINUX,
						   context, len);
		}
		dput(dentry);
		if (rc < 0) {
			if (rc != -ENODATA) {
				printk(KERN_WARNING "SELinux: %s:  getxattr returned "
				       "%d for dev=%s ino=%ld\n", __func__,
				       -rc, inode->i_sb->s_id, inode->i_ino);
				kfree(context);
				goto out_unlock;
			}
			/* Map ENODATA to the default file SID */
			sid = sbsec->def_sid;
			rc = 0;
		} else {
			rc = security_context_to_sid_default(context, rc, &sid,
							     sbsec->def_sid,
							     GFP_NOFS);
			if (rc) {
				char *dev = inode->i_sb->s_id;
				unsigned long ino = inode->i_ino;

				if (rc == -EINVAL) {
					if (printk_ratelimit())
						printk(KERN_NOTICE "SELinux: inode=%lu on dev=%s was found to have an invalid "
							"context=%s.  This indicates you may need to relabel the inode or the "
							"filesystem in question.\n", ino, dev, context);
				} else {
					printk(KERN_WARNING "SELinux: %s:  context_to_sid(%s) "
					       "returned %d for dev=%s ino=%ld\n",
					       __func__, context, -rc, dev, ino);
				}
				kfree(context);
				/* Leave with the unlabeled SID */
				rc = 0;
				break;
			}
		}
		kfree(context);
		isec->sid = sid;
		break;
	case SECURITY_FS_USE_TASK:
		isec->sid = isec->task_sid;
		break;
	case SECURITY_FS_USE_TRANS:
		/* Default to the fs SID. */
		isec->sid = sbsec->sid;

		/* Try to obtain a transition SID. */
		isec->sclass = inode_mode_to_security_class(inode->i_mode);
		rc = security_transition_sid(isec->task_sid, sbsec->sid,
					     isec->sclass, NULL, &sid);
		if (rc)
			goto out_unlock;
		isec->sid = sid;
		break;
	case SECURITY_FS_USE_MNTPOINT:
		isec->sid = sbsec->mntpoint_sid;
		break;
	default:
		/* Default to the fs superblock SID. */
		isec->sid = sbsec->sid;

		if ((sbsec->flags & SE_SBPROC) && !S_ISLNK(inode->i_mode)) {
			/* We must have a dentry to determine the label on
			 * procfs inodes */
			if (opt_dentry)
				/* Called from d_instantiate or
				 * d_splice_alias. */
				dentry = dget(opt_dentry);
			else
				/* Called from selinux_complete_init, try to
				 * find a dentry. */
				dentry = d_find_alias(inode);
			/*
			 * This can be hit on boot when a file is accessed
			 * before the policy is loaded.  When we load policy we
			 * may find inodes that have no dentry on the
			 * sbsec->isec_head list.  No reason to complain as
			 * these will get fixed up the next time we go through
			 * inode_doinit() with a dentry, before these inodes
			 * could be used again by userspace.
			 */
			if (!dentry)
				goto out_unlock;
			isec->sclass = inode_mode_to_security_class(inode->i_mode);
			rc = selinux_proc_get_sid(dentry, isec->sclass, &sid);
			dput(dentry);
			if (rc)
				goto out_unlock;
			isec->sid = sid;
		}
		break;
	}

	isec->initialized = 1;

out_unlock:
	mutex_unlock(&isec->lock);
out:
	if (isec->sclass == SECCLASS_FILE)
		isec->sclass = inode_mode_to_security_class(inode->i_mode);
	return rc;
}

/* Convert a Linux signal to an access vector. */
static inline u32 signal_to_av(int sig)
{
	u32 perm = 0;

	switch (sig) {
	case SIGCHLD:
		/* Commonly granted from child to parent. */
		perm = PROCESS__SIGCHLD;
		break;
	case SIGKILL:
		/* Cannot be caught or ignored */
		perm = PROCESS__SIGKILL;
		break;
	case SIGSTOP:
		/* Cannot be caught or ignored */
		perm = PROCESS__SIGSTOP;
		break;
	default:
		/* All other signals. */
		perm = PROCESS__SIGNAL;
		break;
	}

	return perm;
}

/*
 * Check permission between a pair of credentials
 * fork check, ptrace check, etc.
 */
static int cred_has_perm(const struct cred *actor,
			 const struct cred *target,
			 u32 perms)
{
	u32 asid = cred_sid(actor), tsid = cred_sid(target);

	return avc_has_perm(asid, tsid, SECCLASS_PROCESS, perms, NULL);
}

/*
 * Check permission between a pair of tasks, e.g. signal checks,
 * fork check, ptrace check, etc.
 * tsk1 is the actor and tsk2 is the target
 * - this uses the default subjective creds of tsk1
 */
static int task_has_perm(const struct task_struct *tsk1,
			 const struct task_struct *tsk2,
			 u32 perms)
{
#ifdef CONFIG_RKP_KDP
	volatile struct task_security_struct *tsec1, *tsec2;
#endif /*CONFIG_RKP_KDP*/
	const struct task_security_struct *__tsec1, *__tsec2;
	u32 sid1, sid2;

	rcu_read_lock();

#ifdef CONFIG_RKP_KDP
	if(rkp_cred_enable){
		while((u64)(tsec1 = __task_cred(tsk1)->security) == (u64)0x07);
		while((u64)(tsec2 = __task_cred(tsk2)->security) == (u64)0x07);
		sid1 = tsec1->sid;
		sid2 = tsec2->sid;
	}else {
		__tsec1 = __task_cred(tsk1)->security;	sid1 = __tsec1->sid;
		__tsec2 = __task_cred(tsk2)->security;	sid2 = __tsec2->sid;
	}
#else
	__tsec1 = __task_cred(tsk1)->security;	sid1 = __tsec1->sid;
	__tsec2 = __task_cred(tsk2)->security;	sid2 = __tsec2->sid;
#endif /*CONFIG_RKP_KDP*/

	rcu_read_unlock();
	return avc_has_perm(sid1, sid2, SECCLASS_PROCESS, perms, NULL);
}

/*
 * Check permission between current and another task, e.g. signal checks,
 * fork check, ptrace check, etc.
 * current is the actor and tsk2 is the target
 * - this uses current's subjective creds
 */
static int current_has_perm(const struct task_struct *tsk,
			    u32 perms)
{
	u32 sid, tsid;

	sid = current_sid();
	tsid = task_sid(tsk);
	return avc_has_perm(sid, tsid, SECCLASS_PROCESS, perms, NULL);
}

#if CAP_LAST_CAP > 63
#error Fix SELinux to handle capabilities > 63.
#endif

/* Check whether a task is allowed to use a capability. */
static int cred_has_capability(const struct cred *cred,
			       int cap, int audit)
{
	struct common_audit_data ad;
	struct av_decision avd;
	u16 sclass;
	u32 sid = cred_sid(cred);
	u32 av = CAP_TO_MASK(cap);
	int rc;

	ad.type = LSM_AUDIT_DATA_CAP;
	ad.u.cap = cap;

	switch (CAP_TO_INDEX(cap)) {
	case 0:
		sclass = SECCLASS_CAPABILITY;
		break;
	case 1:
		sclass = SECCLASS_CAPABILITY2;
		break;
	default:
		printk(KERN_ERR
		       "SELinux:  out of range capability %d\n", cap);
		BUG();
		return -EINVAL;
	}

	rc = avc_has_perm_noaudit(sid, sid, sclass, av, 0, &avd);
	if (audit == SECURITY_CAP_AUDIT) {
		int rc2 = avc_audit(sid, sid, sclass, av, &avd, rc, &ad, 0);
		if (rc2)
			return rc2;
	}
	return rc;
}

/* Check whether a task is allowed to use a system operation. */
static int task_has_system(struct task_struct *tsk,
			   u32 perms)
{
	u32 sid = task_sid(tsk);

	return avc_has_perm(sid, SECINITSID_KERNEL,
			    SECCLASS_SYSTEM, perms, NULL);
}

/* Check whether a task has a particular permission to an inode.
   The 'adp' parameter is optional and allows other audit
   data to be passed (e.g. the dentry). */
static int inode_has_perm(const struct cred *cred,
			  struct inode *inode,
			  u32 perms,
			  struct common_audit_data *adp,
			  unsigned flags)
{
	struct inode_security_struct *isec;
	u32 sid;

	validate_creds(cred);

	if (unlikely(IS_PRIVATE(inode)))
		return 0;

	sid = cred_sid(cred);
	isec = inode->i_security;

	if (unlikely(!isec)){
		printk(KERN_CRIT "[SELinux] isec is NULL, inode->i_security is already freed. \n");
		return -EINVAL;
	}

	return avc_has_perm_flags(sid, isec->sid, isec->sclass, perms, adp, flags);
}

/* Same as inode_has_perm, but pass explicit audit data containing
   the dentry to help the auditing code to more easily generate the
   pathname if needed. */
static inline int dentry_has_perm(const struct cred *cred,
				  struct dentry *dentry,
				  u32 av)
{
	struct inode *inode = dentry->d_inode;
	struct common_audit_data ad;

	ad.type = LSM_AUDIT_DATA_DENTRY;
	ad.u.dentry = dentry;
	return inode_has_perm(cred, inode, av, &ad, 0);
}

/* Same as inode_has_perm, but pass explicit audit data containing
   the path to help the auditing code to more easily generate the
   pathname if needed. */
static inline int path_has_perm(const struct cred *cred,
				struct path *path,
				u32 av)
{
	struct inode *inode = path->dentry->d_inode;
	struct common_audit_data ad;

	ad.type = LSM_AUDIT_DATA_PATH;
	ad.u.path = *path;
	return inode_has_perm(cred, inode, av, &ad, 0);
}

/* Check whether a task can use an open file descriptor to
   access an inode in a given way.  Check access to the
   descriptor itself, and then use dentry_has_perm to
   check a particular permission to the file.
   Access to the descriptor is implicitly granted if it
   has the same SID as the process.  If av is zero, then
   access to the file is not checked, e.g. for cases
   where only the descriptor is affected like seek. */
static int file_has_perm(const struct cred *cred,
			 struct file *file,
			 u32 av)
{
	struct file_security_struct *fsec = file->f_security;
	struct inode *inode = file_inode(file);
	struct common_audit_data ad;
	u32 sid = cred_sid(cred);
	int rc;

	ad.type = LSM_AUDIT_DATA_PATH;
	ad.u.path = file->f_path;

	if (sid != fsec->sid) {
		rc = avc_has_perm(sid, fsec->sid,
				  SECCLASS_FD,
				  FD__USE,
				  &ad);
		if (rc)
			goto out;
	}

	/* av is zero if only checking access to the descriptor. */
	rc = 0;
	if (av)
		rc = inode_has_perm(cred, inode, av, &ad, 0);

out:
	return rc;
}

/* Check whether a task can create a file. */
static int may_create(struct inode *dir,
		      struct dentry *dentry,
		      u16 tclass)
{
	const struct task_security_struct *tsec = current_security();
	struct inode_security_struct *dsec;
	struct superblock_security_struct *sbsec;
	u32 sid, newsid;
	struct common_audit_data ad;
	int rc;

	dsec = dir->i_security;
	sbsec = dir->i_sb->s_security;

	sid = tsec->sid;
	newsid = tsec->create_sid;

	ad.type = LSM_AUDIT_DATA_DENTRY;
	ad.u.dentry = dentry;

	rc = avc_has_perm(sid, dsec->sid, SECCLASS_DIR,
			  DIR__ADD_NAME | DIR__SEARCH,
			  &ad);
	if (rc)
		return rc;

	if (!newsid || !(sbsec->flags & SE_SBLABELSUPP)) {
		rc = security_transition_sid(sid, dsec->sid, tclass,
					     &dentry->d_name, &newsid);
		if (rc)
			return rc;
	}

	rc = avc_has_perm(sid, newsid, tclass, FILE__CREATE, &ad);
	if (rc)
		return rc;

	return avc_has_perm(newsid, sbsec->sid,
			    SECCLASS_FILESYSTEM,
			    FILESYSTEM__ASSOCIATE, &ad);
}

/* Check whether a task can create a key. */
static int may_create_key(u32 ksid,
			  struct task_struct *ctx)
{
	u32 sid = task_sid(ctx);

	return avc_has_perm(sid, ksid, SECCLASS_KEY, KEY__CREATE, NULL);
}

#define MAY_LINK	0
#define MAY_UNLINK	1
#define MAY_RMDIR	2

/* Check whether a task can link, unlink, or rmdir a file/directory. */
static int may_link(struct inode *dir,
		    struct dentry *dentry,
		    int kind)

{
	struct inode_security_struct *dsec, *isec;
	struct common_audit_data ad;
	u32 sid = current_sid();
	u32 av;
	int rc;

	dsec = dir->i_security;
	isec = dentry->d_inode->i_security;

	ad.type = LSM_AUDIT_DATA_DENTRY;
	ad.u.dentry = dentry;

	av = DIR__SEARCH;
	av |= (kind ? DIR__REMOVE_NAME : DIR__ADD_NAME);
	rc = avc_has_perm(sid, dsec->sid, SECCLASS_DIR, av, &ad);
	if (rc)
		return rc;

	switch (kind) {
	case MAY_LINK:
		av = FILE__LINK;
		break;
	case MAY_UNLINK:
		av = FILE__UNLINK;
		break;
	case MAY_RMDIR:
		av = DIR__RMDIR;
		break;
	default:
		printk(KERN_WARNING "SELinux: %s:  unrecognized kind %d\n",
			__func__, kind);
		return 0;
	}

	rc = avc_has_perm(sid, isec->sid, isec->sclass, av, &ad);
	return rc;
}

static inline int may_rename(struct inode *old_dir,
			     struct dentry *old_dentry,
			     struct inode *new_dir,
			     struct dentry *new_dentry)
{
	struct inode_security_struct *old_dsec, *new_dsec, *old_isec, *new_isec;
	struct common_audit_data ad;
	u32 sid = current_sid();
	u32 av;
	int old_is_dir, new_is_dir;
	int rc;

	old_dsec = old_dir->i_security;
	old_isec = old_dentry->d_inode->i_security;
	old_is_dir = S_ISDIR(old_dentry->d_inode->i_mode);
	new_dsec = new_dir->i_security;

	ad.type = LSM_AUDIT_DATA_DENTRY;

	ad.u.dentry = old_dentry;
	rc = avc_has_perm(sid, old_dsec->sid, SECCLASS_DIR,
			  DIR__REMOVE_NAME | DIR__SEARCH, &ad);
	if (rc)
		return rc;
	rc = avc_has_perm(sid, old_isec->sid,
			  old_isec->sclass, FILE__RENAME, &ad);
	if (rc)
		return rc;
	if (old_is_dir && new_dir != old_dir) {
		rc = avc_has_perm(sid, old_isec->sid,
				  old_isec->sclass, DIR__REPARENT, &ad);
		if (rc)
			return rc;
	}

	ad.u.dentry = new_dentry;
	av = DIR__ADD_NAME | DIR__SEARCH;
	if (new_dentry->d_inode)
		av |= DIR__REMOVE_NAME;
	rc = avc_has_perm(sid, new_dsec->sid, SECCLASS_DIR, av, &ad);
	if (rc)
		return rc;
	if (new_dentry->d_inode) {
		new_isec = new_dentry->d_inode->i_security;
		new_is_dir = S_ISDIR(new_dentry->d_inode->i_mode);
		rc = avc_has_perm(sid, new_isec->sid,
				  new_isec->sclass,
				  (new_is_dir ? DIR__RMDIR : FILE__UNLINK), &ad);
		if (rc)
			return rc;
	}

	return 0;
}

/* Check whether a task can perform a filesystem operation. */
static int superblock_has_perm(const struct cred *cred,
			       struct super_block *sb,
			       u32 perms,
			       struct common_audit_data *ad)
{
	struct superblock_security_struct *sbsec;
	u32 sid = cred_sid(cred);

	sbsec = sb->s_security;
	return avc_has_perm(sid, sbsec->sid, SECCLASS_FILESYSTEM, perms, ad);
}

/* Convert a Linux mode and permission mask to an access vector. */
static inline u32 file_mask_to_av(int mode, int mask)
{
	u32 av = 0;

	if (!S_ISDIR(mode)) {
		if (mask & MAY_EXEC)
			av |= FILE__EXECUTE;
		if (mask & MAY_READ)
			av |= FILE__READ;

		if (mask & MAY_APPEND)
			av |= FILE__APPEND;
		else if (mask & MAY_WRITE)
			av |= FILE__WRITE;

	} else {
		if (mask & MAY_EXEC)
			av |= DIR__SEARCH;
		if (mask & MAY_WRITE)
			av |= DIR__WRITE;
		if (mask & MAY_READ)
			av |= DIR__READ;
	}

	return av;
}

/* Convert a Linux file to an access vector. */
static inline u32 file_to_av(struct file *file)
{
	u32 av = 0;

	if (file->f_mode & FMODE_READ)
		av |= FILE__READ;
	if (file->f_mode & FMODE_WRITE) {
		if (file->f_flags & O_APPEND)
			av |= FILE__APPEND;
		else
			av |= FILE__WRITE;
	}
	if (!av) {
		/*
		 * Special file opened with flags 3 for ioctl-only use.
		 */
		av = FILE__IOCTL;
	}

	return av;
}

/*
 * Convert a file to an access vector and include the correct open
 * open permission.
 */
static inline u32 open_file_to_av(struct file *file)
{
	u32 av = file_to_av(file);

	if (selinux_policycap_openperm)
		av |= FILE__OPEN;

	return av;
}

/* Hook functions begin here. */

static int selinux_binder_set_context_mgr(struct task_struct *mgr)
{
	u32 mysid = current_sid();
	u32 mgrsid = task_sid(mgr);
#ifdef CONFIG_RKP_KDP
	int rc;

	if ((rc = security_integrity_current()))
		return rc;
#endif  /* CONFIG_RKP_KDP */

	return avc_has_perm(mysid, mgrsid, SECCLASS_BINDER, BINDER__SET_CONTEXT_MGR, NULL);
}

static int selinux_binder_transaction(struct task_struct *from, struct task_struct *to)
{
	u32 mysid = current_sid();
	u32 fromsid = task_sid(from);
	u32 tosid = task_sid(to);
	int rc;
#ifdef CONFIG_RKP_KDP
	if ((rc = security_integrity_current()))
		return rc;
#endif  /* CONFIG_RKP_KDP */
	if (mysid != fromsid) {
		rc = avc_has_perm(mysid, fromsid, SECCLASS_BINDER, BINDER__IMPERSONATE, NULL);
		if (rc)
			return rc;
	}

	return avc_has_perm(fromsid, tosid, SECCLASS_BINDER, BINDER__CALL, NULL);
}

static int selinux_binder_transfer_binder(struct task_struct *from, struct task_struct *to)
{
	u32 fromsid = task_sid(from);
	u32 tosid = task_sid(to);
#ifdef CONFIG_RKP_KDP
	int rc;

	if ((rc = security_integrity_current()))
		return rc;
#endif  /* CONFIG_RKP_KDP */
	return avc_has_perm(fromsid, tosid, SECCLASS_BINDER, BINDER__TRANSFER, NULL);
}

static int selinux_binder_transfer_file(struct task_struct *from, struct task_struct *to, struct file *file)
{
	u32 sid = task_sid(to);
	struct file_security_struct *fsec = file->f_security;
	struct inode *inode = file->f_path.dentry->d_inode;
	struct inode_security_struct *isec = inode->i_security;
	struct common_audit_data ad;
	int rc;
#ifdef CONFIG_RKP_KDP
	if ((rc = security_integrity_current()))
		return rc;
#endif  /* CONFIG_RKP_KDP */

	ad.type = LSM_AUDIT_DATA_PATH;
	ad.u.path = file->f_path;

	if (sid != fsec->sid) {
		rc = avc_has_perm(sid, fsec->sid,
				  SECCLASS_FD,
				  FD__USE,
				  &ad);
		if (rc)
			return rc;
	}

	if (unlikely(IS_PRIVATE(inode)))
		return 0;

	return avc_has_perm(sid, isec->sid, isec->sclass, file_to_av(file),
			    &ad);
}

static int selinux_ptrace_access_check(struct task_struct *child,
				     unsigned int mode)
{
	int rc;

#ifdef CONFIG_RKP_KDP
	if ((rc = security_integrity_current()))
		return rc;
#endif  /* CONFIG_RKP_KDP */
	rc = cap_ptrace_access_check(child, mode);
	if (rc)
		return rc;

	if (mode & PTRACE_MODE_READ) {
		u32 sid = current_sid();
		u32 csid = task_sid(child);
		return avc_has_perm(sid, csid, SECCLASS_FILE, FILE__READ, NULL);
	}

	return current_has_perm(child, PROCESS__PTRACE);
}

static int selinux_ptrace_traceme(struct task_struct *parent)
{
	int rc;
#ifdef CONFIG_RKP_KDP
	if ((rc = security_integrity_current()))
		return rc;
#endif  /* CONFIG_RKP_KDP */
	rc = cap_ptrace_traceme(parent);
	if (rc)
		return rc;

	return task_has_perm(parent, current, PROCESS__PTRACE);
}

static int selinux_capget(struct task_struct *target, kernel_cap_t *effective,
			  kernel_cap_t *inheritable, kernel_cap_t *permitted)
{
	int error;
#ifdef CONFIG_RKP_KDP
	int rc;

	if ((rc = security_integrity_current()))
		return rc;
#endif  /* CONFIG_RKP_KDP */
	error = current_has_perm(target, PROCESS__GETCAP);
	if (error)
		return error;

	return cap_capget(target, effective, inheritable, permitted);
}

static int selinux_capset(struct cred *new, const struct cred *old,
			  const kernel_cap_t *effective,
			  const kernel_cap_t *inheritable,
			  const kernel_cap_t *permitted)
{
	int error;
#ifdef CONFIG_RKP_KDP
	int rc;

	if ((rc = security_integrity_current()))
		return rc;
#endif  /* CONFIG_RKP_KDP */

	error = cap_capset(new, old,
				      effective, inheritable, permitted);
	if (error)
		return error;

	return cred_has_perm(old, new, PROCESS__SETCAP);
}

/*
 * (This comment used to live with the selinux_task_setuid hook,
 * which was removed).
 *
 * Since setuid only affects the current process, and since the SELinux
 * controls are not based on the Linux identity attributes, SELinux does not
 * need to control this operation.  However, SELinux does control the use of
 * the CAP_SETUID and CAP_SETGID capabilities using the capable hook.
 */

static int selinux_capable(const struct cred *cred, struct user_namespace *ns,
			   int cap, int audit)
{
	int rc;
#ifdef CONFIG_RKP_KDP
	if ((rc = security_integrity_current()))
		return rc;
#endif  /* CONFIG_RKP_KDP */
	rc = cap_capable(cred, ns, cap, audit);
	if (rc)
		return rc;

	return cred_has_capability(cred, cap, audit);
}

static int selinux_quotactl(int cmds, int type, int id, struct super_block *sb)
{
	const struct cred *cred = current_cred();
	int rc = 0;
#ifdef CONFIG_RKP_KDP
	if ((rc = security_integrity_current()))
		return rc;
#endif  /* CONFIG_RKP_KDP */
	if (!sb)
		return 0;

	switch (cmds) {
	case Q_SYNC:
	case Q_QUOTAON:
	case Q_QUOTAOFF:
	case Q_SETINFO:
	case Q_SETQUOTA:
		rc = superblock_has_perm(cred, sb, FILESYSTEM__QUOTAMOD, NULL);
		break;
	case Q_GETFMT:
	case Q_GETINFO:
	case Q_GETQUOTA:
		rc = superblock_has_perm(cred, sb, FILESYSTEM__QUOTAGET, NULL);
		break;
	default:
		rc = 0;  /* let the kernel handle invalid cmds */
		break;
	}
	return rc;
}

static int selinux_quota_on(struct dentry *dentry)
{
	const struct cred *cred = current_cred();
#ifdef CONFIG_RKP_KDP
	int rc;

	if ((rc = security_integrity_current()))
		return rc;
#endif  /* CONFIG_RKP_KDP */
	return dentry_has_perm(cred, dentry, FILE__QUOTAON);
}

static int selinux_syslog(int type)
{
	int rc;
#ifdef CONFIG_RKP_KDP
	if ((rc = security_integrity_current()))
		return rc;
#endif  /* CONFIG_RKP_KDP */
	switch (type) {
	case SYSLOG_ACTION_READ_ALL:	/* Read last kernel messages */
	case SYSLOG_ACTION_SIZE_BUFFER:	/* Return size of the log buffer */
		rc = task_has_system(current, SYSTEM__SYSLOG_READ);
		break;
	case SYSLOG_ACTION_CONSOLE_OFF:	/* Disable logging to console */
	case SYSLOG_ACTION_CONSOLE_ON:	/* Enable logging to console */
	/* Set level of messages printed to console */
	case SYSLOG_ACTION_CONSOLE_LEVEL:
		rc = task_has_system(current, SYSTEM__SYSLOG_CONSOLE);
		break;
	case SYSLOG_ACTION_CLOSE:	/* Close log */
	case SYSLOG_ACTION_OPEN:	/* Open log */
	case SYSLOG_ACTION_READ:	/* Read from log */
	case SYSLOG_ACTION_READ_CLEAR:	/* Read/clear last kernel messages */
	case SYSLOG_ACTION_CLEAR:	/* Clear ring buffer */
	default:
		rc = task_has_system(current, SYSTEM__SYSLOG_MOD);
		break;
	}
	return rc;
}

/*
 * Check that a process has enough memory to allocate a new virtual
 * mapping. 0 means there is enough memory for the allocation to
 * succeed and -ENOMEM implies there is not.
 *
 * Do not audit the selinux permission check, as this is applied to all
 * processes that allocate mappings.
 */
static int selinux_vm_enough_memory(struct mm_struct *mm, long pages)
{
	int rc, cap_sys_admin = 0;
#ifdef CONFIG_RKP_KDP
	if ((rc = security_integrity_current()))
		return rc;
#endif  /* CONFIG_RKP_KDP */
	rc = selinux_capable(current_cred(), &init_user_ns, CAP_SYS_ADMIN,
			     SECURITY_CAP_NOAUDIT);
	if (rc == 0)
		cap_sys_admin = 1;

	return __vm_enough_memory(mm, pages, cap_sys_admin);
}

/* binprm security operations */

static int selinux_bprm_set_creds(struct linux_binprm *bprm)
{
	const struct task_security_struct *old_tsec;
	struct task_security_struct *new_tsec;
	struct inode_security_struct *isec;
	struct common_audit_data ad;
	struct inode *inode = file_inode(bprm->file);
	int rc;
#ifdef CONFIG_RKP_KDP
	if ((rc = security_integrity_current()))
		return rc;
#endif  /* CONFIG_RKP_KDP */

	rc = cap_bprm_set_creds(bprm);
	if (rc)
		return rc;

	/* SELinux context only depends on initial program or script and not
	 * the script interpreter */
	if (bprm->cred_prepared)
		return 0;

	old_tsec = current_security();
	new_tsec = bprm->cred->security;
	isec = inode->i_security;

	/* Default to the current task SID. */
	new_tsec->sid = old_tsec->sid;
	new_tsec->osid = old_tsec->sid;

	/* Reset fs, key, and sock SIDs on execve. */
	new_tsec->create_sid = 0;
	new_tsec->keycreate_sid = 0;
	new_tsec->sockcreate_sid = 0;

	if (old_tsec->exec_sid) {
		new_tsec->sid = old_tsec->exec_sid;
		/* Reset exec SID on execve. */
		new_tsec->exec_sid = 0;

		/*
		 * Minimize confusion: if no_new_privs and a transition is
		 * explicitly requested, then fail the exec.
		 */
		if (bprm->unsafe & LSM_UNSAFE_NO_NEW_PRIVS)
			return -EPERM;
	} else {
		/* Check for a default transition on this program. */
		rc = security_transition_sid(old_tsec->sid, isec->sid,
					     SECCLASS_PROCESS, NULL,
					     &new_tsec->sid);
		if (rc)
			return rc;
	}

	ad.type = LSM_AUDIT_DATA_PATH;
	ad.u.path = bprm->file->f_path;

	if ((bprm->file->f_path.mnt->mnt_flags & MNT_NOSUID) ||
	    (bprm->unsafe & LSM_UNSAFE_NO_NEW_PRIVS))
		new_tsec->sid = old_tsec->sid;

	if (new_tsec->sid == old_tsec->sid) {
		rc = avc_has_perm(old_tsec->sid, isec->sid,
				  SECCLASS_FILE, FILE__EXECUTE_NO_TRANS, &ad);
		if (rc)
			return rc;
	} else {
		/* Check permissions for the transition. */
		rc = avc_has_perm(old_tsec->sid, new_tsec->sid,
				  SECCLASS_PROCESS, PROCESS__TRANSITION, &ad);
		if (rc)
			return rc;

		rc = avc_has_perm(new_tsec->sid, isec->sid,
				  SECCLASS_FILE, FILE__ENTRYPOINT, &ad);
		if (rc)
			return rc;

		/* Check for shared state */
		if (bprm->unsafe & LSM_UNSAFE_SHARE) {
			rc = avc_has_perm(old_tsec->sid, new_tsec->sid,
					  SECCLASS_PROCESS, PROCESS__SHARE,
					  NULL);
			if (rc)
				return -EPERM;
		}

		/* Make sure that anyone attempting to ptrace over a task that
		 * changes its SID has the appropriate permit */
		if (bprm->unsafe &
		    (LSM_UNSAFE_PTRACE | LSM_UNSAFE_PTRACE_CAP)) {
			struct task_struct *tracer;
			struct task_security_struct *sec;
			u32 ptsid = 0;

			rcu_read_lock();
			tracer = ptrace_parent(current);
			if (likely(tracer != NULL)) {
				sec = __task_cred(tracer)->security;
				ptsid = sec->sid;
			}
			rcu_read_unlock();

			if (ptsid != 0) {
				rc = avc_has_perm(ptsid, new_tsec->sid,
						  SECCLASS_PROCESS,
						  PROCESS__PTRACE, NULL);
				if (rc)
					return -EPERM;
			}
		}

		/* Clear any possibly unsafe personality bits on exec: */
		bprm->per_clear |= PER_CLEAR_ON_SETID;
	}

	return 0;
}

static int selinux_bprm_secureexec(struct linux_binprm *bprm)
{
	const struct task_security_struct *tsec = current_security();
	u32 sid, osid;
	int atsecure = 0;
#ifdef CONFIG_RKP_KDP
	int rc;

	if ((rc = security_integrity_current()))
		return rc;
#endif  /* CONFIG_RKP_KDP */
	sid = tsec->sid;
	osid = tsec->osid;

	if (osid != sid) {
		/* Enable secure mode for SIDs transitions unless
		   the noatsecure permission is granted between
		   the two SIDs, i.e. ahp returns 0. */
		atsecure = avc_has_perm(osid, sid,
					SECCLASS_PROCESS,
					PROCESS__NOATSECURE, NULL);
	}

	return (atsecure || cap_bprm_secureexec(bprm));
}

static int match_file(const void *p, struct file *file, unsigned fd)
{
	return file_has_perm(p, file, file_to_av(file)) ? fd + 1 : 0;
}

/* Derived from fs/exec.c:flush_old_files. */
static inline void flush_unauthorized_files(const struct cred *cred,
					    struct files_struct *files)
{
	struct file *file, *devnull = NULL;
	struct tty_struct *tty;
	int drop_tty = 0;
	unsigned n;

	tty = get_current_tty();
	if (tty) {
		spin_lock(&tty_files_lock);
		if (!list_empty(&tty->tty_files)) {
			struct tty_file_private *file_priv;

			/* Revalidate access to controlling tty.
			   Use path_has_perm on the tty path directly rather
			   than using file_has_perm, as this particular open
			   file may belong to another process and we are only
			   interested in the inode-based check here. */
			file_priv = list_first_entry(&tty->tty_files,
						struct tty_file_private, list);
			file = file_priv->file;
			if (path_has_perm(cred, &file->f_path, FILE__READ | FILE__WRITE))
				drop_tty = 1;
		}
		spin_unlock(&tty_files_lock);
		tty_kref_put(tty);
	}
	/* Reset controlling tty. */
	if (drop_tty)
		no_tty();

	/* Revalidate access to inherited open files. */
	n = iterate_fd(files, 0, match_file, cred);
	if (!n) /* none found? */
		return;

	devnull = dentry_open(&selinux_null, O_RDWR, cred);
	if (IS_ERR(devnull))
		devnull = NULL;
	/* replace all the matching ones with this */
	do {
		replace_fd(n - 1, devnull, 0);
	} while ((n = iterate_fd(files, n, match_file, cred)) != 0);
	if (devnull)
		fput(devnull);
}

/*
 * Prepare a process for imminent new credential changes due to exec
 */
static void selinux_bprm_committing_creds(struct linux_binprm *bprm)
{
	struct task_security_struct *new_tsec;
	struct rlimit *rlim, *initrlim;
	int rc, i;

	new_tsec = bprm->cred->security;
	if (new_tsec->sid == new_tsec->osid)
		return;

	/* Close files for which the new task SID is not authorized. */
	flush_unauthorized_files(bprm->cred, current->files);

	/* Always clear parent death signal on SID transitions. */
	current->pdeath_signal = 0;

	/* Check whether the new SID can inherit resource limits from the old
	 * SID.  If not, reset all soft limits to the lower of the current
	 * task's hard limit and the init task's soft limit.
	 *
	 * Note that the setting of hard limits (even to lower them) can be
	 * controlled by the setrlimit check.  The inclusion of the init task's
	 * soft limit into the computation is to avoid resetting soft limits
	 * higher than the default soft limit for cases where the default is
	 * lower than the hard limit, e.g. RLIMIT_CORE or RLIMIT_STACK.
	 */
	rc = avc_has_perm(new_tsec->osid, new_tsec->sid, SECCLASS_PROCESS,
			  PROCESS__RLIMITINH, NULL);
	if (rc) {
		/* protect against do_prlimit() */
		task_lock(current);
		for (i = 0; i < RLIM_NLIMITS; i++) {
			rlim = current->signal->rlim + i;
			initrlim = init_task.signal->rlim + i;
			rlim->rlim_cur = min(rlim->rlim_max, initrlim->rlim_cur);
		}
		task_unlock(current);
		update_rlimit_cpu(current, rlimit(RLIMIT_CPU));
	}
}

/*
 * Clean up the process immediately after the installation of new credentials
 * due to exec
 */
static void selinux_bprm_committed_creds(struct linux_binprm *bprm)
{
	const struct task_security_struct *tsec = current_security();
	struct itimerval itimer;
	u32 osid, sid;
	int rc, i;

	osid = tsec->osid;
	sid = tsec->sid;

	if (sid == osid)
		return;

	/* Check whether the new SID can inherit signal state from the old SID.
	 * If not, clear itimers to avoid subsequent signal generation and
	 * flush and unblock signals.
	 *
	 * This must occur _after_ the task SID has been updated so that any
	 * kill done after the flush will be checked against the new SID.
	 */
	rc = avc_has_perm(osid, sid, SECCLASS_PROCESS, PROCESS__SIGINH, NULL);
	if (rc) {
		memset(&itimer, 0, sizeof itimer);
		for (i = 0; i < 3; i++)
			do_setitimer(i, &itimer, NULL);
		spin_lock_irq(&current->sighand->siglock);
		if (!(current->signal->flags & SIGNAL_GROUP_EXIT)) {
			__flush_signals(current);
			flush_signal_handlers(current, 1);
			sigemptyset(&current->blocked);
		}
		spin_unlock_irq(&current->sighand->siglock);
	}

	/* Wake up the parent if it is waiting so that it can recheck
	 * wait permission to the new task SID. */
	read_lock(&tasklist_lock);
	__wake_up_parent(current, current->real_parent);
	read_unlock(&tasklist_lock);
}

/* superblock security operations */

static int selinux_sb_alloc_security(struct super_block *sb)
{
#ifdef CONFIG_RKP_KDP
	int rc;

	if ((rc = security_integrity_current()))
		return rc;
#endif  /* CONFIG_RKP_KDP */

	return superblock_alloc_security(sb);
}

static void selinux_sb_free_security(struct super_block *sb)
{
	superblock_free_security(sb);
}

static inline int match_prefix(char *prefix, int plen, char *option, int olen)
{
	if (plen > olen)
		return 0;

	return !memcmp(prefix, option, plen);
}

static inline int selinux_option(char *option, int len)
{
	return (match_prefix(CONTEXT_STR, sizeof(CONTEXT_STR)-1, option, len) ||
		match_prefix(FSCONTEXT_STR, sizeof(FSCONTEXT_STR)-1, option, len) ||
		match_prefix(DEFCONTEXT_STR, sizeof(DEFCONTEXT_STR)-1, option, len) ||
		match_prefix(ROOTCONTEXT_STR, sizeof(ROOTCONTEXT_STR)-1, option, len) ||
		match_prefix(LABELSUPP_STR, sizeof(LABELSUPP_STR)-1, option, len));
}

static inline void take_option(char **to, char *from, int *first, int len)
{
	if (!*first) {
		**to = ',';
		*to += 1;
	} else
		*first = 0;
	memcpy(*to, from, len);
	*to += len;
}

static inline void take_selinux_option(char **to, char *from, int *first,
				       int len)
{
	int current_size = 0;

	if (!*first) {
		**to = '|';
		*to += 1;
	} else
		*first = 0;

	while (current_size < len) {
		if (*from != '"') {
			**to = *from;
			*to += 1;
		}
		from += 1;
		current_size += 1;
	}
}

static int selinux_sb_copy_data(char *orig, char *copy)
{
	int fnosec, fsec, rc = 0;
	char *in_save, *in_curr, *in_end;
	char *sec_curr, *nosec_save, *nosec;
	int open_quote = 0;
#ifdef CONFIG_RKP_KDP
	if ((rc = security_integrity_current()))
		return rc;
#endif  /* CONFIG_RKP_KDP */
	in_curr = orig;
	sec_curr = copy;

	nosec = (char *)get_zeroed_page(GFP_KERNEL);
	if (!nosec) {
		rc = -ENOMEM;
		goto out;
	}

	nosec_save = nosec;
	fnosec = fsec = 1;
	in_save = in_end = orig;

	do {
		if (*in_end == '"')
			open_quote = !open_quote;
		if ((*in_end == ',' && open_quote == 0) ||
				*in_end == '\0') {
			int len = in_end - in_curr;

			if (selinux_option(in_curr, len))
				take_selinux_option(&sec_curr, in_curr, &fsec, len);
			else
				take_option(&nosec, in_curr, &fnosec, len);

			in_curr = in_end + 1;
		}
	} while (*in_end++);

	strcpy(in_save, nosec_save);
	free_page((unsigned long)nosec_save);
out:
	return rc;
}

static int selinux_sb_remount(struct super_block *sb, void *data)
{
	int rc, i, *flags;
	struct security_mnt_opts opts;
	char *secdata, **mount_options;
	struct superblock_security_struct *sbsec = sb->s_security;

#ifdef CONFIG_RKP_KDP
	if ((rc = security_integrity_current()))
		return rc;
#endif  /* CONFIG_RKP_KDP */
	if (!(sbsec->flags & SE_SBINITIALIZED))
		return 0;

	if (!data)
		return 0;

	if (sb->s_type->fs_flags & FS_BINARY_MOUNTDATA)
		return 0;

	security_init_mnt_opts(&opts);
	secdata = alloc_secdata();
	if (!secdata)
		return -ENOMEM;
	rc = selinux_sb_copy_data(data, secdata);
	if (rc)
		goto out_free_secdata;

	rc = selinux_parse_opts_str(secdata, &opts);
	if (rc)
		goto out_free_secdata;

	mount_options = opts.mnt_opts;
	flags = opts.mnt_opts_flags;

	for (i = 0; i < opts.num_mnt_opts; i++) {
		u32 sid;
		size_t len;

		if (flags[i] == SE_SBLABELSUPP)
			continue;
		len = strlen(mount_options[i]);
		rc = security_context_to_sid(mount_options[i], len, &sid);
		if (rc) {
			printk(KERN_WARNING "SELinux: security_context_to_sid"
			       "(%s) failed for (dev %s, type %s) errno=%d\n",
			       mount_options[i], sb->s_id, sb->s_type->name, rc);
			goto out_free_opts;
		}
		rc = -EINVAL;
		switch (flags[i]) {
		case FSCONTEXT_MNT:
			if (bad_option(sbsec, FSCONTEXT_MNT, sbsec->sid, sid))
				goto out_bad_option;
			break;
		case CONTEXT_MNT:
			if (bad_option(sbsec, CONTEXT_MNT, sbsec->mntpoint_sid, sid))
				goto out_bad_option;
			break;
		case ROOTCONTEXT_MNT: {
			struct inode_security_struct *root_isec;
			root_isec = sb->s_root->d_inode->i_security;

			if (bad_option(sbsec, ROOTCONTEXT_MNT, root_isec->sid, sid))
				goto out_bad_option;
			break;
		}
		case DEFCONTEXT_MNT:
			if (bad_option(sbsec, DEFCONTEXT_MNT, sbsec->def_sid, sid))
				goto out_bad_option;
			break;
		default:
			goto out_free_opts;
		}
	}

	rc = 0;
out_free_opts:
	security_free_mnt_opts(&opts);
out_free_secdata:
	free_secdata(secdata);
	return rc;
out_bad_option:
	printk(KERN_WARNING "SELinux: unable to change security options "
	       "during remount (dev %s, type=%s)\n", sb->s_id,
	       sb->s_type->name);
	goto out_free_opts;
}

static int selinux_sb_kern_mount(struct super_block *sb, int flags, void *data)
{
	const struct cred *cred = current_cred();
	struct common_audit_data ad;
	int rc;

#ifdef CONFIG_RKP_KDP	
	if ((rc = security_integrity_current()))
		return rc;
#endif  /* CONFIG_RKP_KDP */
	rc = superblock_doinit(sb, data);
	if (rc)
		return rc;

	/* Allow all mounts performed by the kernel */
	if (flags & MS_KERNMOUNT)
		return 0;

	ad.type = LSM_AUDIT_DATA_DENTRY;
	ad.u.dentry = sb->s_root;
	return superblock_has_perm(cred, sb, FILESYSTEM__MOUNT, &ad);
}

static int selinux_sb_statfs(struct dentry *dentry)
{
	const struct cred *cred = current_cred();
	struct common_audit_data ad;
#ifdef CONFIG_RKP_KDP
	int rc;

	if ((rc = security_integrity_current()))
		return rc;
#endif  /* CONFIG_RKP_KDP */
	ad.type = LSM_AUDIT_DATA_DENTRY;
	ad.u.dentry = dentry->d_sb->s_root;
	return superblock_has_perm(cred, dentry->d_sb, FILESYSTEM__GETATTR, &ad);
}

static int selinux_mount(const char *dev_name,
			 struct path *path,
			 const char *type,
			 unsigned long flags,
			 void *data)
{
	const struct cred *cred = current_cred();
#ifdef CONFIG_RKP_KDP
	int rc;

	if ((rc = security_integrity_current()))
		return rc;
#endif  /* CONFIG_RKP_KDP */
	if (flags & MS_REMOUNT)
		return superblock_has_perm(cred, path->dentry->d_sb,
					   FILESYSTEM__REMOUNT, NULL);
	else
		return path_has_perm(cred, path, FILE__MOUNTON);
}

static int selinux_umount(struct vfsmount *mnt, int flags)
{
	const struct cred *cred = current_cred();
#ifdef CONFIG_RKP_KDP
	int rc;

	if ((rc = security_integrity_current()))
		return rc;
#endif  /* CONFIG_RKP_KDP */
	return superblock_has_perm(cred, mnt->mnt_sb,
				   FILESYSTEM__UNMOUNT, NULL);
}

/* inode security operations */

static int selinux_inode_alloc_security(struct inode *inode)
{
#ifdef CONFIG_RKP_KDP
	int rc;

	if ((rc = security_integrity_current()))
		return rc;
#endif  /* CONFIG_RKP_KDP */
	return inode_alloc_security(inode);
}

static void selinux_inode_free_security(struct inode *inode)
{
	inode_free_security(inode);
}

static int selinux_inode_init_security(struct inode *inode, struct inode *dir,
				       const struct qstr *qstr, char **name,
				       void **value, size_t *len)
{
	const struct task_security_struct *tsec = current_security();
	struct inode_security_struct *dsec;
	struct superblock_security_struct *sbsec;
	u32 sid, newsid, clen;
	int rc;
	char *namep = NULL, *context;
#ifdef CONFIG_RKP_KDP
	if ((rc = security_integrity_current()))
		return rc;
#endif  /* CONFIG_RKP_KDP */
	dsec = dir->i_security;
	sbsec = dir->i_sb->s_security;

	sid = tsec->sid;
	newsid = tsec->create_sid;

	if ((sbsec->flags & SE_SBINITIALIZED) &&
	    (sbsec->behavior == SECURITY_FS_USE_MNTPOINT))
		newsid = sbsec->mntpoint_sid;
	else if (!newsid || !(sbsec->flags & SE_SBLABELSUPP)) {
		rc = security_transition_sid(sid, dsec->sid,
					     inode_mode_to_security_class(inode->i_mode),
					     qstr, &newsid);
		if (rc) {
			printk(KERN_WARNING "%s:  "
			       "security_transition_sid failed, rc=%d (dev=%s "
			       "ino=%ld)\n",
			       __func__,
			       -rc, inode->i_sb->s_id, inode->i_ino);
			return rc;
		}
	}

	/* Possibly defer initialization to selinux_complete_init. */
	if (sbsec->flags & SE_SBINITIALIZED) {
		struct inode_security_struct *isec = inode->i_security;
		isec->sclass = inode_mode_to_security_class(inode->i_mode);
		isec->sid = newsid;
		isec->initialized = 1;
	}

	if (!ss_initialized || !(sbsec->flags & SE_SBLABELSUPP))
		return -EOPNOTSUPP;

	if (name) {
		namep = kstrdup(XATTR_SELINUX_SUFFIX, GFP_NOFS);
		if (!namep)
			return -ENOMEM;
		*name = namep;
	}

	if (value && len) {
		rc = security_sid_to_context_force(newsid, &context, &clen);
		if (rc) {
			kfree(namep);
			return rc;
		}
		*value = context;
		*len = clen;
	}

	return 0;
}

static int selinux_inode_create(struct inode *dir, struct dentry *dentry, umode_t mode)
{
#ifdef CONFIG_RKP_KDP
	int rc;

	if ((rc = security_integrity_current()))
		return rc;
#endif  /* CONFIG_RKP_KDP */
	return may_create(dir, dentry, SECCLASS_FILE);
}

static int selinux_inode_link(struct dentry *old_dentry, struct inode *dir, struct dentry *new_dentry)
{
#ifdef CONFIG_RKP_KDP
	int rc;

	if ((rc = security_integrity_current()))
		return rc;
#endif  /* CONFIG_RKP_KDP */
	return may_link(dir, old_dentry, MAY_LINK);
}

static int selinux_inode_unlink(struct inode *dir, struct dentry *dentry)
{
#ifdef CONFIG_RKP_KDP
	int rc;

	if ((rc = security_integrity_current()))
		return rc;
#endif  /* CONFIG_RKP_KDP */
	return may_link(dir, dentry, MAY_UNLINK);
}

static int selinux_inode_symlink(struct inode *dir, struct dentry *dentry, const char *name)
{
#ifdef CONFIG_RKP_KDP
	int rc;

	if ((rc = security_integrity_current()))
		return rc;
#endif  /* CONFIG_RKP_KDP */
	return may_create(dir, dentry, SECCLASS_LNK_FILE);
}

static int selinux_inode_mkdir(struct inode *dir, struct dentry *dentry, umode_t mask)
{
#ifdef CONFIG_RKP_KDP
	int rc;

	if ((rc = security_integrity_current()))
		return rc;
#endif  /* CONFIG_RKP_KDP */
	return may_create(dir, dentry, SECCLASS_DIR);
}

static int selinux_inode_rmdir(struct inode *dir, struct dentry *dentry)
{
#ifdef CONFIG_RKP_KDP
	int rc;

	if ((rc = security_integrity_current()))
		return rc;
#endif  /* CONFIG_RKP_KDP */
	return may_link(dir, dentry, MAY_RMDIR);
}

static int selinux_inode_mknod(struct inode *dir, struct dentry *dentry, umode_t mode, dev_t dev)
{
#ifdef CONFIG_RKP_KDP
	int rc;

	if ((rc = security_integrity_current()))
		return rc;
#endif  /* CONFIG_RKP_KDP */
	return may_create(dir, dentry, inode_mode_to_security_class(mode));
}

static int selinux_inode_rename(struct inode *old_inode, struct dentry *old_dentry,
				struct inode *new_inode, struct dentry *new_dentry)
{
#ifdef CONFIG_RKP_KDP
	int rc;

	if ((rc = security_integrity_current()))
		return rc;
#endif  /* CONFIG_RKP_KDP */
	return may_rename(old_inode, old_dentry, new_inode, new_dentry);
}

static int selinux_inode_readlink(struct dentry *dentry)
{
	const struct cred *cred = current_cred();
#ifdef CONFIG_RKP_KDP
	int rc;

	if ((rc = security_integrity_current()))
		return rc;
#endif  /* CONFIG_RKP_KDP */
	return dentry_has_perm(cred, dentry, FILE__READ);
}

static int selinux_inode_follow_link(struct dentry *dentry, struct nameidata *nameidata)
{
	const struct cred *cred = current_cred();

	return dentry_has_perm(cred, dentry, FILE__READ);
}

static noinline int audit_inode_permission(struct inode *inode,
					   u32 perms, u32 audited, u32 denied,
					   int result,
					   unsigned flags)
{
	struct common_audit_data ad;
	struct inode_security_struct *isec = inode->i_security;
	int rc;
#ifdef CONFIG_RKP_KDP
	if ((rc = security_integrity_current()))
		return rc;
#endif  /* CONFIG_RKP_KDP */
	ad.type = LSM_AUDIT_DATA_INODE;
	ad.u.inode = inode;

	rc = slow_avc_audit(current_sid(), isec->sid, isec->sclass, perms,
			    audited, denied, result, &ad, flags);
	if (rc)
		return rc;
	return 0;
}

static int selinux_inode_permission(struct inode *inode, int mask)
{
	const struct cred *cred = current_cred();
	u32 perms;
	bool from_access;
	unsigned flags = mask & MAY_NOT_BLOCK;
	struct inode_security_struct *isec;
	u32 sid;
	struct av_decision avd;
	int rc, rc2;
	u32 audited, denied;
#ifdef CONFIG_RKP_KDP
	if ((rc = security_integrity_current()))
		return rc;
#endif  /* CONFIG_RKP_KDP */
	from_access = mask & MAY_ACCESS;
	mask &= (MAY_READ|MAY_WRITE|MAY_EXEC|MAY_APPEND);

	/* No permission to check.  Existence test. */
	if (!mask)
		return 0;

	validate_creds(cred);

	if (unlikely(IS_PRIVATE(inode)))
		return 0;

	perms = file_mask_to_av(inode->i_mode, mask);

	sid = cred_sid(cred);
	isec = inode->i_security;

	rc = avc_has_perm_noaudit(sid, isec->sid, isec->sclass, perms, 0, &avd);
	audited = avc_audit_required(perms, &avd, rc,
				     from_access ? FILE__AUDIT_ACCESS : 0,
				     &denied);
	if (likely(!audited))
		return rc;

	rc2 = audit_inode_permission(inode, perms, audited, denied, rc, flags);
	if (rc2)
		return rc2;
	return rc;
}

static int selinux_inode_setattr(struct dentry *dentry, struct iattr *iattr)
{
	const struct cred *cred = current_cred();
	unsigned int ia_valid = iattr->ia_valid;
	__u32 av = FILE__WRITE;
#ifdef CONFIG_RKP_KDP
	int rc;

	if ((rc = security_integrity_current()))
		return rc;
#endif  /* CONFIG_RKP_KDP */
	/* ATTR_FORCE is just used for ATTR_KILL_S[UG]ID. */
	if (ia_valid & ATTR_FORCE) {
		ia_valid &= ~(ATTR_KILL_SUID | ATTR_KILL_SGID | ATTR_MODE |
			      ATTR_FORCE);
		if (!ia_valid)
			return 0;
	}

	if (ia_valid & (ATTR_MODE | ATTR_UID | ATTR_GID |
			ATTR_ATIME_SET | ATTR_MTIME_SET | ATTR_TIMES_SET))
		return dentry_has_perm(cred, dentry, FILE__SETATTR);

	if (selinux_policycap_openperm && (ia_valid & ATTR_SIZE))
		av |= FILE__OPEN;

	return dentry_has_perm(cred, dentry, av);
}

static int selinux_inode_getattr(struct vfsmount *mnt, struct dentry *dentry)
{
	const struct cred *cred = current_cred();
	struct path path;
#ifdef CONFIG_RKP_KDP
	int rc;

	if ((rc = security_integrity_current()))
		return rc;
#endif  /* CONFIG_RKP_KDP */

	path.dentry = dentry;
	path.mnt = mnt;

	return path_has_perm(cred, &path, FILE__GETATTR);
}

static int selinux_inode_setotherxattr(struct dentry *dentry, const char *name)
{
	const struct cred *cred = current_cred();

	if (!strncmp(name, XATTR_SECURITY_PREFIX,
		     sizeof XATTR_SECURITY_PREFIX - 1)) {
		if (!strcmp(name, XATTR_NAME_CAPS)) {
			if (!capable(CAP_SETFCAP))
				return -EPERM;
		} else if (!capable(CAP_SYS_ADMIN)) {
			/* A different attribute in the security namespace.
			   Restrict to administrator. */
			return -EPERM;
		}
	}

	/* Not an attribute we recognize, so just check the
	   ordinary setattr permission. */
	return dentry_has_perm(cred, dentry, FILE__SETATTR);
}

static int selinux_inode_setxattr(struct dentry *dentry, const char *name,
				  const void *value, size_t size, int flags)
{
	struct inode *inode = dentry->d_inode;
	struct inode_security_struct *isec = inode->i_security;
	struct superblock_security_struct *sbsec;
	struct common_audit_data ad;
	u32 newsid, sid = current_sid();
	int rc = 0;
#ifdef CONFIG_RKP_KDP
	if ((rc = security_integrity_current()))
		return rc;
#endif  /* CONFIG_RKP_KDP */
	if (strcmp(name, XATTR_NAME_SELINUX))
		return selinux_inode_setotherxattr(dentry, name);

	sbsec = inode->i_sb->s_security;
	if (!(sbsec->flags & SE_SBLABELSUPP))
		return -EOPNOTSUPP;

	if (!inode_owner_or_capable(inode))
		return -EPERM;

	ad.type = LSM_AUDIT_DATA_DENTRY;
	ad.u.dentry = dentry;

	rc = avc_has_perm(sid, isec->sid, isec->sclass,
			  FILE__RELABELFROM, &ad);
	if (rc)
		return rc;

	rc = security_context_to_sid(value, size, &newsid);
	if (rc == -EINVAL) {
		if (!capable(CAP_MAC_ADMIN)) {
			struct audit_buffer *ab;
			size_t audit_size;
			const char *str;

			/* We strip a nul only if it is at the end, otherwise the
			 * context contains a nul and we should audit that */
			if (value) {
				str = value;
				if (str[size - 1] == '\0')
					audit_size = size - 1;
				else
					audit_size = size;
			} else {
				str = "";
				audit_size = 0;
			}
			ab = audit_log_start(current->audit_context, GFP_ATOMIC, AUDIT_SELINUX_ERR);
			audit_log_format(ab, "op=setxattr invalid_context=");
			audit_log_n_untrustedstring(ab, value, audit_size);
			audit_log_end(ab);

			return rc;
		}
		rc = security_context_to_sid_force(value, size, &newsid);
	}
	if (rc)
		return rc;

	rc = avc_has_perm(sid, newsid, isec->sclass,
			  FILE__RELABELTO, &ad);
	if (rc)
		return rc;

	rc = security_validate_transition(isec->sid, newsid, sid,
					  isec->sclass);
	if (rc)
		return rc;

	return avc_has_perm(newsid,
			    sbsec->sid,
			    SECCLASS_FILESYSTEM,
			    FILESYSTEM__ASSOCIATE,
			    &ad);
}

static void selinux_inode_post_setxattr(struct dentry *dentry, const char *name,
					const void *value, size_t size,
					int flags)
{
	struct inode *inode = dentry->d_inode;
	struct inode_security_struct *isec = inode->i_security;
	u32 newsid;
	int rc;

	if (strcmp(name, XATTR_NAME_SELINUX)) {
		/* Not an attribute we recognize, so nothing to do. */
		return;
	}

	rc = security_context_to_sid_force(value, size, &newsid);
	if (rc) {
		printk(KERN_ERR "SELinux:  unable to map context to SID"
		       "for (%s, %lu), rc=%d\n",
		       inode->i_sb->s_id, inode->i_ino, -rc);
		return;
	}

	isec->sid = newsid;
	return;
}

static int selinux_inode_getxattr(struct dentry *dentry, const char *name)
{
	const struct cred *cred = current_cred();
#ifdef CONFIG_RKP_KDP
	int rc;

	if ((rc = security_integrity_current()))
		return rc;
#endif  /* CONFIG_RKP_KDP */
	return dentry_has_perm(cred, dentry, FILE__GETATTR);
}

static int selinux_inode_listxattr(struct dentry *dentry)
{
	const struct cred *cred = current_cred();
#ifdef CONFIG_RKP_KDP
	int rc;

	if ((rc = security_integrity_current()))
		return rc;
#endif  /* CONFIG_RKP_KDP */
	return dentry_has_perm(cred, dentry, FILE__GETATTR);
}

static int selinux_inode_removexattr(struct dentry *dentry, const char *name)
{
#ifdef CONFIG_RKP_KDP
	int rc;

	if ((rc = security_integrity_current()))
		return rc;
#endif  /* CONFIG_RKP_KDP */
	if (strcmp(name, XATTR_NAME_SELINUX))
		return selinux_inode_setotherxattr(dentry, name);

	/* No one is allowed to remove a SELinux security label.
	   You can change the label, but all data must be labeled. */
	return -EACCES;
}

/*
 * Copy the inode security context value to the user.
 *
 * Permission check is handled by selinux_inode_getxattr hook.
 */
static int selinux_inode_getsecurity(const struct inode *inode, const char *name, void **buffer, bool alloc)
{
	u32 size;
	int error;
	char *context = NULL;
	struct inode_security_struct *isec = inode->i_security;
#ifdef CONFIG_RKP_KDP
	int rc;

	if ((rc = security_integrity_current()))
		return rc;
#endif  /* CONFIG_RKP_KDP */
	if (strcmp(name, XATTR_SELINUX_SUFFIX))
		return -EOPNOTSUPP;

	/*
	 * If the caller has CAP_MAC_ADMIN, then get the raw context
	 * value even if it is not defined by current policy; otherwise,
	 * use the in-core value under current policy.
	 * Use the non-auditing forms of the permission checks since
	 * getxattr may be called by unprivileged processes commonly
	 * and lack of permission just means that we fall back to the
	 * in-core context value, not a denial.
	 */
	error = selinux_capable(current_cred(), &init_user_ns, CAP_MAC_ADMIN,
				SECURITY_CAP_NOAUDIT);
	if (!error)
		error = security_sid_to_context_force(isec->sid, &context,
						      &size);
	else
		error = security_sid_to_context(isec->sid, &context, &size);
	if (error)
		return error;
	error = size;
	if (alloc) {
		*buffer = context;
		goto out_nofree;
	}
	kfree(context);
out_nofree:
	return error;
}

static int selinux_inode_setsecurity(struct inode *inode, const char *name,
				     const void *value, size_t size, int flags)
{
	struct inode_security_struct *isec = inode->i_security;
	u32 newsid;
	int rc;
#ifdef CONFIG_RKP_KDP
	if ((rc = security_integrity_current()))
		return rc;
#endif  /* CONFIG_RKP_KDP */
	if (strcmp(name, XATTR_SELINUX_SUFFIX))
		return -EOPNOTSUPP;

	if (!value || !size)
		return -EACCES;

	rc = security_context_to_sid((void *)value, size, &newsid);
	if (rc)
		return rc;

	isec->sid = newsid;
	isec->initialized = 1;
	return 0;
}

static int selinux_inode_listsecurity(struct inode *inode, char *buffer, size_t buffer_size)
{
	const int len = sizeof(XATTR_NAME_SELINUX);
#ifdef CONFIG_RKP_KDP
	int rc;

	if ((rc = security_integrity_current()))
		return rc;
#endif  /* CONFIG_RKP_KDP */
	if (buffer && len <= buffer_size)
		memcpy(buffer, XATTR_NAME_SELINUX, len);
	return len;
}

static void selinux_inode_getsecid(const struct inode *inode, u32 *secid)
{
	struct inode_security_struct *isec = inode->i_security;
	*secid = isec->sid;
}

/* file security operations */

static int selinux_revalidate_file_permission(struct file *file, int mask)
{
	const struct cred *cred = current_cred();
	struct inode *inode = file_inode(file);

	/* file_mask_to_av won't add FILE__WRITE if MAY_APPEND is set */
	if ((file->f_flags & O_APPEND) && (mask & MAY_WRITE))
		mask |= MAY_APPEND;

	return file_has_perm(cred, file,
			     file_mask_to_av(inode->i_mode, mask));
}

static int selinux_file_permission(struct file *file, int mask)
{
	struct inode *inode = file_inode(file);
	struct file_security_struct *fsec = file->f_security;
	struct inode_security_struct *isec = inode->i_security;
	u32 sid = current_sid();
#ifdef CONFIG_RKP_KDP
	int rc;

	if ((rc = security_integrity_current()))
		return rc;
#endif  /* CONFIG_RKP_KDP */
	if (!mask)
		/* No permission to check.  Existence test. */
		return 0;

	if (sid == fsec->sid && fsec->isid == isec->sid &&
	    fsec->pseqno == avc_policy_seqno())
		/* No change since file_open check. */
		return 0;

	return selinux_revalidate_file_permission(file, mask);
}

static int selinux_file_alloc_security(struct file *file)
{
#ifdef CONFIG_RKP_KDP
	int rc;

	if ((rc = security_integrity_current()))
		return rc;
#endif  /* CONFIG_RKP_KDP */
	return file_alloc_security(file);
}

static void selinux_file_free_security(struct file *file)
{
	file_free_security(file);
}

/*
 * Check whether a task has the ioctl permission and cmd
 * operation to an inode.
 */
int ioctl_has_perm(const struct cred *cred, struct file *file,
		u32 requested, u16 cmd)
{
	struct common_audit_data ad;
	struct file_security_struct *fsec = file->f_security;
	struct inode *inode = file_inode(file);
	struct inode_security_struct *isec = inode->i_security;
	struct lsm_ioctlop_audit ioctl;
	u32 ssid = cred_sid(cred);
	int rc;

	ad.type = LSM_AUDIT_DATA_IOCTL_OP;
	ad.u.op = &ioctl;
	ad.u.op->cmd = cmd;
	ad.u.op->path = file->f_path;

	if (ssid != fsec->sid) {
		rc = avc_has_perm(ssid, fsec->sid,
				SECCLASS_FD,
				FD__USE,
				&ad);
		if (rc)
			goto out;
	}

	if (unlikely(IS_PRIVATE(inode)))
		return 0;

	rc = avc_has_operation(ssid, isec->sid, isec->sclass,
			requested, cmd, &ad);
out:
	return rc;
}

static int selinux_file_ioctl(struct file *file, unsigned int cmd,
			      unsigned long arg)
{
	const struct cred *cred = current_cred();
	int error = 0;
#ifdef CONFIG_RKP_KDP
	int rc;

	if ((rc = security_integrity_current()))
		return rc;
#endif  /* CONFIG_RKP_KDP */
	switch (cmd) {
	case FIONREAD:
	/* fall through */
	case FIBMAP:
	/* fall through */
	case FIGETBSZ:
	/* fall through */
	case FS_IOC_GETFLAGS:
	/* fall through */
	case FS_IOC_GETVERSION:
		error = file_has_perm(cred, file, FILE__GETATTR);
		break;

	case FS_IOC_SETFLAGS:
	/* fall through */
	case FS_IOC_SETVERSION:
		error = file_has_perm(cred, file, FILE__SETATTR);
		break;

	/* sys_ioctl() checks */
	case FIONBIO:
	/* fall through */
	case FIOASYNC:
		error = file_has_perm(cred, file, 0);
		break;

	case KDSKBENT:
	case KDSKBSENT:
		error = cred_has_capability(cred, CAP_SYS_TTY_CONFIG,
					    SECURITY_CAP_AUDIT);
		break;

	/* default case assumes that the command will go
	 * to the file's ioctl() function.
	 */
	default:
		error = ioctl_has_perm(cred, file, FILE__IOCTL, (u16) cmd);
	}
	return error;
}

static int default_noexec;

static int file_map_prot_check(struct file *file, unsigned long prot, int shared)
{
	const struct cred *cred = current_cred();
	int rc = 0;

	if (default_noexec &&
	    (prot & PROT_EXEC) && (!file || (!shared && (prot & PROT_WRITE)))) {
		/*
		 * We are making executable an anonymous mapping or a
		 * private file mapping that will also be writable.
		 * This has an additional check.
		 */
		rc = cred_has_perm(cred, cred, PROCESS__EXECMEM);
		if (rc)
			goto error;
	}

	if (file) {
		/* read access is always possible with a mapping */
		u32 av = FILE__READ;

		/* write access only matters if the mapping is shared */
		if (shared && (prot & PROT_WRITE))
			av |= FILE__WRITE;

		if (prot & PROT_EXEC)
			av |= FILE__EXECUTE;

		return file_has_perm(cred, file, av);
	}

error:
	return rc;
}

static int selinux_mmap_addr(unsigned long addr)
{
<<<<<<< HEAD
	int rc = 0;
	u32 sid = current_sid();
#ifdef CONFIG_RKP_KDP
	if ((rc = security_integrity_current()))
		return rc;
#endif  /* CONFIG_RKP_KDP */
	/*
	 * notice that we are intentionally putting the SELinux check before
	 * the secondary cap_file_mmap check.  This is such a likely attempt
	 * at bad behaviour/exploit that we always want to get the AVC, even
	 * if DAC would have also denied the operation.
	 */
=======
	int rc;

	/* do DAC check on address space usage */
	rc = cap_mmap_addr(addr);
	if (rc)
		return rc;

>>>>>>> 488d2f6a
	if (addr < CONFIG_LSM_MMAP_MIN_ADDR) {
		u32 sid = current_sid();
		rc = avc_has_perm(sid, sid, SECCLASS_MEMPROTECT,
				  MEMPROTECT__MMAP_ZERO, NULL);
	}

	return rc;
}

static int selinux_mmap_file(struct file *file, unsigned long reqprot,
			     unsigned long prot, unsigned long flags)
{
	if (selinux_checkreqprot)
		prot = reqprot;

	return file_map_prot_check(file, prot,
				   (flags & MAP_TYPE) == MAP_SHARED);
}

static int selinux_file_mprotect(struct vm_area_struct *vma,
				 unsigned long reqprot,
				 unsigned long prot)
{
	const struct cred *cred = current_cred();
#ifdef CONFIG_RKP_KDP
	int rc;

	if ((rc = security_integrity_current()))
		return rc;
#endif  /* CONFIG_RKP_KDP */

	if (selinux_checkreqprot)
		prot = reqprot;

	if (default_noexec &&
	    (prot & PROT_EXEC) && !(vma->vm_flags & VM_EXEC)) {
		int rc = 0;
		if (vma->vm_start >= vma->vm_mm->start_brk &&
		    vma->vm_end <= vma->vm_mm->brk) {
			rc = cred_has_perm(cred, cred, PROCESS__EXECHEAP);
		} else if (!vma->vm_file &&
			   vma->vm_start <= vma->vm_mm->start_stack &&
			   vma->vm_end >= vma->vm_mm->start_stack) {
			rc = current_has_perm(current, PROCESS__EXECSTACK);
		} else if (vma->vm_file && vma->anon_vma) {
			/*
			 * We are making executable a file mapping that has
			 * had some COW done. Since pages might have been
			 * written, check ability to execute the possibly
			 * modified content.  This typically should only
			 * occur for text relocations.
			 */
			rc = file_has_perm(cred, vma->vm_file, FILE__EXECMOD);
		}
		if (rc)
			return rc;
	}

	return file_map_prot_check(vma->vm_file, prot, vma->vm_flags&VM_SHARED);
}

static int selinux_file_lock(struct file *file, unsigned int cmd)
{
	const struct cred *cred = current_cred();
#ifdef CONFIG_RKP_KDP
	int rc;

	if ((rc = security_integrity_current()))
		return rc;
#endif  /* CONFIG_RKP_KDP */

	return file_has_perm(cred, file, FILE__LOCK);
}

static int selinux_file_fcntl(struct file *file, unsigned int cmd,
			      unsigned long arg)
{
	const struct cred *cred = current_cred();
	int err = 0;
#ifdef CONFIG_RKP_KDP
	int rc;

	if ((rc = security_integrity_current()))
		return rc;
#endif  /* CONFIG_RKP_KDP */

	switch (cmd) {
	case F_SETFL:
		if ((file->f_flags & O_APPEND) && !(arg & O_APPEND)) {
			err = file_has_perm(cred, file, FILE__WRITE);
			break;
		}
		/* fall through */
	case F_SETOWN:
	case F_SETSIG:
	case F_GETFL:
	case F_GETOWN:
	case F_GETSIG:
	case F_GETOWNER_UIDS:
		/* Just check FD__USE permission */
		err = file_has_perm(cred, file, 0);
		break;
	case F_GETLK:
	case F_SETLK:
	case F_SETLKW:
#if BITS_PER_LONG == 32
	case F_GETLK64:
	case F_SETLK64:
	case F_SETLKW64:
#endif
		err = file_has_perm(cred, file, FILE__LOCK);
		break;
	}

	return err;
}

static int selinux_file_set_fowner(struct file *file)
{
	struct file_security_struct *fsec;
#ifdef CONFIG_RKP_KDP
	int rc;

	if ((rc = security_integrity_current()))
		return rc;
#endif  /* CONFIG_RKP_KDP */
	fsec = file->f_security;
	fsec->fown_sid = current_sid();

	return 0;
}

static int selinux_file_send_sigiotask(struct task_struct *tsk,
				       struct fown_struct *fown, int signum)
{
	struct file *file;
	u32 sid = task_sid(tsk);
	u32 perm;
	struct file_security_struct *fsec;
#ifdef CONFIG_RKP_KDP
	int rc;

	if ((rc = security_integrity_current()))
		return rc;
#endif  /* CONFIG_RKP_KDP */
	/* struct fown_struct is never outside the context of a struct file */
	file = container_of(fown, struct file, f_owner);

	fsec = file->f_security;

	if (!signum)
		perm = signal_to_av(SIGIO); /* as per send_sigio_to_task */
	else
		perm = signal_to_av(signum);

	return avc_has_perm(fsec->fown_sid, sid,
			    SECCLASS_PROCESS, perm, NULL);
}

static int selinux_file_receive(struct file *file)
{
	const struct cred *cred = current_cred();
#ifdef CONFIG_RKP_KDP
	int rc;

	if ((rc = security_integrity_current()))
		return rc;
#endif  /* CONFIG_RKP_KDP */
	return file_has_perm(cred, file, file_to_av(file));
}

static int selinux_file_open(struct file *file, const struct cred *cred)
{
	struct file_security_struct *fsec;
	struct inode_security_struct *isec;
#ifdef CONFIG_RKP_KDP
	int rc;

	if ((rc = security_integrity_current()))
		return rc;
#endif  /* CONFIG_RKP_KDP */
	fsec = file->f_security;
	isec = file_inode(file)->i_security;
	/*
	 * Save inode label and policy sequence number
	 * at open-time so that selinux_file_permission
	 * can determine whether revalidation is necessary.
	 * Task label is already saved in the file security
	 * struct as its SID.
	 */
	fsec->isid = isec->sid;
	fsec->pseqno = avc_policy_seqno();
	/*
	 * Since the inode label or policy seqno may have changed
	 * between the selinux_inode_permission check and the saving
	 * of state above, recheck that access is still permitted.
	 * Otherwise, access might never be revalidated against the
	 * new inode label or new policy.
	 * This check is not redundant - do not remove.
	 */
	return path_has_perm(cred, &file->f_path, open_file_to_av(file));
}

/* task security operations */

static int selinux_task_create(unsigned long clone_flags)
{
#ifdef CONFIG_RKP_KDP
	int rc;

	if ((rc = security_integrity_current()))
		return rc;
#endif  /* CONFIG_RKP_KDP */
	return current_has_perm(current, PROCESS__FORK);
}

/*
 * allocate the SELinux part of blank credentials
 */
static int selinux_cred_alloc_blank(struct cred *cred, gfp_t gfp)
{
	struct task_security_struct *tsec;
#ifdef CONFIG_RKP_KDP
	int rc;

	if ((rc = security_integrity_current()))
		return rc;
#endif  /* CONFIG_RKP_KDP */
	tsec = kzalloc(sizeof(struct task_security_struct), gfp);
	if (!tsec)
		return -ENOMEM;

	cred->security = tsec;
	return 0;
}

/*
 * detach and free the LSM part of a set of credentials
 */
static void selinux_cred_free(struct cred *cred)
{
	struct task_security_struct *tsec = cred->security;

	/*
	 * cred->security == NULL if security_cred_alloc_blank() or
	 * security_prepare_creds() returned an error.
	 */
	BUG_ON(cred->security && (unsigned long) cred->security < PAGE_SIZE);
#ifdef CONFIG_RKP_KDP
	if (rkp_ro_page((unsigned long)cred)) {
		rkp_call(RKP_CMDID(0x45),(unsigned long long) &cred->security, 7,0,0,0);
	} else
#endif /*CONFIG_RKP_KDP*/
	cred->security = (void *) 0x7UL;
	kfree(tsec);
}

/*
 * prepare a new set of credentials for modification
 */
static int selinux_cred_prepare(struct cred *new, const struct cred *old,
				gfp_t gfp)
{
	const struct task_security_struct *old_tsec;
	struct task_security_struct *tsec;
#ifdef CONFIG_RKP_KDP
	int rc;

	if ((rc = security_integrity_current()))
		return rc;
#endif  /* CONFIG_RKP_KDP */
	old_tsec = old->security;

	tsec = kmemdup(old_tsec, sizeof(struct task_security_struct), gfp);
	if (!tsec)
		return -ENOMEM;

	new->security = tsec;
	return 0;
}

/*
 * transfer the SELinux data to a blank set of creds
 */
static void selinux_cred_transfer(struct cred *new, const struct cred *old)
{
	const struct task_security_struct *old_tsec = old->security;
	struct task_security_struct *tsec = new->security;

	*tsec = *old_tsec;
}

/*
 * set the security data for a kernel service
 * - all the creation contexts are set to unlabelled
 */
static int selinux_kernel_act_as(struct cred *new, u32 secid)
{
	struct task_security_struct *tsec = new->security;
	u32 sid = current_sid();
	int ret;
#ifdef CONFIG_RKP_KDP
	int rc;

	if ((rc = security_integrity_current()))
		return rc;
#endif  /* CONFIG_RKP_KDP */

	ret = avc_has_perm(sid, secid,
			   SECCLASS_KERNEL_SERVICE,
			   KERNEL_SERVICE__USE_AS_OVERRIDE,
			   NULL);
	if (ret == 0) {
		tsec->sid = secid;
		tsec->create_sid = 0;
		tsec->keycreate_sid = 0;
		tsec->sockcreate_sid = 0;
	}
	return ret;
}

/*
 * set the file creation context in a security record to the same as the
 * objective context of the specified inode
 */
static int selinux_kernel_create_files_as(struct cred *new, struct inode *inode)
{
	struct inode_security_struct *isec = inode->i_security;
	struct task_security_struct *tsec = new->security;
	u32 sid = current_sid();
	int ret;
#ifdef CONFIG_RKP_KDP
	int rc;

	if ((rc = security_integrity_current()))
		return rc;
#endif  /* CONFIG_RKP_KDP */
	ret = avc_has_perm(sid, isec->sid,
			   SECCLASS_KERNEL_SERVICE,
			   KERNEL_SERVICE__CREATE_FILES_AS,
			   NULL);

	if (ret == 0)
		tsec->create_sid = isec->sid;
	return ret;
}

static int selinux_kernel_module_request(char *kmod_name)
{
	u32 sid;
	struct common_audit_data ad;
#ifdef CONFIG_RKP_KDP
	int rc;

	if ((rc = security_integrity_current()))
		return rc;
#endif  /* CONFIG_RKP_KDP */

	sid = task_sid(current);

	ad.type = LSM_AUDIT_DATA_KMOD;
	ad.u.kmod_name = kmod_name;

	return avc_has_perm(sid, SECINITSID_KERNEL, SECCLASS_SYSTEM,
			    SYSTEM__MODULE_REQUEST, &ad);
}

static int selinux_task_setpgid(struct task_struct *p, pid_t pgid)
{
#ifdef CONFIG_RKP_KDP
	int rc;

	if ((rc = security_integrity_current()))
		return rc;
#endif  /* CONFIG_RKP_KDP */
	return current_has_perm(p, PROCESS__SETPGID);
}

static int selinux_task_getpgid(struct task_struct *p)
{
#ifdef CONFIG_RKP_KDP
	int rc;

	if ((rc = security_integrity_current()))
		return rc;
#endif  /* CONFIG_RKP_KDP */
	return current_has_perm(p, PROCESS__GETPGID);
}

static int selinux_task_getsid(struct task_struct *p)
{
#ifdef CONFIG_RKP_KDP
	int rc;

	if ((rc = security_integrity_current()))
		return rc;
#endif  /* CONFIG_RKP_KDP */
	return current_has_perm(p, PROCESS__GETSESSION);
}

static void selinux_task_getsecid(struct task_struct *p, u32 *secid)
{
	*secid = task_sid(p);
}

static int selinux_task_setnice(struct task_struct *p, int nice)
{
	int rc;
#ifdef CONFIG_RKP_KDP
	if ((rc = security_integrity_current()))
		return rc;
#endif  /* CONFIG_RKP_KDP */
	rc = cap_task_setnice(p, nice);
	if (rc)
		return rc;

	return current_has_perm(p, PROCESS__SETSCHED);
}

static int selinux_task_setioprio(struct task_struct *p, int ioprio)
{
	int rc;
#ifdef CONFIG_RKP_KDP
	if ((rc = security_integrity_current()))
		return rc;
#endif  /* CONFIG_RKP_KDP */
	rc = cap_task_setioprio(p, ioprio);
	if (rc)
		return rc;

	return current_has_perm(p, PROCESS__SETSCHED);
}

static int selinux_task_getioprio(struct task_struct *p)
{
#ifdef CONFIG_RKP_KDP
	int rc;

	if ((rc = security_integrity_current()))
		return rc;
#endif  /* CONFIG_RKP_KDP */
	return current_has_perm(p, PROCESS__GETSCHED);
}

static int selinux_task_setrlimit(struct task_struct *p, unsigned int resource,
		struct rlimit *new_rlim)
{
	struct rlimit *old_rlim = p->signal->rlim + resource;
#ifdef CONFIG_RKP_KDP
	int rc;

	if ((rc = security_integrity_current()))
		return rc;
#endif  /* CONFIG_RKP_KDP */
	/* Control the ability to change the hard limit (whether
	   lowering or raising it), so that the hard limit can
	   later be used as a safe reset point for the soft limit
	   upon context transitions.  See selinux_bprm_committing_creds. */
	if (old_rlim->rlim_max != new_rlim->rlim_max)
		return current_has_perm(p, PROCESS__SETRLIMIT);

	return 0;
}

static int selinux_task_setscheduler(struct task_struct *p)
{
	int rc;
#ifdef CONFIG_RKP_KDP
	if ((rc = security_integrity_current()))
		return rc;
#endif  /* CONFIG_RKP_KDP */
	rc = cap_task_setscheduler(p);
	if (rc)
		return rc;

	return current_has_perm(p, PROCESS__SETSCHED);
}

static int selinux_task_getscheduler(struct task_struct *p)
{
#ifdef CONFIG_RKP_KDP
	int rc;

	if ((rc = security_integrity_current()))
		return rc;
#endif  /* CONFIG_RKP_KDP */
	return current_has_perm(p, PROCESS__GETSCHED);
}

static int selinux_task_movememory(struct task_struct *p)
{
#ifdef CONFIG_RKP_KDP
	int rc;

	if ((rc = security_integrity_current()))
		return rc;
#endif  /* CONFIG_RKP_KDP */
	return current_has_perm(p, PROCESS__SETSCHED);
}

static int selinux_task_kill(struct task_struct *p, struct siginfo *info,
				int sig, u32 secid)
{
	u32 perm;
	int rc;
#ifdef CONFIG_RKP_KDP
	if ((rc = security_integrity_current()))
		return rc;
#endif  /* CONFIG_RKP_KDP */
	if (!sig)
		perm = PROCESS__SIGNULL; /* null signal; existence test */
	else
		perm = signal_to_av(sig);
	if (secid)
		rc = avc_has_perm(secid, task_sid(p),
				  SECCLASS_PROCESS, perm, NULL);
	else
		rc = current_has_perm(p, perm);
	return rc;
}

static int selinux_task_wait(struct task_struct *p)
{
#ifdef CONFIG_RKP_KDP
	int rc;

	if ((rc = security_integrity_current()))
		return rc;
#endif  /* CONFIG_RKP_KDP */
	return task_has_perm(p, current, PROCESS__SIGCHLD);
}

static void selinux_task_to_inode(struct task_struct *p,
				  struct inode *inode)
{
	struct inode_security_struct *isec = inode->i_security;
	u32 sid = task_sid(p);

	isec->sid = sid;
	isec->initialized = 1;
}

/* Returns error only if unable to parse addresses */
static int selinux_parse_skb_ipv4(struct sk_buff *skb,
			struct common_audit_data *ad, u8 *proto)
{
	int offset, ihlen, ret = -EINVAL;
	struct iphdr _iph, *ih;

	offset = skb_network_offset(skb);
	ih = skb_header_pointer(skb, offset, sizeof(_iph), &_iph);
	if (ih == NULL)
		goto out;

	ihlen = ih->ihl * 4;
	if (ihlen < sizeof(_iph))
		goto out;

	ad->u.net->v4info.saddr = ih->saddr;
	ad->u.net->v4info.daddr = ih->daddr;
	ret = 0;

	if (proto)
		*proto = ih->protocol;

	switch (ih->protocol) {
	case IPPROTO_TCP: {
		struct tcphdr _tcph, *th;

		if (ntohs(ih->frag_off) & IP_OFFSET)
			break;

		offset += ihlen;
		th = skb_header_pointer(skb, offset, sizeof(_tcph), &_tcph);
		if (th == NULL)
			break;

		ad->u.net->sport = th->source;
		ad->u.net->dport = th->dest;
		break;
	}

	case IPPROTO_UDP: {
		struct udphdr _udph, *uh;

		if (ntohs(ih->frag_off) & IP_OFFSET)
			break;

		offset += ihlen;
		uh = skb_header_pointer(skb, offset, sizeof(_udph), &_udph);
		if (uh == NULL)
			break;

		ad->u.net->sport = uh->source;
		ad->u.net->dport = uh->dest;
		break;
	}

	case IPPROTO_DCCP: {
		struct dccp_hdr _dccph, *dh;

		if (ntohs(ih->frag_off) & IP_OFFSET)
			break;

		offset += ihlen;
		dh = skb_header_pointer(skb, offset, sizeof(_dccph), &_dccph);
		if (dh == NULL)
			break;

		ad->u.net->sport = dh->dccph_sport;
		ad->u.net->dport = dh->dccph_dport;
		break;
	}

	default:
		break;
	}
out:
	return ret;
}

#if defined(CONFIG_IPV6) || defined(CONFIG_IPV6_MODULE)

/* Returns error only if unable to parse addresses */
static int selinux_parse_skb_ipv6(struct sk_buff *skb,
			struct common_audit_data *ad, u8 *proto)
{
	u8 nexthdr;
	int ret = -EINVAL, offset;
	struct ipv6hdr _ipv6h, *ip6;
	__be16 frag_off;

	offset = skb_network_offset(skb);
	ip6 = skb_header_pointer(skb, offset, sizeof(_ipv6h), &_ipv6h);
	if (ip6 == NULL)
		goto out;

	ad->u.net->v6info.saddr = ip6->saddr;
	ad->u.net->v6info.daddr = ip6->daddr;
	ret = 0;

	nexthdr = ip6->nexthdr;
	offset += sizeof(_ipv6h);
	offset = ipv6_skip_exthdr(skb, offset, &nexthdr, &frag_off);
	if (offset < 0)
		goto out;

	if (proto)
		*proto = nexthdr;

	switch (nexthdr) {
	case IPPROTO_TCP: {
		struct tcphdr _tcph, *th;

		th = skb_header_pointer(skb, offset, sizeof(_tcph), &_tcph);
		if (th == NULL)
			break;

		ad->u.net->sport = th->source;
		ad->u.net->dport = th->dest;
		break;
	}

	case IPPROTO_UDP: {
		struct udphdr _udph, *uh;

		uh = skb_header_pointer(skb, offset, sizeof(_udph), &_udph);
		if (uh == NULL)
			break;

		ad->u.net->sport = uh->source;
		ad->u.net->dport = uh->dest;
		break;
	}

	case IPPROTO_DCCP: {
		struct dccp_hdr _dccph, *dh;

		dh = skb_header_pointer(skb, offset, sizeof(_dccph), &_dccph);
		if (dh == NULL)
			break;

		ad->u.net->sport = dh->dccph_sport;
		ad->u.net->dport = dh->dccph_dport;
		break;
	}

	/* includes fragments */
	default:
		break;
	}
out:
	return ret;
}

#endif /* IPV6 */

static int selinux_parse_skb(struct sk_buff *skb, struct common_audit_data *ad,
			     char **_addrp, int src, u8 *proto)
{
	char *addrp;
	int ret;

	switch (ad->u.net->family) {
	case PF_INET:
		ret = selinux_parse_skb_ipv4(skb, ad, proto);
		if (ret)
			goto parse_error;
		addrp = (char *)(src ? &ad->u.net->v4info.saddr :
				       &ad->u.net->v4info.daddr);
		goto okay;

#if defined(CONFIG_IPV6) || defined(CONFIG_IPV6_MODULE)
	case PF_INET6:
		ret = selinux_parse_skb_ipv6(skb, ad, proto);
		if (ret)
			goto parse_error;
		addrp = (char *)(src ? &ad->u.net->v6info.saddr :
				       &ad->u.net->v6info.daddr);
		goto okay;
#endif	/* IPV6 */
	default:
		addrp = NULL;
		goto okay;
	}

parse_error:
	printk(KERN_WARNING
	       "SELinux: failure in selinux_parse_skb(),"
	       " unable to parse packet\n");
	return ret;

okay:
	if (_addrp)
		*_addrp = addrp;
	return 0;
}

/**
 * selinux_skb_peerlbl_sid - Determine the peer label of a packet
 * @skb: the packet
 * @family: protocol family
 * @sid: the packet's peer label SID
 *
 * Description:
 * Check the various different forms of network peer labeling and determine
 * the peer label/SID for the packet; most of the magic actually occurs in
 * the security server function security_net_peersid_cmp().  The function
 * returns zero if the value in @sid is valid (although it may be SECSID_NULL)
 * or -EACCES if @sid is invalid due to inconsistencies with the different
 * peer labels.
 *
 */
static int selinux_skb_peerlbl_sid(struct sk_buff *skb, u16 family, u32 *sid)
{
	int err;
	u32 xfrm_sid;
	u32 nlbl_sid;
	u32 nlbl_type;

	selinux_xfrm_skb_sid(skb, &xfrm_sid);
	selinux_netlbl_skbuff_getsid(skb, family, &nlbl_type, &nlbl_sid);

	err = security_net_peersid_resolve(nlbl_sid, nlbl_type, xfrm_sid, sid);
	if (unlikely(err)) {
		printk(KERN_WARNING
		       "SELinux: failure in selinux_skb_peerlbl_sid(),"
		       " unable to determine packet's peer label\n");
		return -EACCES;
	}

	return 0;
}

/**
 * selinux_conn_sid - Determine the child socket label for a connection
 * @sk_sid: the parent socket's SID
 * @skb_sid: the packet's SID
 * @conn_sid: the resulting connection SID
 *
 * If @skb_sid is valid then the user:role:type information from @sk_sid is
 * combined with the MLS information from @skb_sid in order to create
 * @conn_sid.  If @skb_sid is not valid then then @conn_sid is simply a copy
 * of @sk_sid.  Returns zero on success, negative values on failure.
 *
 */
static int selinux_conn_sid(u32 sk_sid, u32 skb_sid, u32 *conn_sid)
{
	int err = 0;

	if (skb_sid != SECSID_NULL)
		err = security_sid_mls_copy(sk_sid, skb_sid, conn_sid);
	else
		*conn_sid = sk_sid;

	return err;
}

/* socket security operations */

static int socket_sockcreate_sid(const struct task_security_struct *tsec,
				 u16 secclass, u32 *socksid)
{
	if (tsec->sockcreate_sid > SECSID_NULL) {
		*socksid = tsec->sockcreate_sid;
		return 0;
	}

	return security_transition_sid(tsec->sid, tsec->sid, secclass, NULL,
				       socksid);
}

static int sock_has_perm(struct task_struct *task, struct sock *sk, u32 perms)
{
	struct sk_security_struct *sksec = sk->sk_security;
	struct common_audit_data ad;
	struct lsm_network_audit net = {0,};
	u32 tsid = task_sid(task);

	if (unlikely(!sksec)){
		printk(KERN_CRIT "[SELinux] sksec is NULL, socket is already freed. \n");
		return -EINVAL;
	}

	if (sksec->sid == SECINITSID_KERNEL)
		return 0;

	ad.type = LSM_AUDIT_DATA_NET;
	ad.u.net = &net;
	ad.u.net->sk = sk;

	return avc_has_perm(tsid, sksec->sid, sksec->sclass, perms, &ad);
}

static int selinux_socket_create(int family, int type,
				 int protocol, int kern)
{
	const struct task_security_struct *tsec = current_security();
	u32 newsid;
	u16 secclass;
	int rc;

#ifdef CONFIG_RKP_KDP
	if ((rc = security_integrity_current()))
		return rc;
#endif  /* CONFIG_RKP_KDP */
	if (kern)
		return 0;

	secclass = socket_type_to_security_class(family, type, protocol);
	rc = socket_sockcreate_sid(tsec, secclass, &newsid);
	if (rc)
		return rc;

	return avc_has_perm(tsec->sid, newsid, secclass, SOCKET__CREATE, NULL);
}

static int selinux_socket_post_create(struct socket *sock, int family,
				      int type, int protocol, int kern)
{
	const struct task_security_struct *tsec = current_security();
	struct inode_security_struct *isec = SOCK_INODE(sock)->i_security;
	struct sk_security_struct *sksec;
	int err = 0;
#ifdef CONFIG_RKP_KDP
	int rc;

	if ((rc = security_integrity_current()))
		return rc;
#endif  /* CONFIG_RKP_KDP */

	isec->sclass = socket_type_to_security_class(family, type, protocol);

	if (kern)
		isec->sid = SECINITSID_KERNEL;
	else {
		err = socket_sockcreate_sid(tsec, isec->sclass, &(isec->sid));
		if (err)
			return err;
	}

	isec->initialized = 1;

	if (sock->sk) {
		sksec = sock->sk->sk_security;
		sksec->sid = isec->sid;
		sksec->sclass = isec->sclass;
		err = selinux_netlbl_socket_post_create(sock->sk, family);
	}

	return err;
}

/* Range of port numbers used to automatically bind.
   Need to determine whether we should perform a name_bind
   permission check between the socket and the port number. */

static int selinux_socket_bind(struct socket *sock, struct sockaddr *address, int addrlen)
{
	struct sock *sk = sock->sk;
	u16 family;
	int err;
#ifdef CONFIG_RKP_KDP
	int rc;

	if ((rc = security_integrity_current()))
		return rc;
#endif  /* CONFIG_RKP_KDP */
	err = sock_has_perm(current, sk, SOCKET__BIND);
	if (err)
		goto out;

	/*
	 * If PF_INET or PF_INET6, check name_bind permission for the port.
	 * Multiple address binding for SCTP is not supported yet: we just
	 * check the first address now.
	 */
	family = sk->sk_family;
	if (family == PF_INET || family == PF_INET6) {
		char *addrp;
		struct sk_security_struct *sksec = sk->sk_security;
		struct common_audit_data ad;
		struct lsm_network_audit net = {0,};
		struct sockaddr_in *addr4 = NULL;
		struct sockaddr_in6 *addr6 = NULL;
		unsigned short snum;
		u32 sid, node_perm;

		if (family == PF_INET) {
			addr4 = (struct sockaddr_in *)address;
			snum = ntohs(addr4->sin_port);
			addrp = (char *)&addr4->sin_addr.s_addr;
		} else {
			addr6 = (struct sockaddr_in6 *)address;
			snum = ntohs(addr6->sin6_port);
			addrp = (char *)&addr6->sin6_addr.s6_addr;
		}

		if (snum) {
			int low, high;

			inet_get_local_port_range(&low, &high);

			if (snum < max(PROT_SOCK, low) || snum > high) {
				err = sel_netport_sid(sk->sk_protocol,
						      snum, &sid);
				if (err)
					goto out;
				ad.type = LSM_AUDIT_DATA_NET;
				ad.u.net = &net;
				ad.u.net->sport = htons(snum);
				ad.u.net->family = family;
				err = avc_has_perm(sksec->sid, sid,
						   sksec->sclass,
						   SOCKET__NAME_BIND, &ad);
				if (err)
					goto out;
			}
		}

		switch (sksec->sclass) {
		case SECCLASS_TCP_SOCKET:
			node_perm = TCP_SOCKET__NODE_BIND;
			break;

		case SECCLASS_UDP_SOCKET:
			node_perm = UDP_SOCKET__NODE_BIND;
			break;

		case SECCLASS_DCCP_SOCKET:
			node_perm = DCCP_SOCKET__NODE_BIND;
			break;

		default:
			node_perm = RAWIP_SOCKET__NODE_BIND;
			break;
		}

		err = sel_netnode_sid(addrp, family, &sid);
		if (err)
			goto out;

		ad.type = LSM_AUDIT_DATA_NET;
		ad.u.net = &net;
		ad.u.net->sport = htons(snum);
		ad.u.net->family = family;

		if (family == PF_INET)
			ad.u.net->v4info.saddr = addr4->sin_addr.s_addr;
		else
			ad.u.net->v6info.saddr = addr6->sin6_addr;

		err = avc_has_perm(sksec->sid, sid,
				   sksec->sclass, node_perm, &ad);
		if (err)
			goto out;
	}
out:
	return err;
}

static int selinux_socket_connect(struct socket *sock, struct sockaddr *address, int addrlen)
{
	struct sock *sk = sock->sk;
	struct sk_security_struct *sksec = sk->sk_security;
	int err;
#ifdef CONFIG_RKP_KDP
	int rc;

	if ((rc = security_integrity_current()))
		return rc;
#endif  /* CONFIG_RKP_KDP */
	err = sock_has_perm(current, sk, SOCKET__CONNECT);
	if (err)
		return err;

	/*
	 * If a TCP or DCCP socket, check name_connect permission for the port.
	 */
	if (sksec->sclass == SECCLASS_TCP_SOCKET ||
	    sksec->sclass == SECCLASS_DCCP_SOCKET) {
		struct common_audit_data ad;
		struct lsm_network_audit net = {0,};
		struct sockaddr_in *addr4 = NULL;
		struct sockaddr_in6 *addr6 = NULL;
		unsigned short snum;
		u32 sid, perm;

		if (sk->sk_family == PF_INET) {
			addr4 = (struct sockaddr_in *)address;
			if (addrlen < sizeof(struct sockaddr_in))
				return -EINVAL;
			snum = ntohs(addr4->sin_port);
		} else {
			addr6 = (struct sockaddr_in6 *)address;
			if (addrlen < SIN6_LEN_RFC2133)
				return -EINVAL;
			snum = ntohs(addr6->sin6_port);
		}

		err = sel_netport_sid(sk->sk_protocol, snum, &sid);
		if (err)
			goto out;

		perm = (sksec->sclass == SECCLASS_TCP_SOCKET) ?
		       TCP_SOCKET__NAME_CONNECT : DCCP_SOCKET__NAME_CONNECT;

		ad.type = LSM_AUDIT_DATA_NET;
		ad.u.net = &net;
		ad.u.net->dport = htons(snum);
		ad.u.net->family = sk->sk_family;
		err = avc_has_perm(sksec->sid, sid, sksec->sclass, perm, &ad);
		if (err)
			goto out;
	}

	err = selinux_netlbl_socket_connect(sk, address);

out:
	return err;
}

static int selinux_socket_listen(struct socket *sock, int backlog)
{
#ifdef CONFIG_RKP_KDP
	int rc;

	if ((rc = security_integrity_current()))
		return rc;
#endif  /* CONFIG_RKP_KDP */
	return sock_has_perm(current, sock->sk, SOCKET__LISTEN);
}

static int selinux_socket_accept(struct socket *sock, struct socket *newsock)
{
	int err;
	struct inode_security_struct *isec;
	struct inode_security_struct *newisec;
#ifdef CONFIG_RKP_KDP
	int rc;

	if ((rc = security_integrity_current()))
		return rc;
#endif  /* CONFIG_RKP_KDP */

	err = sock_has_perm(current, sock->sk, SOCKET__ACCEPT);
	if (err)
		return err;

	newisec = SOCK_INODE(newsock)->i_security;

	isec = SOCK_INODE(sock)->i_security;
	newisec->sclass = isec->sclass;
	newisec->sid = isec->sid;
	newisec->initialized = 1;

	return 0;
}

static int selinux_socket_sendmsg(struct socket *sock, struct msghdr *msg,
				  int size)
{
#ifdef CONFIG_RKP_KDP
	int rc;

	if ((rc = security_integrity_current()))
		return rc;
#endif  /* CONFIG_RKP_KDP */
	return sock_has_perm(current, sock->sk, SOCKET__WRITE);
}

static int selinux_socket_recvmsg(struct socket *sock, struct msghdr *msg,
				  int size, int flags)
{
#ifdef CONFIG_RKP_KDP
	int rc;

	if ((rc = security_integrity_current()))
		return rc;
#endif  /* CONFIG_RKP_KDP */
	return sock_has_perm(current, sock->sk, SOCKET__READ);
}

static int selinux_socket_getsockname(struct socket *sock)
{
#ifdef CONFIG_RKP_KDP
	int rc;

	if ((rc = security_integrity_current()))
		return rc;
#endif  /* CONFIG_RKP_KDP */
	return sock_has_perm(current, sock->sk, SOCKET__GETATTR);
}

static int selinux_socket_getpeername(struct socket *sock)
{
#ifdef CONFIG_RKP_KDP
	int rc;

	if ((rc = security_integrity_current()))
		return rc;
#endif  /* CONFIG_RKP_KDP */
	return sock_has_perm(current, sock->sk, SOCKET__GETATTR);
}

static int selinux_socket_setsockopt(struct socket *sock, int level, int optname)
{
	int err;
#ifdef CONFIG_RKP_KDP
	int rc;

	if ((rc = security_integrity_current()))
		return rc;
#endif  /* CONFIG_RKP_KDP */
	err = sock_has_perm(current, sock->sk, SOCKET__SETOPT);
	if (err)
		return err;

	return selinux_netlbl_socket_setsockopt(sock, level, optname);
}

static int selinux_socket_getsockopt(struct socket *sock, int level,
				     int optname)
{
#ifdef CONFIG_RKP_KDP
	int rc;

	if ((rc = security_integrity_current()))
		return rc;
#endif  /* CONFIG_RKP_KDP */
	return sock_has_perm(current, sock->sk, SOCKET__GETOPT);
}

static int selinux_socket_shutdown(struct socket *sock, int how)
{
#ifdef CONFIG_RKP_KDP
	int rc;

	if ((rc = security_integrity_current()))
		return rc;
#endif  /* CONFIG_RKP_KDP */
	return sock_has_perm(current, sock->sk, SOCKET__SHUTDOWN);
}

static int selinux_socket_unix_stream_connect(struct sock *sock,
					      struct sock *other,
					      struct sock *newsk)
{
	struct sk_security_struct *sksec_sock = sock->sk_security;
	struct sk_security_struct *sksec_other = other->sk_security;
	struct sk_security_struct *sksec_new = newsk->sk_security;
	struct common_audit_data ad;
	struct lsm_network_audit net = {0,};
	int err;
#ifdef CONFIG_RKP_KDP
	int rc;

	if ((rc = security_integrity_current()))
		return rc;
#endif  /* CONFIG_RKP_KDP */

	ad.type = LSM_AUDIT_DATA_NET;
	ad.u.net = &net;
	ad.u.net->sk = other;

	err = avc_has_perm(sksec_sock->sid, sksec_other->sid,
			   sksec_other->sclass,
			   UNIX_STREAM_SOCKET__CONNECTTO, &ad);
	if (err)
		return err;

	/* server child socket */
	sksec_new->peer_sid = sksec_sock->sid;
	err = security_sid_mls_copy(sksec_other->sid, sksec_sock->sid,
				    &sksec_new->sid);
	if (err)
		return err;

	/* connecting socket */
	sksec_sock->peer_sid = sksec_new->sid;

	return 0;
}

static int selinux_socket_unix_may_send(struct socket *sock,
					struct socket *other)
{
	struct sk_security_struct *ssec = sock->sk->sk_security;
	struct sk_security_struct *osec = other->sk->sk_security;
	struct common_audit_data ad;
	struct lsm_network_audit net = {0,};
#ifdef CONFIG_RKP_KDP
	int rc;
	
	if ((rc = security_integrity_current()))
		return rc;
#endif  /* CONFIG_RKP_KDP */

	ad.type = LSM_AUDIT_DATA_NET;
	ad.u.net = &net;
	ad.u.net->sk = other->sk;

	return avc_has_perm(ssec->sid, osec->sid, osec->sclass, SOCKET__SENDTO,
			    &ad);
}

static int selinux_inet_sys_rcv_skb(struct net *ns, int ifindex,
				    char *addrp, u16 family, u32 peer_sid,
				    struct common_audit_data *ad)
{
	int err;
	u32 if_sid;
	u32 node_sid;

	err = sel_netif_sid(ns, ifindex, &if_sid);
	if (err)
		return err;
	err = avc_has_perm(peer_sid, if_sid,
			   SECCLASS_NETIF, NETIF__INGRESS, ad);
	if (err)
		return err;

	err = sel_netnode_sid(addrp, family, &node_sid);
	if (err)
		return err;
	return avc_has_perm(peer_sid, node_sid,
			    SECCLASS_NODE, NODE__RECVFROM, ad);
}

static int selinux_sock_rcv_skb_compat(struct sock *sk, struct sk_buff *skb,
				       u16 family)
{
	int err = 0;
	struct sk_security_struct *sksec = sk->sk_security;
	u32 sk_sid = sksec->sid;
	struct common_audit_data ad;
	struct lsm_network_audit net = {0,};
	char *addrp;

	ad.type = LSM_AUDIT_DATA_NET;
	ad.u.net = &net;
	ad.u.net->netif = skb->skb_iif;
	ad.u.net->family = family;
	err = selinux_parse_skb(skb, &ad, &addrp, 1, NULL);
	if (err)
		return err;

	if (selinux_secmark_enabled()) {
		err = avc_has_perm(sk_sid, skb->secmark, SECCLASS_PACKET,
				   PACKET__RECV, &ad);
		if (err)
			return err;
	}

	err = selinux_netlbl_sock_rcv_skb(sksec, skb, family, &ad);
	if (err)
		return err;
	err = selinux_xfrm_sock_rcv_skb(sksec->sid, skb, &ad);

	return err;
}

static int selinux_socket_sock_rcv_skb(struct sock *sk, struct sk_buff *skb)
{
	int err;
	struct sk_security_struct *sksec = sk->sk_security;
	u16 family = sk->sk_family;
	u32 sk_sid = sksec->sid;
	struct common_audit_data ad;
	struct lsm_network_audit net = {0,};
	char *addrp;
	u8 secmark_active;
	u8 peerlbl_active;
#ifdef CONFIG_RKP_KDP
	int rc;

	if ((rc = security_integrity_current()))
		return rc;
#endif  /* CONFIG_RKP_KDP */

	if (family != PF_INET && family != PF_INET6)
		return 0;

	/* Handle mapped IPv4 packets arriving via IPv6 sockets */
	if (family == PF_INET6 && skb->protocol == htons(ETH_P_IP))
		family = PF_INET;

	/* If any sort of compatibility mode is enabled then handoff processing
	 * to the selinux_sock_rcv_skb_compat() function to deal with the
	 * special handling.  We do this in an attempt to keep this function
	 * as fast and as clean as possible. */
	if (!selinux_policycap_netpeer)
		return selinux_sock_rcv_skb_compat(sk, skb, family);

	secmark_active = selinux_secmark_enabled();
	peerlbl_active = netlbl_enabled() || selinux_xfrm_enabled();
	if (!secmark_active && !peerlbl_active)
		return 0;

	ad.type = LSM_AUDIT_DATA_NET;
	ad.u.net = &net;
	ad.u.net->netif = skb->skb_iif;
	ad.u.net->family = family;
	err = selinux_parse_skb(skb, &ad, &addrp, 1, NULL);
	if (err)
		return err;

	if (peerlbl_active) {
		u32 peer_sid;

		err = selinux_skb_peerlbl_sid(skb, family, &peer_sid);
		if (err)
			return err;
		err = selinux_inet_sys_rcv_skb(sock_net(sk), skb->skb_iif,
					       addrp, family, peer_sid, &ad);
		if (err) {
			selinux_netlbl_err(skb, err, 0);
			return err;
		}
		err = avc_has_perm(sk_sid, peer_sid, SECCLASS_PEER,
				   PEER__RECV, &ad);
		if (err) {
			selinux_netlbl_err(skb, err, 0);
			return err;
		}
	}

	if (secmark_active) {
		err = avc_has_perm(sk_sid, skb->secmark, SECCLASS_PACKET,
				   PACKET__RECV, &ad);
		if (err)
			return err;
	}

	return err;
}

static int selinux_socket_getpeersec_stream(struct socket *sock, char __user *optval,
					    int __user *optlen, unsigned len)
{
	int err = 0;
	char *scontext;
	u32 scontext_len;
	struct sk_security_struct *sksec = sock->sk->sk_security;
	u32 peer_sid = SECSID_NULL;
#ifdef CONFIG_RKP_KDP
	int rc;

	if ((rc = security_integrity_current()))
		return rc;
#endif  /* CONFIG_RKP_KDP */
	if (sksec->sclass == SECCLASS_UNIX_STREAM_SOCKET ||
	    sksec->sclass == SECCLASS_TCP_SOCKET)
		peer_sid = sksec->peer_sid;
	if (peer_sid == SECSID_NULL)
		return -ENOPROTOOPT;

	err = security_sid_to_context(peer_sid, &scontext, &scontext_len);
	if (err)
		return err;

	if (scontext_len > len) {
		err = -ERANGE;
		goto out_len;
	}

	if (copy_to_user(optval, scontext, scontext_len))
		err = -EFAULT;

out_len:
	if (put_user(scontext_len, optlen))
		err = -EFAULT;
	kfree(scontext);
	return err;
}

static int selinux_socket_getpeersec_dgram(struct socket *sock, struct sk_buff *skb, u32 *secid)
{
	u32 peer_secid = SECSID_NULL;
	u16 family;
#ifdef CONFIG_RKP_KDP
	int rc;

	if ((rc = security_integrity_current()))
		return rc;
#endif  /* CONFIG_RKP_KDP */
	if (skb && skb->protocol == htons(ETH_P_IP))
		family = PF_INET;
	else if (skb && skb->protocol == htons(ETH_P_IPV6))
		family = PF_INET6;
	else if (sock)
		family = sock->sk->sk_family;
	else
		goto out;

	if (sock && family == PF_UNIX)
		selinux_inode_getsecid(SOCK_INODE(sock), &peer_secid);
	else if (skb)
		selinux_skb_peerlbl_sid(skb, family, &peer_secid);

out:
	*secid = peer_secid;
	if (peer_secid == SECSID_NULL)
		return -EINVAL;
	return 0;
}

static int selinux_sk_alloc_security(struct sock *sk, int family, gfp_t priority)
{
	struct sk_security_struct *sksec;
#ifdef CONFIG_RKP_KDP
	int rc;

	if ((rc = security_integrity_current()))
		return rc;
#endif  /* CONFIG_RKP_KDP */
	sksec = kzalloc(sizeof(*sksec), priority);
	if (!sksec)
		return -ENOMEM;

	sksec->peer_sid = SECINITSID_UNLABELED;
	sksec->sid = SECINITSID_UNLABELED;
	selinux_netlbl_sk_security_reset(sksec);
	sk->sk_security = sksec;

	return 0;
}

static void selinux_sk_free_security(struct sock *sk)
{
	struct sk_security_struct *sksec = sk->sk_security;

	sk->sk_security = NULL;
	selinux_netlbl_sk_security_free(sksec);
	kfree(sksec);
}

static void selinux_sk_clone_security(const struct sock *sk, struct sock *newsk)
{
	struct sk_security_struct *sksec = sk->sk_security;
	struct sk_security_struct *newsksec = newsk->sk_security;

	newsksec->sid = sksec->sid;
	newsksec->peer_sid = sksec->peer_sid;
	newsksec->sclass = sksec->sclass;

	selinux_netlbl_sk_security_reset(newsksec);
}

static void selinux_sk_getsecid(struct sock *sk, u32 *secid)
{
	if (!sk)
		*secid = SECINITSID_ANY_SOCKET;
	else {
		struct sk_security_struct *sksec = sk->sk_security;

		*secid = sksec->sid;
	}
}

static void selinux_sock_graft(struct sock *sk, struct socket *parent)
{
	struct inode_security_struct *isec = SOCK_INODE(parent)->i_security;
	struct sk_security_struct *sksec = sk->sk_security;

	if (sk->sk_family == PF_INET || sk->sk_family == PF_INET6 ||
	    sk->sk_family == PF_UNIX)
		isec->sid = sksec->sid;
	sksec->sclass = isec->sclass;
}

static int selinux_inet_conn_request(struct sock *sk, struct sk_buff *skb,
				     struct request_sock *req)
{
	struct sk_security_struct *sksec = sk->sk_security;
	int err;
	u16 family = sk->sk_family;
	u32 connsid;
	u32 peersid;
#ifdef CONFIG_RKP_KDP
	int rc;

	if ((rc = security_integrity_current()))
		return rc;
#endif  /* CONFIG_RKP_KDP */
	/* handle mapped IPv4 packets arriving via IPv6 sockets */
	if (family == PF_INET6 && skb->protocol == htons(ETH_P_IP))
		family = PF_INET;

	err = selinux_skb_peerlbl_sid(skb, family, &peersid);
	if (err)
		return err;
	err = selinux_conn_sid(sksec->sid, peersid, &connsid);
	if (err)
		return err;
	req->secid = connsid;
	req->peer_secid = peersid;

	return selinux_netlbl_inet_conn_request(req, family);
}

static void selinux_inet_csk_clone(struct sock *newsk,
				   const struct request_sock *req)
{
	struct sk_security_struct *newsksec = newsk->sk_security;

	newsksec->sid = req->secid;
	newsksec->peer_sid = req->peer_secid;
	/* NOTE: Ideally, we should also get the isec->sid for the
	   new socket in sync, but we don't have the isec available yet.
	   So we will wait until sock_graft to do it, by which
	   time it will have been created and available. */

	/* We don't need to take any sort of lock here as we are the only
	 * thread with access to newsksec */
	selinux_netlbl_inet_csk_clone(newsk, req->rsk_ops->family);
}

static void selinux_inet_conn_established(struct sock *sk, struct sk_buff *skb)
{
	u16 family = sk->sk_family;
	struct sk_security_struct *sksec = sk->sk_security;

	/* handle mapped IPv4 packets arriving via IPv6 sockets */
	if (family == PF_INET6 && skb->protocol == htons(ETH_P_IP))
		family = PF_INET;

	selinux_skb_peerlbl_sid(skb, family, &sksec->peer_sid);
}

static void selinux_skb_owned_by(struct sk_buff *skb, struct sock *sk)
{
	skb_set_owner_w(skb, sk);
}

static int selinux_secmark_relabel_packet(u32 sid)
{
	const struct task_security_struct *__tsec;
	u32 tsid;
#ifdef CONFIG_RKP_KDP
	int rc;

	if ((rc = security_integrity_current()))
		return rc;
#endif  /* CONFIG_RKP_KDP */

	__tsec = current_security();
	tsid = __tsec->sid;

	return avc_has_perm(tsid, sid, SECCLASS_PACKET, PACKET__RELABELTO, NULL);
}

static void selinux_secmark_refcount_inc(void)
{
	atomic_inc(&selinux_secmark_refcount);
}

static void selinux_secmark_refcount_dec(void)
{
	atomic_dec(&selinux_secmark_refcount);
}

static void selinux_req_classify_flow(const struct request_sock *req,
				      struct flowi *fl)
{
	fl->flowi_secid = req->secid;
}

static int selinux_tun_dev_alloc_security(void **security)
{
	struct tun_security_struct *tunsec;

	tunsec = kzalloc(sizeof(*tunsec), GFP_KERNEL);
	if (!tunsec)
		return -ENOMEM;
	tunsec->sid = current_sid();

	*security = tunsec;
	return 0;
}

static void selinux_tun_dev_free_security(void *security)
{
	kfree(security);
}

static int selinux_tun_dev_create(void)
{
	u32 sid = current_sid();
#ifdef CONFIG_RKP_KDP
	int rc;

	if ((rc = security_integrity_current()))
		return rc;
#endif  /* CONFIG_RKP_KDP */
	/* we aren't taking into account the "sockcreate" SID since the socket
	 * that is being created here is not a socket in the traditional sense,
	 * instead it is a private sock, accessible only to the kernel, and
	 * representing a wide range of network traffic spanning multiple
	 * connections unlike traditional sockets - check the TUN driver to
	 * get a better understanding of why this socket is special */

	return avc_has_perm(sid, sid, SECCLASS_TUN_SOCKET, TUN_SOCKET__CREATE,
			    NULL);
}

static int selinux_tun_dev_attach_queue(void *security)
{
	struct tun_security_struct *tunsec = security;

	return avc_has_perm(current_sid(), tunsec->sid, SECCLASS_TUN_SOCKET,
			    TUN_SOCKET__ATTACH_QUEUE, NULL);
}

static int selinux_tun_dev_attach(struct sock *sk, void *security)
{
	struct tun_security_struct *tunsec = security;
	struct sk_security_struct *sksec = sk->sk_security;

	/* we don't currently perform any NetLabel based labeling here and it
	 * isn't clear that we would want to do so anyway; while we could apply
	 * labeling without the support of the TUN user the resulting labeled
	 * traffic from the other end of the connection would almost certainly
	 * cause confusion to the TUN user that had no idea network labeling
	 * protocols were being used */

	sksec->sid = tunsec->sid;
	sksec->sclass = SECCLASS_TUN_SOCKET;

	return 0;
}

static int selinux_tun_dev_open(void *security)
{
	struct tun_security_struct *tunsec = security;
	u32 sid = current_sid();
	int err;
#ifdef CONFIG_RKP_KDP
	int rc;

	if ((rc = security_integrity_current()))
		return rc;
#endif  /* CONFIG_RKP_KDP */
	err = avc_has_perm(sid, tunsec->sid, SECCLASS_TUN_SOCKET,
			   TUN_SOCKET__RELABELFROM, NULL);
	if (err)
		return err;
	err = avc_has_perm(sid, sid, SECCLASS_TUN_SOCKET,
			   TUN_SOCKET__RELABELTO, NULL);
	if (err)
		return err;
	tunsec->sid = sid;

	return 0;
}

static int selinux_nlmsg_perm(struct sock *sk, struct sk_buff *skb)
{
	int err = 0;
	u32 perm;
	struct nlmsghdr *nlh;
	struct sk_security_struct *sksec = sk->sk_security;

	if (skb->len < NLMSG_HDRLEN) {
		err = -EINVAL;
		goto out;
	}
	nlh = nlmsg_hdr(skb);

	err = selinux_nlmsg_lookup(sksec->sclass, nlh->nlmsg_type, &perm);
	if (err) {
		if (err == -EINVAL) {
			audit_log(current->audit_context, GFP_KERNEL, AUDIT_SELINUX_ERR,
				  "SELinux:  unrecognized netlink message"
				  " type=%hu for sclass=%hu\n",
				  nlh->nlmsg_type, sksec->sclass);
#ifdef CONFIG_ALWAYS_ENFORCE
			if (security_get_allow_unknown())
#else
			if (!selinux_enforcing || security_get_allow_unknown())
#endif
				err = 0;
		}

		/* Ignore */
		if (err == -ENOENT)
			err = 0;
		goto out;
	}

	err = sock_has_perm(current, sk, perm);
out:
	return err;
}

#ifdef CONFIG_NETFILTER

static unsigned int selinux_ip_forward(struct sk_buff *skb,
				       const struct net_device *indev,
				       u16 family)
{
	int err;
	char *addrp;
	u32 peer_sid;
	struct common_audit_data ad;
	struct lsm_network_audit net = {0,};
	u8 secmark_active;
	u8 netlbl_active;
	u8 peerlbl_active;

	if (!selinux_policycap_netpeer)
		return NF_ACCEPT;

	secmark_active = selinux_secmark_enabled();
	netlbl_active = netlbl_enabled();
	peerlbl_active = netlbl_active || selinux_xfrm_enabled();
	if (!secmark_active && !peerlbl_active)
		return NF_ACCEPT;

	if (selinux_skb_peerlbl_sid(skb, family, &peer_sid) != 0)
		return NF_DROP;

	ad.type = LSM_AUDIT_DATA_NET;
	ad.u.net = &net;
	ad.u.net->netif = indev->ifindex;
	ad.u.net->family = family;
	if (selinux_parse_skb(skb, &ad, &addrp, 1, NULL) != 0)
		return NF_DROP;

	if (peerlbl_active) {
		err = selinux_inet_sys_rcv_skb(dev_net(indev), indev->ifindex,
					       addrp, family, peer_sid, &ad);
		if (err) {
			selinux_netlbl_err(skb, err, 1);
			return NF_DROP;
		}
	}

	if (secmark_active)
		if (avc_has_perm(peer_sid, skb->secmark,
				 SECCLASS_PACKET, PACKET__FORWARD_IN, &ad))
			return NF_DROP;

	if (netlbl_active)
		/* we do this in the FORWARD path and not the POST_ROUTING
		 * path because we want to make sure we apply the necessary
		 * labeling before IPsec is applied so we can leverage AH
		 * protection */
		if (selinux_netlbl_skbuff_setsid(skb, family, peer_sid) != 0)
			return NF_DROP;

	return NF_ACCEPT;
}

static unsigned int selinux_ipv4_forward(unsigned int hooknum,
					 struct sk_buff *skb,
					 const struct net_device *in,
					 const struct net_device *out,
					 int (*okfn)(struct sk_buff *))
{
	return selinux_ip_forward(skb, in, PF_INET);
}

#if defined(CONFIG_IPV6) || defined(CONFIG_IPV6_MODULE)
static unsigned int selinux_ipv6_forward(unsigned int hooknum,
					 struct sk_buff *skb,
					 const struct net_device *in,
					 const struct net_device *out,
					 int (*okfn)(struct sk_buff *))
{
	return selinux_ip_forward(skb, in, PF_INET6);
}
#endif	/* IPV6 */

static unsigned int selinux_ip_output(struct sk_buff *skb,
				      u16 family)
{
	struct sock *sk;
	u32 sid;

	if (!netlbl_enabled())
		return NF_ACCEPT;

	/* we do this in the LOCAL_OUT path and not the POST_ROUTING path
	 * because we want to make sure we apply the necessary labeling
	 * before IPsec is applied so we can leverage AH protection */
	sk = skb->sk;
	if (sk) {
		struct sk_security_struct *sksec;

		if (sk->sk_state == TCP_LISTEN)
			/* if the socket is the listening state then this
			 * packet is a SYN-ACK packet which means it needs to
			 * be labeled based on the connection/request_sock and
			 * not the parent socket.  unfortunately, we can't
			 * lookup the request_sock yet as it isn't queued on
			 * the parent socket until after the SYN-ACK is sent.
			 * the "solution" is to simply pass the packet as-is
			 * as any IP option based labeling should be copied
			 * from the initial connection request (in the IP
			 * layer).  it is far from ideal, but until we get a
			 * security label in the packet itself this is the
			 * best we can do. */
			return NF_ACCEPT;

		/* standard practice, label using the parent socket */
		sksec = sk->sk_security;
		sid = sksec->sid;
	} else
		sid = SECINITSID_KERNEL;
	if (selinux_netlbl_skbuff_setsid(skb, family, sid) != 0)
		return NF_DROP;

	return NF_ACCEPT;
}

static unsigned int selinux_ipv4_output(unsigned int hooknum,
					struct sk_buff *skb,
					const struct net_device *in,
					const struct net_device *out,
					int (*okfn)(struct sk_buff *))
{
	return selinux_ip_output(skb, PF_INET);
}

static unsigned int selinux_ip_postroute_compat(struct sk_buff *skb,
						int ifindex,
						u16 family)
{
	struct sock *sk = skb->sk;
	struct sk_security_struct *sksec;
	struct common_audit_data ad;
	struct lsm_network_audit net = {0,};
	char *addrp;
	u8 proto;

	if (sk == NULL)
		return NF_ACCEPT;
	sksec = sk->sk_security;

	ad.type = LSM_AUDIT_DATA_NET;
	ad.u.net = &net;
	ad.u.net->netif = ifindex;
	ad.u.net->family = family;
	if (selinux_parse_skb(skb, &ad, &addrp, 0, &proto))
		return NF_DROP;

	if (selinux_secmark_enabled())
		if (avc_has_perm(sksec->sid, skb->secmark,
				 SECCLASS_PACKET, PACKET__SEND, &ad))
			return NF_DROP_ERR(-ECONNREFUSED);

	if (selinux_xfrm_postroute_last(sksec->sid, skb, &ad, proto))
		return NF_DROP_ERR(-ECONNREFUSED);

	return NF_ACCEPT;
}

static unsigned int selinux_ip_postroute(struct sk_buff *skb,
					 const struct net_device *outdev,
					 u16 family)
{
	u32 secmark_perm;
	u32 peer_sid;
	int ifindex = outdev->ifindex;
	struct sock *sk;
	struct common_audit_data ad;
	struct lsm_network_audit net = {0,};
	char *addrp;
	u8 secmark_active;
	u8 peerlbl_active;

	/* If any sort of compatibility mode is enabled then handoff processing
	 * to the selinux_ip_postroute_compat() function to deal with the
	 * special handling.  We do this in an attempt to keep this function
	 * as fast and as clean as possible. */
	if (!selinux_policycap_netpeer)
		return selinux_ip_postroute_compat(skb, ifindex, family);

	secmark_active = selinux_secmark_enabled();
	peerlbl_active = netlbl_enabled() || selinux_xfrm_enabled();
	if (!secmark_active && !peerlbl_active)
		return NF_ACCEPT;

	sk = skb->sk;

#ifdef CONFIG_XFRM
	/* If skb->dst->xfrm is non-NULL then the packet is undergoing an IPsec
	 * packet transformation so allow the packet to pass without any checks
	 * since we'll have another chance to perform access control checks
	 * when the packet is on it's final way out.
	 * NOTE: there appear to be some IPv6 multicast cases where skb->dst
	 *       is NULL, in this case go ahead and apply access control.
	 *       is NULL, in this case go ahead and apply access control.
	 * NOTE: if this is a local socket (skb->sk != NULL) that is in the
	 *       TCP listening state we cannot wait until the XFRM processing
	 *       is done as we will miss out on the SA label if we do;
	 *       unfortunately, this means more work, but it is only once per
	 *       connection. */
	if (skb_dst(skb) != NULL && skb_dst(skb)->xfrm != NULL &&
	    !(sk != NULL && sk->sk_state == TCP_LISTEN))
		return NF_ACCEPT;
#endif

	if (sk == NULL) {
		/* Without an associated socket the packet is either coming
		 * from the kernel or it is being forwarded; check the packet
		 * to determine which and if the packet is being forwarded
		 * query the packet directly to determine the security label. */
		if (skb->skb_iif) {
			secmark_perm = PACKET__FORWARD_OUT;
			if (selinux_skb_peerlbl_sid(skb, family, &peer_sid))
				return NF_DROP;
		} else {
			secmark_perm = PACKET__SEND;
			peer_sid = SECINITSID_KERNEL;
		}
	} else if (sk->sk_state == TCP_LISTEN) {
		/* Locally generated packet but the associated socket is in the
		 * listening state which means this is a SYN-ACK packet.  In
		 * this particular case the correct security label is assigned
		 * to the connection/request_sock but unfortunately we can't
		 * query the request_sock as it isn't queued on the parent
		 * socket until after the SYN-ACK packet is sent; the only
		 * viable choice is to regenerate the label like we do in
		 * selinux_inet_conn_request().  See also selinux_ip_output()
		 * for similar problems. */
		u32 skb_sid;
		struct sk_security_struct *sksec = sk->sk_security;
		if (selinux_skb_peerlbl_sid(skb, family, &skb_sid))
			return NF_DROP;
		/* At this point, if the returned skb peerlbl is SECSID_NULL
		 * and the packet has been through at least one XFRM
		 * transformation then we must be dealing with the "final"
		 * form of labeled IPsec packet; since we've already applied
		 * all of our access controls on this packet we can safely
		 * pass the packet. */
		if (skb_sid == SECSID_NULL) {
			switch (family) {
			case PF_INET:
				if (IPCB(skb)->flags & IPSKB_XFRM_TRANSFORMED)
					return NF_ACCEPT;
				break;
			case PF_INET6:
				if (IP6CB(skb)->flags & IP6SKB_XFRM_TRANSFORMED)
					return NF_ACCEPT;
			default:
				return NF_DROP_ERR(-ECONNREFUSED);
			}
		}
		if (selinux_conn_sid(sksec->sid, skb_sid, &peer_sid))
			return NF_DROP;
		secmark_perm = PACKET__SEND;
	} else {
		/* Locally generated packet, fetch the security label from the
		 * associated socket. */
		struct sk_security_struct *sksec = sk->sk_security;
		peer_sid = sksec->sid;
		secmark_perm = PACKET__SEND;
	}

	ad.type = LSM_AUDIT_DATA_NET;
	ad.u.net = &net;
	ad.u.net->netif = ifindex;
	ad.u.net->family = family;
	if (selinux_parse_skb(skb, &ad, &addrp, 0, NULL))
		return NF_DROP;

	if (secmark_active)
		if (avc_has_perm(peer_sid, skb->secmark,
				 SECCLASS_PACKET, secmark_perm, &ad))
			return NF_DROP_ERR(-ECONNREFUSED);

	if (peerlbl_active) {
		u32 if_sid;
		u32 node_sid;

		if (sel_netif_sid(dev_net(outdev), ifindex, &if_sid))
			return NF_DROP;
		if (avc_has_perm(peer_sid, if_sid,
				 SECCLASS_NETIF, NETIF__EGRESS, &ad))
			return NF_DROP_ERR(-ECONNREFUSED);

		if (sel_netnode_sid(addrp, family, &node_sid))
			return NF_DROP;
		if (avc_has_perm(peer_sid, node_sid,
				 SECCLASS_NODE, NODE__SENDTO, &ad))
			return NF_DROP_ERR(-ECONNREFUSED);
	}

	return NF_ACCEPT;
}

static unsigned int selinux_ipv4_postroute(unsigned int hooknum,
					   struct sk_buff *skb,
					   const struct net_device *in,
					   const struct net_device *out,
					   int (*okfn)(struct sk_buff *))
{
	return selinux_ip_postroute(skb, out, PF_INET);
}

#if defined(CONFIG_IPV6) || defined(CONFIG_IPV6_MODULE)
static unsigned int selinux_ipv6_postroute(unsigned int hooknum,
					   struct sk_buff *skb,
					   const struct net_device *in,
					   const struct net_device *out,
					   int (*okfn)(struct sk_buff *))
{
	return selinux_ip_postroute(skb, out, PF_INET6);
}
#endif	/* IPV6 */

#endif	/* CONFIG_NETFILTER */

static int selinux_netlink_send(struct sock *sk, struct sk_buff *skb)
{
	int err;
#ifdef CONFIG_RKP_KDP
	int rc;

	if ((rc = security_integrity_current()))
		return rc;
#endif  /* CONFIG_RKP_KDP */

	err = cap_netlink_send(sk, skb);
	if (err)
		return err;

	return selinux_nlmsg_perm(sk, skb);
}

static int ipc_alloc_security(struct task_struct *task,
			      struct kern_ipc_perm *perm,
			      u16 sclass)
{
	struct ipc_security_struct *isec;
	u32 sid;

	isec = kzalloc(sizeof(struct ipc_security_struct), GFP_KERNEL);
	if (!isec)
		return -ENOMEM;

	sid = task_sid(task);
	isec->sclass = sclass;
	isec->sid = sid;
	perm->security = isec;

	return 0;
}

static void ipc_free_security(struct kern_ipc_perm *perm)
{
	struct ipc_security_struct *isec = perm->security;
	perm->security = NULL;
	kfree(isec);
}

static int msg_msg_alloc_security(struct msg_msg *msg)
{
	struct msg_security_struct *msec;

	msec = kzalloc(sizeof(struct msg_security_struct), GFP_KERNEL);
	if (!msec)
		return -ENOMEM;

	msec->sid = SECINITSID_UNLABELED;
	msg->security = msec;

	return 0;
}

static void msg_msg_free_security(struct msg_msg *msg)
{
	struct msg_security_struct *msec = msg->security;

	msg->security = NULL;
	kfree(msec);
}

static int ipc_has_perm(struct kern_ipc_perm *ipc_perms,
			u32 perms)
{
	struct ipc_security_struct *isec;
	struct common_audit_data ad;
	u32 sid = current_sid();

	isec = ipc_perms->security;

	ad.type = LSM_AUDIT_DATA_IPC;
	ad.u.ipc_id = ipc_perms->key;

	return avc_has_perm(sid, isec->sid, isec->sclass, perms, &ad);
}

static int selinux_msg_msg_alloc_security(struct msg_msg *msg)
{
#ifdef CONFIG_RKP_KDP
	int rc;

	if ((rc = security_integrity_current()))
		return rc;
#endif  /* CONFIG_RKP_KDP */
	return msg_msg_alloc_security(msg);
}

static void selinux_msg_msg_free_security(struct msg_msg *msg)
{
	msg_msg_free_security(msg);
}

/* message queue security operations */
static int selinux_msg_queue_alloc_security(struct msg_queue *msq)
{
	struct ipc_security_struct *isec;
	struct common_audit_data ad;
	u32 sid = current_sid();
	int rc;

#ifdef CONFIG_RKP_KDP
	if ((rc = security_integrity_current()))
		return rc;
#endif  /* CONFIG_RKP_KDP */
	rc = ipc_alloc_security(current, &msq->q_perm, SECCLASS_MSGQ);
	if (rc)
		return rc;

	isec = msq->q_perm.security;

	ad.type = LSM_AUDIT_DATA_IPC;
	ad.u.ipc_id = msq->q_perm.key;

	rc = avc_has_perm(sid, isec->sid, SECCLASS_MSGQ,
			  MSGQ__CREATE, &ad);
	if (rc) {
		ipc_free_security(&msq->q_perm);
		return rc;
	}
	return 0;
}

static void selinux_msg_queue_free_security(struct msg_queue *msq)
{
	ipc_free_security(&msq->q_perm);
}

static int selinux_msg_queue_associate(struct msg_queue *msq, int msqflg)
{
	struct ipc_security_struct *isec;
	struct common_audit_data ad;
	u32 sid = current_sid();
#ifdef CONFIG_RKP_KDP
	int rc;

	if ((rc = security_integrity_current()))
		return rc;
#endif  /* CONFIG_RKP_KDP */
	isec = msq->q_perm.security;

	ad.type = LSM_AUDIT_DATA_IPC;
	ad.u.ipc_id = msq->q_perm.key;

	return avc_has_perm(sid, isec->sid, SECCLASS_MSGQ,
			    MSGQ__ASSOCIATE, &ad);
}

static int selinux_msg_queue_msgctl(struct msg_queue *msq, int cmd)
{
	int err;
	int perms;
#ifdef CONFIG_RKP_KDP
	int rc;

	if ((rc = security_integrity_current()))
		return rc;
#endif  /* CONFIG_RKP_KDP */
	switch (cmd) {
	case IPC_INFO:
	case MSG_INFO:
		/* No specific object, just general system-wide information. */
		return task_has_system(current, SYSTEM__IPC_INFO);
	case IPC_STAT:
	case MSG_STAT:
		perms = MSGQ__GETATTR | MSGQ__ASSOCIATE;
		break;
	case IPC_SET:
		perms = MSGQ__SETATTR;
		break;
	case IPC_RMID:
		perms = MSGQ__DESTROY;
		break;
	default:
		return 0;
	}

	err = ipc_has_perm(&msq->q_perm, perms);
	return err;
}

static int selinux_msg_queue_msgsnd(struct msg_queue *msq, struct msg_msg *msg, int msqflg)
{
	struct ipc_security_struct *isec;
	struct msg_security_struct *msec;
	struct common_audit_data ad;
	u32 sid = current_sid();
	int rc;
#ifdef CONFIG_RKP_KDP
	if ((rc = security_integrity_current()))
		return rc;
#endif  /* CONFIG_RKP_KDP */
	isec = msq->q_perm.security;
	msec = msg->security;

	/*
	 * First time through, need to assign label to the message
	 */
	if (msec->sid == SECINITSID_UNLABELED) {
		/*
		 * Compute new sid based on current process and
		 * message queue this message will be stored in
		 */
		rc = security_transition_sid(sid, isec->sid, SECCLASS_MSG,
					     NULL, &msec->sid);
		if (rc)
			return rc;
	}

	ad.type = LSM_AUDIT_DATA_IPC;
	ad.u.ipc_id = msq->q_perm.key;

	/* Can this process write to the queue? */
	rc = avc_has_perm(sid, isec->sid, SECCLASS_MSGQ,
			  MSGQ__WRITE, &ad);
	if (!rc)
		/* Can this process send the message */
		rc = avc_has_perm(sid, msec->sid, SECCLASS_MSG,
				  MSG__SEND, &ad);
	if (!rc)
		/* Can the message be put in the queue? */
		rc = avc_has_perm(msec->sid, isec->sid, SECCLASS_MSGQ,
				  MSGQ__ENQUEUE, &ad);

	return rc;
}

static int selinux_msg_queue_msgrcv(struct msg_queue *msq, struct msg_msg *msg,
				    struct task_struct *target,
				    long type, int mode)
{
	struct ipc_security_struct *isec;
	struct msg_security_struct *msec;
	struct common_audit_data ad;
	u32 sid = task_sid(target);
	int rc;
#ifdef CONFIG_RKP_KDP
	if ((rc = security_integrity_current()))
		return rc;
#endif  /* CONFIG_RKP_KDP */

	isec = msq->q_perm.security;
	msec = msg->security;

	ad.type = LSM_AUDIT_DATA_IPC;
	ad.u.ipc_id = msq->q_perm.key;

	rc = avc_has_perm(sid, isec->sid,
			  SECCLASS_MSGQ, MSGQ__READ, &ad);
	if (!rc)
		rc = avc_has_perm(sid, msec->sid,
				  SECCLASS_MSG, MSG__RECEIVE, &ad);
	return rc;
}

/* Shared Memory security operations */
static int selinux_shm_alloc_security(struct shmid_kernel *shp)
{
	struct ipc_security_struct *isec;
	struct common_audit_data ad;
	u32 sid = current_sid();
	int rc;

#ifdef CONFIG_RKP_KDP
	if ((rc = security_integrity_current()))
		return rc;
#endif  /* CONFIG_RKP_KDP */
	rc = ipc_alloc_security(current, &shp->shm_perm, SECCLASS_SHM);
	if (rc)
		return rc;

	isec = shp->shm_perm.security;

	ad.type = LSM_AUDIT_DATA_IPC;
	ad.u.ipc_id = shp->shm_perm.key;

	rc = avc_has_perm(sid, isec->sid, SECCLASS_SHM,
			  SHM__CREATE, &ad);
	if (rc) {
		ipc_free_security(&shp->shm_perm);
		return rc;
	}
	return 0;
}

static void selinux_shm_free_security(struct shmid_kernel *shp)
{
	ipc_free_security(&shp->shm_perm);
}

static int selinux_shm_associate(struct shmid_kernel *shp, int shmflg)
{
	struct ipc_security_struct *isec;
	struct common_audit_data ad;
	u32 sid = current_sid();
#ifdef CONFIG_RKP_KDP
	int rc;

	if ((rc = security_integrity_current()))
		return rc;
#endif  /* CONFIG_RKP_KDP */
	isec = shp->shm_perm.security;

	ad.type = LSM_AUDIT_DATA_IPC;
	ad.u.ipc_id = shp->shm_perm.key;

	return avc_has_perm(sid, isec->sid, SECCLASS_SHM,
			    SHM__ASSOCIATE, &ad);
}

/* Note, at this point, shp is locked down */
static int selinux_shm_shmctl(struct shmid_kernel *shp, int cmd)
{
	int perms;
	int err;
#ifdef CONFIG_RKP_KDP
	int rc;

	if ((rc = security_integrity_current()))
		return rc;
#endif  /* CONFIG_RKP_KDP */
	switch (cmd) {
	case IPC_INFO:
	case SHM_INFO:
		/* No specific object, just general system-wide information. */
		return task_has_system(current, SYSTEM__IPC_INFO);
	case IPC_STAT:
	case SHM_STAT:
		perms = SHM__GETATTR | SHM__ASSOCIATE;
		break;
	case IPC_SET:
		perms = SHM__SETATTR;
		break;
	case SHM_LOCK:
	case SHM_UNLOCK:
		perms = SHM__LOCK;
		break;
	case IPC_RMID:
		perms = SHM__DESTROY;
		break;
	default:
		return 0;
	}

	err = ipc_has_perm(&shp->shm_perm, perms);
	return err;
}

static int selinux_shm_shmat(struct shmid_kernel *shp,
			     char __user *shmaddr, int shmflg)
{
	u32 perms;
#ifdef CONFIG_RKP_KDP
	int rc;

	if ((rc = security_integrity_current()))
		return rc;
#endif  /* CONFIG_RKP_KDP */
	if (shmflg & SHM_RDONLY)
		perms = SHM__READ;
	else
		perms = SHM__READ | SHM__WRITE;

	return ipc_has_perm(&shp->shm_perm, perms);
}

/* Semaphore security operations */
static int selinux_sem_alloc_security(struct sem_array *sma)
{
	struct ipc_security_struct *isec;
	struct common_audit_data ad;
	u32 sid = current_sid();
	int rc;
#ifdef CONFIG_RKP_KDP
	if ((rc = security_integrity_current()))
		return rc;
#endif  /* CONFIG_RKP_KDP */
	rc = ipc_alloc_security(current, &sma->sem_perm, SECCLASS_SEM);
	if (rc)
		return rc;

	isec = sma->sem_perm.security;

	ad.type = LSM_AUDIT_DATA_IPC;
	ad.u.ipc_id = sma->sem_perm.key;

	rc = avc_has_perm(sid, isec->sid, SECCLASS_SEM,
			  SEM__CREATE, &ad);
	if (rc) {
		ipc_free_security(&sma->sem_perm);
		return rc;
	}
	return 0;
}

static void selinux_sem_free_security(struct sem_array *sma)
{
	ipc_free_security(&sma->sem_perm);
}

static int selinux_sem_associate(struct sem_array *sma, int semflg)
{
	struct ipc_security_struct *isec;
	struct common_audit_data ad;
	u32 sid = current_sid();
#ifdef CONFIG_RKP_KDP
	int rc;

	if ((rc = security_integrity_current()))
		return rc;
#endif  /* CONFIG_RKP_KDP */

	isec = sma->sem_perm.security;

	ad.type = LSM_AUDIT_DATA_IPC;
	ad.u.ipc_id = sma->sem_perm.key;

	return avc_has_perm(sid, isec->sid, SECCLASS_SEM,
			    SEM__ASSOCIATE, &ad);
}

/* Note, at this point, sma is locked down */
static int selinux_sem_semctl(struct sem_array *sma, int cmd)
{
	int err;
	u32 perms;
#ifdef CONFIG_RKP_KDP
	int rc;

	if ((rc = security_integrity_current()))
		return rc;
#endif  /* CONFIG_RKP_KDP */

	switch (cmd) {
	case IPC_INFO:
	case SEM_INFO:
		/* No specific object, just general system-wide information. */
		return task_has_system(current, SYSTEM__IPC_INFO);
	case GETPID:
	case GETNCNT:
	case GETZCNT:
		perms = SEM__GETATTR;
		break;
	case GETVAL:
	case GETALL:
		perms = SEM__READ;
		break;
	case SETVAL:
	case SETALL:
		perms = SEM__WRITE;
		break;
	case IPC_RMID:
		perms = SEM__DESTROY;
		break;
	case IPC_SET:
		perms = SEM__SETATTR;
		break;
	case IPC_STAT:
	case SEM_STAT:
		perms = SEM__GETATTR | SEM__ASSOCIATE;
		break;
	default:
		return 0;
	}

	err = ipc_has_perm(&sma->sem_perm, perms);
	return err;
}

static int selinux_sem_semop(struct sem_array *sma,
			     struct sembuf *sops, unsigned nsops, int alter)
{
	u32 perms;
#ifdef CONFIG_RKP_KDP
	int rc;

	if ((rc = security_integrity_current()))
		return rc;
#endif  /* CONFIG_RKP_KDP */
	if (alter)
		perms = SEM__READ | SEM__WRITE;
	else
		perms = SEM__READ;

	return ipc_has_perm(&sma->sem_perm, perms);
}

static int selinux_ipc_permission(struct kern_ipc_perm *ipcp, short flag)
{
	u32 av = 0;
#ifdef CONFIG_RKP_KDP
	int rc;

	if ((rc = security_integrity_current()))
		return rc;
#endif  /* CONFIG_RKP_KDP */
	av = 0;
	if (flag & S_IRUGO)
		av |= IPC__UNIX_READ;
	if (flag & S_IWUGO)
		av |= IPC__UNIX_WRITE;

	if (av == 0)
		return 0;

	return ipc_has_perm(ipcp, av);
}

static void selinux_ipc_getsecid(struct kern_ipc_perm *ipcp, u32 *secid)
{
	struct ipc_security_struct *isec = ipcp->security;
	*secid = isec->sid;
}

static void selinux_d_instantiate(struct dentry *dentry, struct inode *inode)
{
	if (inode)
		inode_doinit_with_dentry(inode, dentry);
}

static int selinux_getprocattr(struct task_struct *p,
			       char *name, char **value)
{
	const struct task_security_struct *__tsec;
	u32 sid;
	int error;
	unsigned len;
#ifdef CONFIG_RKP_KDP
	int rc;

	if ((rc = security_integrity_current()))
		return rc;
#endif  /* CONFIG_RKP_KDP */
	if (current != p) {
		error = current_has_perm(p, PROCESS__GETATTR);
		if (error)
			return error;
	}

	rcu_read_lock();
	__tsec = __task_cred(p)->security;

	if (!strcmp(name, "current"))
		sid = __tsec->sid;
	else if (!strcmp(name, "prev"))
		sid = __tsec->osid;
	else if (!strcmp(name, "exec"))
		sid = __tsec->exec_sid;
	else if (!strcmp(name, "fscreate"))
		sid = __tsec->create_sid;
	else if (!strcmp(name, "keycreate"))
		sid = __tsec->keycreate_sid;
	else if (!strcmp(name, "sockcreate"))
		sid = __tsec->sockcreate_sid;
	else
		goto invalid;
	rcu_read_unlock();

	if (!sid)
		return 0;

	error = security_sid_to_context(sid, value, &len);
	if (error)
		return error;
	return len;

invalid:
	rcu_read_unlock();
	return -EINVAL;
}

static int selinux_setprocattr(struct task_struct *p,
			       char *name, void *value, size_t size)
{
	struct task_security_struct *tsec;
	struct task_struct *tracer;
	struct cred *new;
	u32 sid = 0, ptsid;
	int error;
	char *str = value;
#ifdef CONFIG_RKP_KDP
	int rc;

	if ((rc = security_integrity_current()))
		return rc;
#endif  /* CONFIG_RKP_KDP */
	if (current != p) {
		/* SELinux only allows a process to change its own
		   security attributes. */
		return -EACCES;
	}

	/*
	 * Basic control over ability to set these attributes at all.
	 * current == p, but we'll pass them separately in case the
	 * above restriction is ever removed.
	 */
	if (!strcmp(name, "exec"))
		error = current_has_perm(p, PROCESS__SETEXEC);
	else if (!strcmp(name, "fscreate"))
		error = current_has_perm(p, PROCESS__SETFSCREATE);
	else if (!strcmp(name, "keycreate"))
		error = current_has_perm(p, PROCESS__SETKEYCREATE);
	else if (!strcmp(name, "sockcreate"))
		error = current_has_perm(p, PROCESS__SETSOCKCREATE);
	else if (!strcmp(name, "current"))
		error = current_has_perm(p, PROCESS__SETCURRENT);
	else
		error = -EINVAL;
	if (error)
		return error;

	/* Obtain a SID for the context, if one was specified. */
	if (size && str[1] && str[1] != '\n') {
		if (str[size-1] == '\n') {
			str[size-1] = 0;
			size--;
		}
		error = security_context_to_sid(value, size, &sid);
		if (error == -EINVAL && !strcmp(name, "fscreate")) {
			if (!capable(CAP_MAC_ADMIN)) {
				struct audit_buffer *ab;
				size_t audit_size;

				/* We strip a nul only if it is at the end, otherwise the
				 * context contains a nul and we should audit that */
				if (str[size - 1] == '\0')
					audit_size = size - 1;
				else
					audit_size = size;
				ab = audit_log_start(current->audit_context, GFP_ATOMIC, AUDIT_SELINUX_ERR);
				audit_log_format(ab, "op=fscreate invalid_context=");
				audit_log_n_untrustedstring(ab, value, audit_size);
				audit_log_end(ab);

				return error;
			}
			error = security_context_to_sid_force(value, size,
							      &sid);
		}
		if (error)
			return error;
	}

	new = prepare_creds();
	if (!new)
		return -ENOMEM;

	/* Permission checking based on the specified context is
	   performed during the actual operation (execve,
	   open/mkdir/...), when we know the full context of the
	   operation.  See selinux_bprm_set_creds for the execve
	   checks and may_create for the file creation checks. The
	   operation will then fail if the context is not permitted. */
	tsec = new->security;
	if (!strcmp(name, "exec")) {
		tsec->exec_sid = sid;
	} else if (!strcmp(name, "fscreate")) {
		tsec->create_sid = sid;
	} else if (!strcmp(name, "keycreate")) {
		error = may_create_key(sid, p);
		if (error)
			goto abort_change;
		tsec->keycreate_sid = sid;
	} else if (!strcmp(name, "sockcreate")) {
		tsec->sockcreate_sid = sid;
	} else if (!strcmp(name, "current")) {
		error = -EINVAL;
		if (sid == 0)
			goto abort_change;

		/* Only allow single threaded processes to change context */
		error = -EPERM;
		if (!current_is_single_threaded()) {
			error = security_bounded_transition(tsec->sid, sid);
			if (error)
				goto abort_change;
		}

		/* Check permissions for the transition. */
		error = avc_has_perm(tsec->sid, sid, SECCLASS_PROCESS,
				     PROCESS__DYNTRANSITION, NULL);
		if (error)
			goto abort_change;

		/* Check for ptracing, and update the task SID if ok.
		   Otherwise, leave SID unchanged and fail. */
		ptsid = 0;
		rcu_read_lock();
		tracer = ptrace_parent(p);
		if (tracer)
			ptsid = task_sid(tracer);
		rcu_read_unlock();

		if (tracer) {
			error = avc_has_perm(ptsid, sid, SECCLASS_PROCESS,
					     PROCESS__PTRACE, NULL);
			if (error)
				goto abort_change;
		}

		tsec->sid = sid;
	} else {
		error = -EINVAL;
		goto abort_change;
	}

	commit_creds(new);
	return size;

abort_change:
	abort_creds(new);
	return error;
}

static int selinux_secid_to_secctx(u32 secid, char **secdata, u32 *seclen)
{
#ifdef CONFIG_RKP_KDP
	int rc;

	if ((rc = security_integrity_current()))
		return rc;
#endif  /* CONFIG_RKP_KDP */
	return security_sid_to_context(secid, secdata, seclen);
}

static int selinux_secctx_to_secid(const char *secdata, u32 seclen, u32 *secid)
{
#ifdef CONFIG_RKP_KDP
	int rc;

	if ((rc = security_integrity_current()))
		return rc;
#endif  /* CONFIG_RKP_KDP */
	return security_context_to_sid(secdata, seclen, secid);
}

static void selinux_release_secctx(char *secdata, u32 seclen)
{
	kfree(secdata);
}

/*
 *	called with inode->i_mutex locked
 */
static int selinux_inode_notifysecctx(struct inode *inode, void *ctx, u32 ctxlen)
{
#ifdef CONFIG_RKP_KDP
	int rc;

	if ((rc = security_integrity_current()))
		return rc;
#endif  /* CONFIG_RKP_KDP */
	return selinux_inode_setsecurity(inode, XATTR_SELINUX_SUFFIX, ctx, ctxlen, 0);
}

/*
 *	called with inode->i_mutex locked
 */
static int selinux_inode_setsecctx(struct dentry *dentry, void *ctx, u32 ctxlen)
{
#ifdef CONFIG_RKP_KDP
	int rc;

	if ((rc = security_integrity_current()))
		return rc;
#endif  /* CONFIG_RKP_KDP */
	return __vfs_setxattr_noperm(dentry, XATTR_NAME_SELINUX, ctx, ctxlen, 0);
}

static int selinux_inode_getsecctx(struct inode *inode, void **ctx, u32 *ctxlen)
{
	int len = 0;
#ifdef CONFIG_RKP_KDP
	int rc;

	if ((rc = security_integrity_current()))
		return rc;
#endif  /* CONFIG_RKP_KDP */
	len = selinux_inode_getsecurity(inode, XATTR_SELINUX_SUFFIX,
						ctx, true);
	if (len < 0)
		return len;
	*ctxlen = len;
	return 0;
}
#ifdef CONFIG_KEYS

static int selinux_key_alloc(struct key *k, const struct cred *cred,
			     unsigned long flags)
{
	const struct task_security_struct *tsec;
	struct key_security_struct *ksec;
#ifdef CONFIG_RKP_KDP
	int rc;

	if ((rc = security_integrity_current()))
		return rc;
#endif  /* CONFIG_RKP_KDP */
	ksec = kzalloc(sizeof(struct key_security_struct), GFP_KERNEL);
	if (!ksec)
		return -ENOMEM;

	tsec = cred->security;
	if (tsec->keycreate_sid)
		ksec->sid = tsec->keycreate_sid;
	else
		ksec->sid = tsec->sid;

	k->security = ksec;
	return 0;
}

static void selinux_key_free(struct key *k)
{
	struct key_security_struct *ksec = k->security;

	k->security = NULL;
	kfree(ksec);
}

static int selinux_key_permission(key_ref_t key_ref,
				  const struct cred *cred,
				  key_perm_t perm)
{
	struct key *key;
	struct key_security_struct *ksec;
	u32 sid;
#ifdef CONFIG_RKP_KDP
	int rc;

	if ((rc = security_integrity_current()))
		return rc;
#endif  /* CONFIG_RKP_KDP */

	/* if no specific permissions are requested, we skip the
	   permission check. No serious, additional covert channels
	   appear to be created. */
	if (perm == 0)
		return 0;

	sid = cred_sid(cred);

	key = key_ref_to_ptr(key_ref);
	ksec = key->security;

	return avc_has_perm(sid, ksec->sid, SECCLASS_KEY, perm, NULL);
}

static int selinux_key_getsecurity(struct key *key, char **_buffer)
{
	struct key_security_struct *ksec = key->security;
	char *context = NULL;
	unsigned len;
	int rc;
#ifdef CONFIG_RKP_KDP
	if ((rc = security_integrity_current()))
		return rc;
#endif  /* CONFIG_RKP_KDP */
	rc = security_sid_to_context(ksec->sid, &context, &len);
	if (!rc)
		rc = len;
	*_buffer = context;
	return rc;
}

#endif

static struct security_operations selinux_ops = {
	.name =				"selinux",

	.binder_set_context_mgr =	selinux_binder_set_context_mgr,
	.binder_transaction =		selinux_binder_transaction,
	.binder_transfer_binder =	selinux_binder_transfer_binder,
	.binder_transfer_file =		selinux_binder_transfer_file,

	.ptrace_access_check =		selinux_ptrace_access_check,
	.ptrace_traceme =		selinux_ptrace_traceme,
	.capget =			selinux_capget,
	.capset =			selinux_capset,
	.capable =			selinux_capable,
	.quotactl =			selinux_quotactl,
	.quota_on =			selinux_quota_on,
	.syslog =			selinux_syslog,
	.vm_enough_memory =		selinux_vm_enough_memory,

	.netlink_send =			selinux_netlink_send,

	.bprm_set_creds =		selinux_bprm_set_creds,
	.bprm_committing_creds =	selinux_bprm_committing_creds,
	.bprm_committed_creds =		selinux_bprm_committed_creds,
	.bprm_secureexec =		selinux_bprm_secureexec,

	.sb_alloc_security =		selinux_sb_alloc_security,
	.sb_free_security =		selinux_sb_free_security,
	.sb_copy_data =			selinux_sb_copy_data,
	.sb_remount =			selinux_sb_remount,
	.sb_kern_mount =		selinux_sb_kern_mount,
	.sb_show_options =		selinux_sb_show_options,
	.sb_statfs =			selinux_sb_statfs,
	.sb_mount =			selinux_mount,
	.sb_umount =			selinux_umount,
	.sb_set_mnt_opts =		selinux_set_mnt_opts,
	.sb_clone_mnt_opts =		selinux_sb_clone_mnt_opts,
	.sb_parse_opts_str = 		selinux_parse_opts_str,


	.inode_alloc_security =		selinux_inode_alloc_security,
	.inode_free_security =		selinux_inode_free_security,
	.inode_init_security =		selinux_inode_init_security,
	.inode_create =			selinux_inode_create,
	.inode_link =			selinux_inode_link,
	.inode_unlink =			selinux_inode_unlink,
	.inode_symlink =		selinux_inode_symlink,
	.inode_mkdir =			selinux_inode_mkdir,
	.inode_rmdir =			selinux_inode_rmdir,
	.inode_mknod =			selinux_inode_mknod,
	.inode_rename =			selinux_inode_rename,
	.inode_readlink =		selinux_inode_readlink,
	.inode_follow_link =		selinux_inode_follow_link,
	.inode_permission =		selinux_inode_permission,
	.inode_setattr =		selinux_inode_setattr,
	.inode_getattr =		selinux_inode_getattr,
	.inode_setxattr =		selinux_inode_setxattr,
	.inode_post_setxattr =		selinux_inode_post_setxattr,
	.inode_getxattr =		selinux_inode_getxattr,
	.inode_listxattr =		selinux_inode_listxattr,
	.inode_removexattr =		selinux_inode_removexattr,
	.inode_getsecurity =		selinux_inode_getsecurity,
	.inode_setsecurity =		selinux_inode_setsecurity,
	.inode_listsecurity =		selinux_inode_listsecurity,
	.inode_getsecid =		selinux_inode_getsecid,

	.file_permission =		selinux_file_permission,
	.file_alloc_security =		selinux_file_alloc_security,
	.file_free_security =		selinux_file_free_security,
	.file_ioctl =			selinux_file_ioctl,
	.mmap_file =			selinux_mmap_file,
	.mmap_addr =			selinux_mmap_addr,
	.file_mprotect =		selinux_file_mprotect,
	.file_lock =			selinux_file_lock,
	.file_fcntl =			selinux_file_fcntl,
	.file_set_fowner =		selinux_file_set_fowner,
	.file_send_sigiotask =		selinux_file_send_sigiotask,
	.file_receive =			selinux_file_receive,

	.file_open =			selinux_file_open,

	.task_create =			selinux_task_create,
	.cred_alloc_blank =		selinux_cred_alloc_blank,
	.cred_free =			selinux_cred_free,
	.cred_prepare =			selinux_cred_prepare,
	.cred_transfer =		selinux_cred_transfer,
	.kernel_act_as =		selinux_kernel_act_as,
	.kernel_create_files_as =	selinux_kernel_create_files_as,
	.kernel_module_request =	selinux_kernel_module_request,
	.task_setpgid =			selinux_task_setpgid,
	.task_getpgid =			selinux_task_getpgid,
	.task_getsid =			selinux_task_getsid,
	.task_getsecid =		selinux_task_getsecid,
	.task_setnice =			selinux_task_setnice,
	.task_setioprio =		selinux_task_setioprio,
	.task_getioprio =		selinux_task_getioprio,
	.task_setrlimit =		selinux_task_setrlimit,
	.task_setscheduler =		selinux_task_setscheduler,
	.task_getscheduler =		selinux_task_getscheduler,
	.task_movememory =		selinux_task_movememory,
	.task_kill =			selinux_task_kill,
	.task_wait =			selinux_task_wait,
	.task_to_inode =		selinux_task_to_inode,

	.ipc_permission =		selinux_ipc_permission,
	.ipc_getsecid =			selinux_ipc_getsecid,

	.msg_msg_alloc_security =	selinux_msg_msg_alloc_security,
	.msg_msg_free_security =	selinux_msg_msg_free_security,

	.msg_queue_alloc_security =	selinux_msg_queue_alloc_security,
	.msg_queue_free_security =	selinux_msg_queue_free_security,
	.msg_queue_associate =		selinux_msg_queue_associate,
	.msg_queue_msgctl =		selinux_msg_queue_msgctl,
	.msg_queue_msgsnd =		selinux_msg_queue_msgsnd,
	.msg_queue_msgrcv =		selinux_msg_queue_msgrcv,

	.shm_alloc_security =		selinux_shm_alloc_security,
	.shm_free_security =		selinux_shm_free_security,
	.shm_associate =		selinux_shm_associate,
	.shm_shmctl =			selinux_shm_shmctl,
	.shm_shmat =			selinux_shm_shmat,

	.sem_alloc_security =		selinux_sem_alloc_security,
	.sem_free_security =		selinux_sem_free_security,
	.sem_associate =		selinux_sem_associate,
	.sem_semctl =			selinux_sem_semctl,
	.sem_semop =			selinux_sem_semop,

	.d_instantiate =		selinux_d_instantiate,

	.getprocattr =			selinux_getprocattr,
	.setprocattr =			selinux_setprocattr,

	.secid_to_secctx =		selinux_secid_to_secctx,
	.secctx_to_secid =		selinux_secctx_to_secid,
	.release_secctx =		selinux_release_secctx,
	.inode_notifysecctx =		selinux_inode_notifysecctx,
	.inode_setsecctx =		selinux_inode_setsecctx,
	.inode_getsecctx =		selinux_inode_getsecctx,

	.unix_stream_connect =		selinux_socket_unix_stream_connect,
	.unix_may_send =		selinux_socket_unix_may_send,

	.socket_create =		selinux_socket_create,
	.socket_post_create =		selinux_socket_post_create,
	.socket_bind =			selinux_socket_bind,
	.socket_connect =		selinux_socket_connect,
	.socket_listen =		selinux_socket_listen,
	.socket_accept =		selinux_socket_accept,
	.socket_sendmsg =		selinux_socket_sendmsg,
	.socket_recvmsg =		selinux_socket_recvmsg,
	.socket_getsockname =		selinux_socket_getsockname,
	.socket_getpeername =		selinux_socket_getpeername,
	.socket_getsockopt =		selinux_socket_getsockopt,
	.socket_setsockopt =		selinux_socket_setsockopt,
	.socket_shutdown =		selinux_socket_shutdown,
	.socket_sock_rcv_skb =		selinux_socket_sock_rcv_skb,
	.socket_getpeersec_stream =	selinux_socket_getpeersec_stream,
	.socket_getpeersec_dgram =	selinux_socket_getpeersec_dgram,
	.sk_alloc_security =		selinux_sk_alloc_security,
	.sk_free_security =		selinux_sk_free_security,
	.sk_clone_security =		selinux_sk_clone_security,
	.sk_getsecid =			selinux_sk_getsecid,
	.sock_graft =			selinux_sock_graft,
	.inet_conn_request =		selinux_inet_conn_request,
	.inet_csk_clone =		selinux_inet_csk_clone,
	.inet_conn_established =	selinux_inet_conn_established,
	.secmark_relabel_packet =	selinux_secmark_relabel_packet,
	.secmark_refcount_inc =		selinux_secmark_refcount_inc,
	.secmark_refcount_dec =		selinux_secmark_refcount_dec,
	.req_classify_flow =		selinux_req_classify_flow,
	.tun_dev_alloc_security =	selinux_tun_dev_alloc_security,
	.tun_dev_free_security =	selinux_tun_dev_free_security,
	.tun_dev_create =		selinux_tun_dev_create,
	.tun_dev_attach_queue =		selinux_tun_dev_attach_queue,
	.tun_dev_attach =		selinux_tun_dev_attach,
	.tun_dev_open =			selinux_tun_dev_open,
	.skb_owned_by =			selinux_skb_owned_by,

#ifdef CONFIG_SECURITY_NETWORK_XFRM
	.xfrm_policy_alloc_security =	selinux_xfrm_policy_alloc,
	.xfrm_policy_clone_security =	selinux_xfrm_policy_clone,
	.xfrm_policy_free_security =	selinux_xfrm_policy_free,
	.xfrm_policy_delete_security =	selinux_xfrm_policy_delete,
	.xfrm_state_alloc_security =	selinux_xfrm_state_alloc,
	.xfrm_state_free_security =	selinux_xfrm_state_free,
	.xfrm_state_delete_security =	selinux_xfrm_state_delete,
	.xfrm_policy_lookup =		selinux_xfrm_policy_lookup,
	.xfrm_state_pol_flow_match =	selinux_xfrm_state_pol_flow_match,
	.xfrm_decode_session =		selinux_xfrm_decode_session,
#endif

#ifdef CONFIG_KEYS
	.key_alloc =			selinux_key_alloc,
	.key_free =			selinux_key_free,
	.key_permission =		selinux_key_permission,
	.key_getsecurity =		selinux_key_getsecurity,
#endif

#ifdef CONFIG_AUDIT
	.audit_rule_init =		selinux_audit_rule_init,
	.audit_rule_known =		selinux_audit_rule_known,
	.audit_rule_match =		selinux_audit_rule_match,
	.audit_rule_free =		selinux_audit_rule_free,
#endif
};

static __init int selinux_init(void)
{
	if (!security_module_enable(&selinux_ops)) {
#ifdef CONFIG_ALWAYS_ENFORCE
		selinux_enabled = 1;
#else
		selinux_enabled = 0;
#endif
		return 0;
	}

	if (!selinux_enabled) {
		printk(KERN_INFO "SELinux:  Disabled at boot.\n");
		return 0;
	}

	printk(KERN_INFO "SELinux:  Initializing.\n");

	/* Set the security state for the initial task. */
	cred_init_security();

	default_noexec = !(VM_DATA_DEFAULT_FLAGS & VM_EXEC);

	sel_inode_cache = kmem_cache_create("selinux_inode_security",
					    sizeof(struct inode_security_struct),
					    0, SLAB_PANIC, NULL);
	avc_init();

	if (register_security(&selinux_ops))
		panic("SELinux: Unable to register with kernel.\n");
<<<<<<< HEAD
#ifdef CONFIG_ALWAYS_ENFORCE
	selinux_enforcing = 1;
#endif
=======

	if (avc_add_callback(selinux_netcache_avc_callback, AVC_CALLBACK_RESET))
		panic("SELinux: Unable to register AVC netcache callback\n");

>>>>>>> 488d2f6a
	if (selinux_enforcing)
		printk(KERN_DEBUG "SELinux:  Starting in enforcing mode\n");
	else
		printk(KERN_DEBUG "SELinux:  Starting in permissive mode\n");

	return 0;
}

static void delayed_superblock_init(struct super_block *sb, void *unused)
{
	superblock_doinit(sb, NULL);
}

void selinux_complete_init(void)
{
	printk(KERN_DEBUG "SELinux:  Completing initialization.\n");

	/* Set up any superblocks initialized prior to the policy load. */
	printk(KERN_DEBUG "SELinux:  Setting up existing superblocks.\n");
	iterate_supers(delayed_superblock_init, NULL);
}

/* SELinux requires early initialization in order to label
   all processes and objects when they are created. */
security_initcall(selinux_init);

#if defined(CONFIG_NETFILTER)

static struct nf_hook_ops selinux_ipv4_ops[] = {
	{
		.hook =		selinux_ipv4_postroute,
		.owner =	THIS_MODULE,
		.pf =		NFPROTO_IPV4,
		.hooknum =	NF_INET_POST_ROUTING,
		.priority =	NF_IP_PRI_SELINUX_LAST,
	},
	{
		.hook =		selinux_ipv4_forward,
		.owner =	THIS_MODULE,
		.pf =		NFPROTO_IPV4,
		.hooknum =	NF_INET_FORWARD,
		.priority =	NF_IP_PRI_SELINUX_FIRST,
	},
	{
		.hook =		selinux_ipv4_output,
		.owner =	THIS_MODULE,
		.pf =		NFPROTO_IPV4,
		.hooknum =	NF_INET_LOCAL_OUT,
		.priority =	NF_IP_PRI_SELINUX_FIRST,
	}
};

#if defined(CONFIG_IPV6) || defined(CONFIG_IPV6_MODULE)

static struct nf_hook_ops selinux_ipv6_ops[] = {
	{
		.hook =		selinux_ipv6_postroute,
		.owner =	THIS_MODULE,
		.pf =		NFPROTO_IPV6,
		.hooknum =	NF_INET_POST_ROUTING,
		.priority =	NF_IP6_PRI_SELINUX_LAST,
	},
	{
		.hook =		selinux_ipv6_forward,
		.owner =	THIS_MODULE,
		.pf =		NFPROTO_IPV6,
		.hooknum =	NF_INET_FORWARD,
		.priority =	NF_IP6_PRI_SELINUX_FIRST,
	}
};

#endif	/* IPV6 */

static int __init selinux_nf_ip_init(void)
{
	int err = 0;
#ifdef CONFIG_ALWAYS_ENFORCE
	selinux_enabled = 1;
#endif
	if (!selinux_enabled)
		goto out;

	printk(KERN_DEBUG "SELinux:  Registering netfilter hooks\n");

	err = nf_register_hooks(selinux_ipv4_ops, ARRAY_SIZE(selinux_ipv4_ops));
	if (err)
		panic("SELinux: nf_register_hooks for IPv4: error %d\n", err);

#if defined(CONFIG_IPV6) || defined(CONFIG_IPV6_MODULE)
	err = nf_register_hooks(selinux_ipv6_ops, ARRAY_SIZE(selinux_ipv6_ops));
	if (err)
		panic("SELinux: nf_register_hooks for IPv6: error %d\n", err);
#endif	/* IPV6 */

out:
	return err;
}

__initcall(selinux_nf_ip_init);

#ifdef CONFIG_SECURITY_SELINUX_DISABLE
static void selinux_nf_ip_exit(void)
{
	printk(KERN_DEBUG "SELinux:  Unregistering netfilter hooks\n");

	nf_unregister_hooks(selinux_ipv4_ops, ARRAY_SIZE(selinux_ipv4_ops));
#if defined(CONFIG_IPV6) || defined(CONFIG_IPV6_MODULE)
	nf_unregister_hooks(selinux_ipv6_ops, ARRAY_SIZE(selinux_ipv6_ops));
#endif	/* IPV6 */
}
#endif

#else /* CONFIG_NETFILTER */

#ifdef CONFIG_SECURITY_SELINUX_DISABLE
#define selinux_nf_ip_exit()
#endif

#endif /* CONFIG_NETFILTER */

#ifdef CONFIG_SECURITY_SELINUX_DISABLE
static int selinux_disabled;

int selinux_disable(void)
{
	if (ss_initialized) {
		/* Not permitted after initial policy load. */
		return -EINVAL;
	}

	if (selinux_disabled) {
		/* Only do this once. */
		return -EINVAL;
	}

	printk(KERN_INFO "SELinux:  Disabled at runtime.\n");

	selinux_disabled = 1;
	selinux_enabled = 0;

	reset_security_ops();

	/* Try to destroy the avc node cache */
	avc_disable();

	/* Unregister netfilter hooks. */
	selinux_nf_ip_exit();

	/* Unregister selinuxfs. */
	exit_sel_fs();

	return 0;
}
#endif<|MERGE_RESOLUTION|>--- conflicted
+++ resolved
@@ -466,7 +466,6 @@
 	    !strcmp(sb->s_type->name, "pstore") ||
 	    !strcmp(sb->s_type->name, "debugfs") ||
 	    !strcmp(sb->s_type->name, "rootfs"))
-		sbsec->flags |= SE_SBLABELSUPP;
 
 	/* Special handling for f2fs */
 	if (strncmp(sb->s_type->name, "f2fs", sizeof("f2fs")) == 0)
@@ -3536,28 +3535,17 @@
 
 static int selinux_mmap_addr(unsigned long addr)
 {
-<<<<<<< HEAD
-	int rc = 0;
-	u32 sid = current_sid();
-#ifdef CONFIG_RKP_KDP
-	if ((rc = security_integrity_current()))
-		return rc;
-#endif  /* CONFIG_RKP_KDP */
-	/*
-	 * notice that we are intentionally putting the SELinux check before
-	 * the secondary cap_file_mmap check.  This is such a likely attempt
-	 * at bad behaviour/exploit that we always want to get the AVC, even
-	 * if DAC would have also denied the operation.
-	 */
-=======
-	int rc;
+	int rc;
+#ifdef CONFIG_RKP_KDP
+	if ((rc = security_integrity_current()))
+		return rc;
+#endif  /* CONFIG_RKP_KDP */
 
 	/* do DAC check on address space usage */
 	rc = cap_mmap_addr(addr);
 	if (rc)
 		return rc;
 
->>>>>>> 488d2f6a
 	if (addr < CONFIG_LSM_MMAP_MIN_ADDR) {
 		u32 sid = current_sid();
 		rc = avc_has_perm(sid, sid, SECCLASS_MEMPROTECT,
@@ -6721,16 +6709,13 @@
 
 	if (register_security(&selinux_ops))
 		panic("SELinux: Unable to register with kernel.\n");
-<<<<<<< HEAD
 #ifdef CONFIG_ALWAYS_ENFORCE
 	selinux_enforcing = 1;
 #endif
-=======
 
 	if (avc_add_callback(selinux_netcache_avc_callback, AVC_CALLBACK_RESET))
 		panic("SELinux: Unable to register AVC netcache callback\n");
 
->>>>>>> 488d2f6a
 	if (selinux_enforcing)
 		printk(KERN_DEBUG "SELinux:  Starting in enforcing mode\n");
 	else
