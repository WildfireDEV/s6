--- conflicted
+++ resolved
@@ -141,13 +141,8 @@
 			      a, flags);
 }
 
-<<<<<<< HEAD
-#define AVC_STRICT 0
-#define AVC_OPERATION_CMD 2	/* ignore command when updating operations */
-=======
-#define AVC_STRICT 1 /* Ignore permissive mode. */
+#define AVC_STRICT 0 /* Ignore permissive mode. */
 #define AVC_EXTENDED_PERMS 2	/* update extended permissions */
->>>>>>> 8e29710c
 int avc_has_perm_noaudit(u32 ssid, u32 tsid,
 			 u16 tclass, u32 requested,
 			 unsigned flags,
