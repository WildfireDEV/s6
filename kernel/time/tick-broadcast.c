/*
 * linux/kernel/time/tick-broadcast.c
 *
 * This file contains functions which emulate a local clock-event
 * device via a broadcast event source.
 *
 * Copyright(C) 2005-2006, Thomas Gleixner <tglx@linutronix.de>
 * Copyright(C) 2005-2007, Red Hat, Inc., Ingo Molnar
 * Copyright(C) 2006-2007, Timesys Corp., Thomas Gleixner
 *
 * This code is licenced under the GPL version 2. For details see
 * kernel-base/COPYING.
 */
#include <linux/cpu.h>
#include <linux/err.h>
#include <linux/hrtimer.h>
#include <linux/interrupt.h>
#include <linux/percpu.h>
#include <linux/profile.h>
#include <linux/sched.h>
#include <linux/smp.h>
#include <linux/module.h>

#include "tick-internal.h"

/*
 * Broadcast support for broken x86 hardware, where the local apic
 * timer stops in C3 state.
 */

static struct tick_device tick_broadcast_device;
static cpumask_var_t tick_broadcast_mask;
static cpumask_var_t tick_broadcast_on;
static cpumask_var_t tmpmask;
static DEFINE_RAW_SPINLOCK(tick_broadcast_lock);
static int tick_broadcast_force;

#ifdef CONFIG_TICK_ONESHOT
static void tick_broadcast_clear_oneshot(int cpu);
#else
static inline void tick_broadcast_clear_oneshot(int cpu) { }
#endif

/*
 * Debugging: see timer_list.c
 */
struct tick_device *tick_get_broadcast_device(void)
{
	return &tick_broadcast_device;
}

struct cpumask *tick_get_broadcast_mask(void)
{
	return tick_broadcast_mask;
}

/*
 * Start the device in periodic mode
 */
static void tick_broadcast_start_periodic(struct clock_event_device *bc)
{
	if (bc)
		tick_setup_periodic(bc, 1);
}

/*
 * Check, if the device can be utilized as broadcast device:
 */
<<<<<<< HEAD
static bool tick_check_broadcast_device(struct clock_event_device *curdev,
					struct clock_event_device *newdev)
{
	if ((newdev->features & CLOCK_EVT_FEAT_DUMMY) ||
	    (newdev->features & CLOCK_EVT_FEAT_C3STOP))
		return false;

	if (tick_broadcast_device.mode == TICKDEV_MODE_ONESHOT &&
	    !(newdev->features & CLOCK_EVT_FEAT_ONESHOT))
		return false;

	return !curdev || newdev->rating > curdev->rating;
}

/*
 * Conditionally install/replace broadcast device
 */
=======
>>>>>>> eab6f41c
void tick_install_broadcast_device(struct clock_event_device *dev)
{
	struct clock_event_device *cur = tick_broadcast_device.evtdev;

<<<<<<< HEAD
	if (!tick_check_broadcast_device(cur, dev))
=======
	if ((dev->features & CLOCK_EVT_FEAT_DUMMY) ||
	    (tick_broadcast_device.evtdev &&
	     tick_broadcast_device.evtdev->rating >= dev->rating) ||
	     (dev->features & CLOCK_EVT_FEAT_C3STOP))
>>>>>>> eab6f41c
		return;

	if (!try_module_get(dev->owner))
		return;

	clockevents_exchange_device(cur, dev);
	if (cur)
		cur->event_handler = clockevents_handle_noop;
	tick_broadcast_device.evtdev = dev;
	if (!cpumask_empty(tick_broadcast_mask))
		tick_broadcast_start_periodic(dev);
	/*
	 * Inform all cpus about this. We might be in a situation
	 * where we did not switch to oneshot mode because the per cpu
	 * devices are affected by CLOCK_EVT_FEAT_C3STOP and the lack
	 * of a oneshot capable broadcast device. Without that
	 * notification the systems stays stuck in periodic mode
	 * forever.
	 */
	if (dev->features & CLOCK_EVT_FEAT_ONESHOT)
		tick_clock_notify();
}

/*
 * Check, if the device is the broadcast device
 */
int tick_is_broadcast_device(struct clock_event_device *dev)
{
	return (dev && tick_broadcast_device.evtdev == dev);
}

static void err_broadcast(const struct cpumask *mask)
{
	pr_crit_once("Failed to broadcast timer tick. Some CPUs may be unresponsive.\n");
}

static void tick_device_setup_broadcast_func(struct clock_event_device *dev)
{
	if (!dev->broadcast)
		dev->broadcast = tick_broadcast;
	if (!dev->broadcast) {
		pr_warn_once("%s depends on broadcast, but no broadcast function available\n",
			     dev->name);
		dev->broadcast = err_broadcast;
	}
}

/*
 * Check, if the device is disfunctional and a place holder, which
 * needs to be handled by the broadcast device.
 */
int tick_device_uses_broadcast(struct clock_event_device *dev, int cpu)
{
	struct clock_event_device *bc = tick_broadcast_device.evtdev;
	unsigned long flags;
	int ret;

	raw_spin_lock_irqsave(&tick_broadcast_lock, flags);

	/*
	 * Devices might be registered with both periodic and oneshot
	 * mode disabled. This signals, that the device needs to be
	 * operated from the broadcast device and is a placeholder for
	 * the cpu local device.
	 */
	if (!tick_device_is_functional(dev)) {
		dev->event_handler = tick_handle_periodic;
		tick_device_setup_broadcast_func(dev);
		cpumask_set_cpu(cpu, tick_broadcast_mask);
		tick_broadcast_start_periodic(bc);
		ret = 1;
	} else {
		/*
		 * Clear the broadcast bit for this cpu if the
		 * device is not power state affected.
		 */
		if (!(dev->features & CLOCK_EVT_FEAT_C3STOP))
			cpumask_clear_cpu(cpu, tick_broadcast_mask);
		else
			tick_device_setup_broadcast_func(dev);

		/*
		 * Clear the broadcast bit if the CPU is not in
		 * periodic broadcast on state.
		 */
		if (!cpumask_test_cpu(cpu, tick_broadcast_on))
			cpumask_clear_cpu(cpu, tick_broadcast_mask);

		switch (tick_broadcast_device.mode) {
		case TICKDEV_MODE_ONESHOT:
			/*
			 * If the system is in oneshot mode we can
			 * unconditionally clear the oneshot mask bit,
			 * because the CPU is running and therefore
			 * not in an idle state which causes the power
			 * state affected device to stop. Let the
			 * caller initialize the device.
			 */
			tick_broadcast_clear_oneshot(cpu);
			ret = 0;
			break;

		case TICKDEV_MODE_PERIODIC:
			/*
			 * If the system is in periodic mode, check
			 * whether the broadcast device can be
			 * switched off now.
			 */
			if (cpumask_empty(tick_broadcast_mask) && bc)
				clockevents_shutdown(bc);
			/*
			 * If we kept the cpu in the broadcast mask,
			 * tell the caller to leave the per cpu device
			 * in shutdown state. The periodic interrupt
			 * is delivered by the broadcast device.
			 */
			ret = cpumask_test_cpu(cpu, tick_broadcast_mask);
			break;
		default:
			/* Nothing to do */
			ret = 0;
			break;
		}
	}
	raw_spin_unlock_irqrestore(&tick_broadcast_lock, flags);
	return ret;
}

#ifdef CONFIG_GENERIC_CLOCKEVENTS_BROADCAST
int tick_receive_broadcast(void)
{
	struct tick_device *td = this_cpu_ptr(&tick_cpu_device);
	struct clock_event_device *evt = td->evtdev;

	if (!evt)
		return -ENODEV;

	if (!evt->event_handler)
		return -EINVAL;

	evt->event_handler(evt);
	return 0;
}
#endif

/*
 * Broadcast the event to the cpus, which are set in the mask (mangled).
 */
static void tick_do_broadcast(struct cpumask *mask)
{
	int cpu = smp_processor_id();
	struct tick_device *td;

	/*
	 * Check, if the current cpu is in the mask
	 */
	if (cpumask_test_cpu(cpu, mask)) {
		cpumask_clear_cpu(cpu, mask);
		td = &per_cpu(tick_cpu_device, cpu);
		td->evtdev->event_handler(td->evtdev);
	}

	if (!cpumask_empty(mask)) {
		/*
		 * It might be necessary to actually check whether the devices
		 * have different broadcast functions. For now, just use the
		 * one of the first device. This works as long as we have this
		 * misfeature only on x86 (lapic)
		 */
		td = &per_cpu(tick_cpu_device, cpumask_first(mask));
		td->evtdev->broadcast(mask);
	}
}

/*
 * Periodic broadcast:
 * - invoke the broadcast handlers
 */
static void tick_do_periodic_broadcast(void)
{
	raw_spin_lock(&tick_broadcast_lock);

	cpumask_and(tmpmask, cpu_online_mask, tick_broadcast_mask);
	tick_do_broadcast(tmpmask);

	raw_spin_unlock(&tick_broadcast_lock);
}

/*
 * Event handler for periodic broadcast ticks
 */
static void tick_handle_periodic_broadcast(struct clock_event_device *dev)
{
	ktime_t next;

	tick_do_periodic_broadcast();

	/*
	 * The device is in periodic mode. No reprogramming necessary:
	 */
	if (dev->mode == CLOCK_EVT_MODE_PERIODIC)
		return;

	/*
	 * Setup the next period for devices, which do not have
	 * periodic mode. We read dev->next_event first and add to it
	 * when the event already expired. clockevents_program_event()
	 * sets dev->next_event only when the event is really
	 * programmed to the device.
	 */
	for (next = dev->next_event; ;) {
		next = ktime_add(next, tick_period);

		if (!clockevents_program_event(dev, next, false))
			return;
		tick_do_periodic_broadcast();
	}
}

/*
 * Powerstate information: The system enters/leaves a state, where
 * affected devices might stop
 */
static void tick_do_broadcast_on_off(unsigned long *reason)
{
	struct clock_event_device *bc, *dev;
	struct tick_device *td;
	unsigned long flags;
	int cpu, bc_stopped;

	raw_spin_lock_irqsave(&tick_broadcast_lock, flags);

	cpu = smp_processor_id();
	td = &per_cpu(tick_cpu_device, cpu);
	dev = td->evtdev;
	bc = tick_broadcast_device.evtdev;

	/*
	 * Is the device not affected by the powerstate ?
	 */
	if (!dev || !(dev->features & CLOCK_EVT_FEAT_C3STOP))
		goto out;

	if (!tick_device_is_functional(dev))
		goto out;

	bc_stopped = cpumask_empty(tick_broadcast_mask);

	switch (*reason) {
	case CLOCK_EVT_NOTIFY_BROADCAST_ON:
	case CLOCK_EVT_NOTIFY_BROADCAST_FORCE:
		cpumask_set_cpu(cpu, tick_broadcast_on);
		if (!cpumask_test_and_set_cpu(cpu, tick_broadcast_mask)) {
			if (tick_broadcast_device.mode ==
			    TICKDEV_MODE_PERIODIC)
				clockevents_shutdown(dev);
		}
		if (*reason == CLOCK_EVT_NOTIFY_BROADCAST_FORCE)
			tick_broadcast_force = 1;
		break;
	case CLOCK_EVT_NOTIFY_BROADCAST_OFF:
		if (tick_broadcast_force)
			break;
		cpumask_clear_cpu(cpu, tick_broadcast_on);
		if (!tick_device_is_functional(dev))
			break;
		if (cpumask_test_and_clear_cpu(cpu, tick_broadcast_mask)) {
			if (tick_broadcast_device.mode ==
			    TICKDEV_MODE_PERIODIC)
				tick_setup_periodic(dev, 0);
		}
		break;
	}

	if (cpumask_empty(tick_broadcast_mask)) {
		if (!bc_stopped)
			clockevents_shutdown(bc);
	} else if (bc_stopped) {
		if (tick_broadcast_device.mode == TICKDEV_MODE_PERIODIC)
			tick_broadcast_start_periodic(bc);
		else
			tick_broadcast_setup_oneshot(bc);
	}
out:
	raw_spin_unlock_irqrestore(&tick_broadcast_lock, flags);
}

/*
 * Powerstate information: The system enters/leaves a state, where
 * affected devices might stop.
 */
void tick_broadcast_on_off(unsigned long reason, int *oncpu)
{
	if (!cpumask_test_cpu(*oncpu, cpu_online_mask))
		printk(KERN_ERR "tick-broadcast: ignoring broadcast for "
		       "offline CPU #%d\n", *oncpu);
	else
		tick_do_broadcast_on_off(&reason);
}

/*
 * Set the periodic handler depending on broadcast on/off
 */
void tick_set_periodic_handler(struct clock_event_device *dev, int broadcast)
{
	if (!broadcast)
		dev->event_handler = tick_handle_periodic;
	else
		dev->event_handler = tick_handle_periodic_broadcast;
}

/*
 * Remove a CPU from broadcasting
 */
void tick_shutdown_broadcast(unsigned int *cpup)
{
	struct clock_event_device *bc;
	unsigned long flags;
	unsigned int cpu = *cpup;

	raw_spin_lock_irqsave(&tick_broadcast_lock, flags);

	bc = tick_broadcast_device.evtdev;
	cpumask_clear_cpu(cpu, tick_broadcast_mask);
	cpumask_clear_cpu(cpu, tick_broadcast_on);

	if (tick_broadcast_device.mode == TICKDEV_MODE_PERIODIC) {
		if (bc && cpumask_empty(tick_broadcast_mask))
			clockevents_shutdown(bc);
	}

	raw_spin_unlock_irqrestore(&tick_broadcast_lock, flags);
}

void tick_suspend_broadcast(void)
{
	struct clock_event_device *bc;
	unsigned long flags;

	raw_spin_lock_irqsave(&tick_broadcast_lock, flags);

	bc = tick_broadcast_device.evtdev;
	if (bc)
		clockevents_shutdown(bc);

	raw_spin_unlock_irqrestore(&tick_broadcast_lock, flags);
}

int tick_resume_broadcast(void)
{
	struct clock_event_device *bc;
	unsigned long flags;
	int broadcast = 0;

	raw_spin_lock_irqsave(&tick_broadcast_lock, flags);

	bc = tick_broadcast_device.evtdev;

	if (bc) {
		clockevents_set_mode(bc, CLOCK_EVT_MODE_RESUME);

		switch (tick_broadcast_device.mode) {
		case TICKDEV_MODE_PERIODIC:
			if (!cpumask_empty(tick_broadcast_mask))
				tick_broadcast_start_periodic(bc);
			broadcast = cpumask_test_cpu(smp_processor_id(),
						     tick_broadcast_mask);
			break;
		case TICKDEV_MODE_ONESHOT:
			if (!cpumask_empty(tick_broadcast_mask))
				broadcast = tick_resume_broadcast_oneshot(bc);
			break;
		}
	}
	raw_spin_unlock_irqrestore(&tick_broadcast_lock, flags);

	return broadcast;
}


#ifdef CONFIG_TICK_ONESHOT

static cpumask_var_t tick_broadcast_oneshot_mask;
static cpumask_var_t tick_broadcast_pending_mask;
static cpumask_var_t tick_broadcast_force_mask;

/*
 * Exposed for debugging: see timer_list.c
 */
struct cpumask *tick_get_broadcast_oneshot_mask(void)
{
	return tick_broadcast_oneshot_mask;
}

/*
 * Called before going idle with interrupts disabled. Checks whether a
 * broadcast event from the other core is about to happen. We detected
 * that in tick_broadcast_oneshot_control(). The callsite can use this
 * to avoid a deep idle transition as we are about to get the
 * broadcast IPI right away.
 */
int tick_check_broadcast_expired(void)
{
	return cpumask_test_cpu(smp_processor_id(), tick_broadcast_force_mask);
}

/*
 * Set broadcast interrupt affinity
 */
static void tick_broadcast_set_affinity(struct clock_event_device *bc,
					const struct cpumask *cpumask)
{
	if (!(bc->features & CLOCK_EVT_FEAT_DYNIRQ))
		return;

	if (cpumask_equal(bc->cpumask, cpumask))
		return;

	bc->cpumask = cpumask;
	irq_set_affinity(bc->irq, bc->cpumask);
}

static int tick_broadcast_set_event(struct clock_event_device *bc, int cpu,
				    ktime_t expires, int force)
{
	int ret;

	if (bc->mode != CLOCK_EVT_MODE_ONESHOT)
		clockevents_set_mode(bc, CLOCK_EVT_MODE_ONESHOT);

	ret = clockevents_program_event(bc, expires, force);
	if (!ret)
		tick_broadcast_set_affinity(bc, cpumask_of(cpu));
	return ret;
}

int tick_resume_broadcast_oneshot(struct clock_event_device *bc)
{
	clockevents_set_mode(bc, CLOCK_EVT_MODE_ONESHOT);
	return 0;
}

/*
 * Called from irq_enter() when idle was interrupted to reenable the
 * per cpu device.
 */
void tick_check_oneshot_broadcast(int cpu)
{
	if (cpumask_test_cpu(cpu, tick_broadcast_oneshot_mask)) {
		struct tick_device *td = &per_cpu(tick_cpu_device, cpu);

		/*
		 * We might be in the middle of switching over from
		 * periodic to oneshot. If the CPU has not yet
		 * switched over, leave the device alone.
		 */
		if (td->mode == TICKDEV_MODE_ONESHOT) {
			clockevents_set_mode(td->evtdev,
					     CLOCK_EVT_MODE_ONESHOT);
		}
	}
}

/*
 * Handle oneshot mode broadcasting
 */
static void tick_handle_oneshot_broadcast(struct clock_event_device *dev)
{
	struct tick_device *td;
	ktime_t now, next_event;
	int cpu, next_cpu = 0;

	raw_spin_lock(&tick_broadcast_lock);
again:
	dev->next_event.tv64 = KTIME_MAX;
	next_event.tv64 = KTIME_MAX;
	cpumask_clear(tmpmask);
	now = ktime_get();
	/* Find all expired events */
	for_each_cpu(cpu, tick_broadcast_oneshot_mask) {
		td = &per_cpu(tick_cpu_device, cpu);
		if (td->evtdev->next_event.tv64 <= now.tv64) {
			cpumask_set_cpu(cpu, tmpmask);
			/*
			 * Mark the remote cpu in the pending mask, so
			 * it can avoid reprogramming the cpu local
			 * timer in tick_broadcast_oneshot_control().
			 */
			cpumask_set_cpu(cpu, tick_broadcast_pending_mask);
		} else if (td->evtdev->next_event.tv64 < next_event.tv64) {
			next_event.tv64 = td->evtdev->next_event.tv64;
			next_cpu = cpu;
		}
	}

	/*
	 * Remove the current cpu from the pending mask. The event is
	 * delivered immediately in tick_do_broadcast() !
	 */
	cpumask_clear_cpu(smp_processor_id(), tick_broadcast_pending_mask);

	/* Take care of enforced broadcast requests */
	cpumask_or(tmpmask, tmpmask, tick_broadcast_force_mask);
	cpumask_clear(tick_broadcast_force_mask);

	/*
	 * Sanity check. Catch the case where we try to broadcast to
	 * offline cpus.
	 */
	if (WARN_ON_ONCE(!cpumask_subset(tmpmask, cpu_online_mask)))
		cpumask_and(tmpmask, tmpmask, cpu_online_mask);

	/*
	 * Wakeup the cpus which have an expired event.
	 */
	tick_do_broadcast(tmpmask);

	/*
	 * Two reasons for reprogram:
	 *
	 * - The global event did not expire any CPU local
	 * events. This happens in dyntick mode, as the maximum PIT
	 * delta is quite small.
	 *
	 * - There are pending events on sleeping CPUs which were not
	 * in the event mask
	 */
	if (next_event.tv64 != KTIME_MAX) {
		/*
		 * Rearm the broadcast device. If event expired,
		 * repeat the above
		 */
		if (tick_broadcast_set_event(dev, next_cpu, next_event, 0))
			goto again;
	}
	raw_spin_unlock(&tick_broadcast_lock);
}

static int broadcast_needs_cpu(struct clock_event_device *bc, int cpu)
{
	if (!(bc->features & CLOCK_EVT_FEAT_HRTIMER))
		return 0;
	if (bc->next_event.tv64 == KTIME_MAX)
		return 0;
	return bc->bound_on == cpu ? -EBUSY : 0;
}

static void broadcast_shutdown_local(struct clock_event_device *bc,
				     struct clock_event_device *dev)
{
	/*
	 * For hrtimer based broadcasting we cannot shutdown the cpu
	 * local device if our own event is the first one to expire or
	 * if we own the broadcast timer.
	 */
	if (bc->features & CLOCK_EVT_FEAT_HRTIMER) {
		if (broadcast_needs_cpu(bc, smp_processor_id()))
			return;
		if (dev->next_event.tv64 < bc->next_event.tv64)
			return;
	}
	clockevents_set_mode(dev, CLOCK_EVT_MODE_SHUTDOWN);
}

static void broadcast_move_bc(int deadcpu)
{
	struct clock_event_device *bc = tick_broadcast_device.evtdev;

	if (!bc || !broadcast_needs_cpu(bc, deadcpu))
		return;
	/* This moves the broadcast assignment to this cpu */
	clockevents_program_event(bc, bc->next_event, 1);
}

/*
 * Powerstate information: The system enters/leaves a state, where
 * affected devices might stop
 * Returns 0 on success, -EBUSY if the cpu is used to broadcast wakeups.
 */
int tick_broadcast_oneshot_control(unsigned long reason)
{
	struct clock_event_device *bc, *dev;
	struct tick_device *td;
	unsigned long flags;
	ktime_t now;
	int cpu, ret = 0;

	/*
	 * Periodic mode does not care about the enter/exit of power
	 * states
	 */
	if (tick_broadcast_device.mode == TICKDEV_MODE_PERIODIC)
		return 0;

	/*
	 * We are called with preemtion disabled from the depth of the
	 * idle code, so we can't be moved away.
	 */
	cpu = smp_processor_id();
	td = &per_cpu(tick_cpu_device, cpu);
	dev = td->evtdev;

	if (!(dev->features & CLOCK_EVT_FEAT_C3STOP))
		return 0;

	bc = tick_broadcast_device.evtdev;

	raw_spin_lock_irqsave(&tick_broadcast_lock, flags);
	if (reason == CLOCK_EVT_NOTIFY_BROADCAST_ENTER) {
		if (!cpumask_test_and_set_cpu(cpu, tick_broadcast_oneshot_mask)) {
			WARN_ON_ONCE(cpumask_test_cpu(cpu, tick_broadcast_pending_mask));
			broadcast_shutdown_local(bc, dev);
			/*
			 * We only reprogram the broadcast timer if we
			 * did not mark ourself in the force mask and
			 * if the cpu local event is earlier than the
			 * broadcast event. If the current CPU is in
			 * the force mask, then we are going to be
			 * woken by the IPI right away.
			 */
			if (!cpumask_test_cpu(cpu, tick_broadcast_force_mask) &&
			    dev->next_event.tv64 < bc->next_event.tv64)
				tick_broadcast_set_event(bc, cpu, dev->next_event, 1);
		}
		/*
		 * If the current CPU owns the hrtimer broadcast
		 * mechanism, it cannot go deep idle and we remove the
		 * CPU from the broadcast mask. We don't have to go
		 * through the EXIT path as the local timer is not
		 * shutdown.
		 */
		ret = broadcast_needs_cpu(bc, cpu);
		if (ret)
			cpumask_clear_cpu(cpu, tick_broadcast_oneshot_mask);
	} else {
		if (cpumask_test_and_clear_cpu(cpu, tick_broadcast_oneshot_mask)) {
			clockevents_set_mode(dev, CLOCK_EVT_MODE_ONESHOT);
			/*
			 * The cpu which was handling the broadcast
			 * timer marked this cpu in the broadcast
			 * pending mask and fired the broadcast
			 * IPI. So we are going to handle the expired
			 * event anyway via the broadcast IPI
			 * handler. No need to reprogram the timer
			 * with an already expired event.
			 */
			if (cpumask_test_and_clear_cpu(cpu,
				       tick_broadcast_pending_mask))
				goto out;

			/*
			 * Bail out if there is no next event.
			 */
			if (dev->next_event.tv64 == KTIME_MAX)
				goto out;
			/*
			 * If the pending bit is not set, then we are
			 * either the CPU handling the broadcast
			 * interrupt or we got woken by something else.
			 *
			 * We are not longer in the broadcast mask, so
			 * if the cpu local expiry time is already
			 * reached, we would reprogram the cpu local
			 * timer with an already expired event.
			 *
			 * This can lead to a ping-pong when we return
			 * to idle and therefor rearm the broadcast
			 * timer before the cpu local timer was able
			 * to fire. This happens because the forced
			 * reprogramming makes sure that the event
			 * will happen in the future and depending on
			 * the min_delta setting this might be far
			 * enough out that the ping-pong starts.
			 *
			 * If the cpu local next_event has expired
			 * then we know that the broadcast timer
			 * next_event has expired as well and
			 * broadcast is about to be handled. So we
			 * avoid reprogramming and enforce that the
			 * broadcast handler, which did not run yet,
			 * will invoke the cpu local handler.
			 *
			 * We cannot call the handler directly from
			 * here, because we might be in a NOHZ phase
			 * and we did not go through the irq_enter()
			 * nohz fixups.
			 */
			now = ktime_get();
			if (dev->next_event.tv64 <= now.tv64) {
				cpumask_set_cpu(cpu, tick_broadcast_force_mask);
				goto out;
			}
			/*
			 * We got woken by something else. Reprogram
			 * the cpu local timer device.
			 */
			tick_program_event(dev->next_event, 1);
		}
	}
out:
	raw_spin_unlock_irqrestore(&tick_broadcast_lock, flags);
	return ret;
}

/*
 * Reset the one shot broadcast for a cpu
 *
 * Called with tick_broadcast_lock held
 */
static void tick_broadcast_clear_oneshot(int cpu)
{
	cpumask_clear_cpu(cpu, tick_broadcast_oneshot_mask);
	cpumask_clear_cpu(cpu, tick_broadcast_pending_mask);
}

static void tick_broadcast_init_next_event(struct cpumask *mask,
					   ktime_t expires)
{
	struct tick_device *td;
	int cpu;

	for_each_cpu(cpu, mask) {
		td = &per_cpu(tick_cpu_device, cpu);
		if (td->evtdev)
			td->evtdev->next_event = expires;
	}
}

/**
 * tick_broadcast_setup_oneshot - setup the broadcast device
 */
void tick_broadcast_setup_oneshot(struct clock_event_device *bc)
{
	int cpu = smp_processor_id();

	/* Set it up only once ! */
	if (bc->event_handler != tick_handle_oneshot_broadcast) {
		int was_periodic = bc->mode == CLOCK_EVT_MODE_PERIODIC;

		bc->event_handler = tick_handle_oneshot_broadcast;

		/*
		 * We must be careful here. There might be other CPUs
		 * waiting for periodic broadcast. We need to set the
		 * oneshot_mask bits for those and program the
		 * broadcast device to fire.
		 */
		cpumask_copy(tmpmask, tick_broadcast_mask);
		cpumask_clear_cpu(cpu, tmpmask);
		cpumask_or(tick_broadcast_oneshot_mask,
			   tick_broadcast_oneshot_mask, tmpmask);

		if (was_periodic && !cpumask_empty(tmpmask)) {
			clockevents_set_mode(bc, CLOCK_EVT_MODE_ONESHOT);
			tick_broadcast_init_next_event(tmpmask,
						       tick_next_period);
			tick_broadcast_set_event(bc, cpu, tick_next_period, 1);
		} else
			bc->next_event.tv64 = KTIME_MAX;
	} else {
		/*
		 * The first cpu which switches to oneshot mode sets
		 * the bit for all other cpus which are in the general
		 * (periodic) broadcast mask. So the bit is set and
		 * would prevent the first broadcast enter after this
		 * to program the bc device.
		 */
		tick_broadcast_clear_oneshot(cpu);
	}
}

/*
 * Select oneshot operating mode for the broadcast device
 */
void tick_broadcast_switch_to_oneshot(void)
{
	struct clock_event_device *bc;
	unsigned long flags;

	raw_spin_lock_irqsave(&tick_broadcast_lock, flags);

	tick_broadcast_device.mode = TICKDEV_MODE_ONESHOT;
	bc = tick_broadcast_device.evtdev;
	if (bc)
		tick_broadcast_setup_oneshot(bc);

	raw_spin_unlock_irqrestore(&tick_broadcast_lock, flags);
}


/*
 * Remove a dead CPU from broadcasting
 */
void tick_shutdown_broadcast_oneshot(unsigned int *cpup)
{
	unsigned long flags;
	unsigned int cpu = *cpup;

	raw_spin_lock_irqsave(&tick_broadcast_lock, flags);

	/*
	 * Clear the broadcast masks for the dead cpu, but do not stop
	 * the broadcast device!
	 */
	cpumask_clear_cpu(cpu, tick_broadcast_oneshot_mask);
	cpumask_clear_cpu(cpu, tick_broadcast_pending_mask);
	cpumask_clear_cpu(cpu, tick_broadcast_force_mask);

	broadcast_move_bc(cpu);

	raw_spin_unlock_irqrestore(&tick_broadcast_lock, flags);
}

/*
 * Check, whether the broadcast device is in one shot mode
 */
int tick_broadcast_oneshot_active(void)
{
	return tick_broadcast_device.mode == TICKDEV_MODE_ONESHOT;
}

/*
 * Check whether the broadcast device supports oneshot.
 */
bool tick_broadcast_oneshot_available(void)
{
	struct clock_event_device *bc = tick_broadcast_device.evtdev;

	return bc ? bc->features & CLOCK_EVT_FEAT_ONESHOT : false;
}

#endif

void __init tick_broadcast_init(void)
{
	zalloc_cpumask_var(&tick_broadcast_mask, GFP_NOWAIT);
	zalloc_cpumask_var(&tick_broadcast_on, GFP_NOWAIT);
	zalloc_cpumask_var(&tmpmask, GFP_NOWAIT);
#ifdef CONFIG_TICK_ONESHOT
	zalloc_cpumask_var(&tick_broadcast_oneshot_mask, GFP_NOWAIT);
	zalloc_cpumask_var(&tick_broadcast_pending_mask, GFP_NOWAIT);
	zalloc_cpumask_var(&tick_broadcast_force_mask, GFP_NOWAIT);
#endif
}<|MERGE_RESOLUTION|>--- conflicted
+++ resolved
@@ -66,7 +66,6 @@
 /*
  * Check, if the device can be utilized as broadcast device:
  */
-<<<<<<< HEAD
 static bool tick_check_broadcast_device(struct clock_event_device *curdev,
 					struct clock_event_device *newdev)
 {
@@ -84,20 +83,11 @@
 /*
  * Conditionally install/replace broadcast device
  */
-=======
->>>>>>> eab6f41c
 void tick_install_broadcast_device(struct clock_event_device *dev)
 {
 	struct clock_event_device *cur = tick_broadcast_device.evtdev;
 
-<<<<<<< HEAD
 	if (!tick_check_broadcast_device(cur, dev))
-=======
-	if ((dev->features & CLOCK_EVT_FEAT_DUMMY) ||
-	    (tick_broadcast_device.evtdev &&
-	     tick_broadcast_device.evtdev->rating >= dev->rating) ||
-	     (dev->features & CLOCK_EVT_FEAT_C3STOP))
->>>>>>> eab6f41c
 		return;
 
 	if (!try_module_get(dev->owner))
