/*
 * event tracer
 *
 * Copyright (C) 2008 Red Hat Inc, Steven Rostedt <srostedt@redhat.com>
 *
 *  - Added format output of fields of the trace point.
 *    This was based off of work by Tom Zanussi <tzanussi@gmail.com>.
 *
 */

#include <linux/workqueue.h>
#include <linux/spinlock.h>
#include <linux/kthread.h>
#include <linux/debugfs.h>
#include <linux/uaccess.h>
#include <linux/module.h>
#include <linux/ctype.h>
#include <linux/slab.h>
#include <linux/delay.h>

#include <asm/setup.h>

#include "trace_output.h"

#undef TRACE_SYSTEM
#define TRACE_SYSTEM "TRACE_SYSTEM"

DEFINE_MUTEX(event_mutex);

LIST_HEAD(ftrace_events);
static LIST_HEAD(ftrace_common_fields);

#define GFP_TRACE (GFP_KERNEL | __GFP_ZERO)

static struct kmem_cache *field_cachep;
static struct kmem_cache *file_cachep;

#define SYSTEM_FL_FREE_NAME		(1 << 31)

static inline int system_refcount(struct event_subsystem *system)
{
	return system->ref_count & ~SYSTEM_FL_FREE_NAME;
}

static int system_refcount_inc(struct event_subsystem *system)
{
	return (system->ref_count++) & ~SYSTEM_FL_FREE_NAME;
}

static int system_refcount_dec(struct event_subsystem *system)
{
	return (--system->ref_count) & ~SYSTEM_FL_FREE_NAME;
}

/* Double loops, do not use break, only goto's work */
#define do_for_each_event_file(tr, file)			\
	list_for_each_entry(tr, &ftrace_trace_arrays, list) {	\
		list_for_each_entry(file, &tr->events, list)

#define do_for_each_event_file_safe(tr, file)			\
	list_for_each_entry(tr, &ftrace_trace_arrays, list) {	\
		struct ftrace_event_file *___n;				\
		list_for_each_entry_safe(file, ___n, &tr->events, list)

#define while_for_each_event_file()		\
	}

static struct list_head *
trace_get_fields(struct ftrace_event_call *event_call)
{
	if (!event_call->class->get_fields)
		return &event_call->class->fields;
	return event_call->class->get_fields(event_call);
}

static struct ftrace_event_field *
__find_event_field(struct list_head *head, char *name)
{
	struct ftrace_event_field *field;

	list_for_each_entry(field, head, link) {
		if (!strcmp(field->name, name))
			return field;
	}

	return NULL;
}

struct ftrace_event_field *
trace_find_event_field(struct ftrace_event_call *call, char *name)
{
	struct ftrace_event_field *field;
	struct list_head *head;

	field = __find_event_field(&ftrace_common_fields, name);
	if (field)
		return field;

	head = trace_get_fields(call);
	return __find_event_field(head, name);
}

static int __trace_define_field(struct list_head *head, const char *type,
				const char *name, int offset, int size,
				int is_signed, int filter_type)
{
	struct ftrace_event_field *field;

	field = kmem_cache_alloc(field_cachep, GFP_TRACE);
	if (!field)
		return -ENOMEM;

	field->name = name;
	field->type = type;

	if (filter_type == FILTER_OTHER)
		field->filter_type = filter_assign_type(type);
	else
		field->filter_type = filter_type;

	field->offset = offset;
	field->size = size;
	field->is_signed = is_signed;

	list_add(&field->link, head);

	return 0;
}

int trace_define_field(struct ftrace_event_call *call, const char *type,
		       const char *name, int offset, int size, int is_signed,
		       int filter_type)
{
	struct list_head *head;

	if (WARN_ON(!call->class))
		return 0;

	head = trace_get_fields(call);
	return __trace_define_field(head, type, name, offset, size,
				    is_signed, filter_type);
}
EXPORT_SYMBOL_GPL(trace_define_field);

#define __common_field(type, item)					\
	ret = __trace_define_field(&ftrace_common_fields, #type,	\
				   "common_" #item,			\
				   offsetof(typeof(ent), item),		\
				   sizeof(ent.item),			\
				   is_signed_type(type), FILTER_OTHER);	\
	if (ret)							\
		return ret;

static int trace_define_common_fields(void)
{
	int ret;
	struct trace_entry ent;

	__common_field(unsigned short, type);
	__common_field(unsigned char, flags);
	__common_field(unsigned char, preempt_count);
	__common_field(int, pid);

	return ret;
}

static void trace_destroy_fields(struct ftrace_event_call *call)
{
	struct ftrace_event_field *field, *next;
	struct list_head *head;

	head = trace_get_fields(call);
	list_for_each_entry_safe(field, next, head, link) {
		list_del(&field->link);
		kmem_cache_free(field_cachep, field);
	}
}

int trace_event_raw_init(struct ftrace_event_call *call)
{
	int id;

	id = register_ftrace_event(&call->event);
	if (!id)
		return -ENODEV;

	return 0;
}
EXPORT_SYMBOL_GPL(trace_event_raw_init);

int ftrace_event_reg(struct ftrace_event_call *call,
		     enum trace_reg type, void *data)
{
	struct ftrace_event_file *file = data;

	switch (type) {
	case TRACE_REG_REGISTER:
		return tracepoint_probe_register(call->name,
						 call->class->probe,
						 file);
	case TRACE_REG_UNREGISTER:
		tracepoint_probe_unregister(call->name,
					    call->class->probe,
					    file);
		return 0;

#ifdef CONFIG_PERF_EVENTS
	case TRACE_REG_PERF_REGISTER:
		return tracepoint_probe_register(call->name,
						 call->class->perf_probe,
						 call);
	case TRACE_REG_PERF_UNREGISTER:
		tracepoint_probe_unregister(call->name,
					    call->class->perf_probe,
					    call);
		return 0;
	case TRACE_REG_PERF_OPEN:
	case TRACE_REG_PERF_CLOSE:
	case TRACE_REG_PERF_ADD:
	case TRACE_REG_PERF_DEL:
		return 0;
#endif
	}
	return 0;
}
EXPORT_SYMBOL_GPL(ftrace_event_reg);

void trace_event_enable_cmd_record(bool enable)
{
	struct ftrace_event_file *file;
	struct trace_array *tr;

	mutex_lock(&event_mutex);
	do_for_each_event_file(tr, file) {

		if (!(file->flags & FTRACE_EVENT_FL_ENABLED))
			continue;

		if (enable) {
			tracing_start_cmdline_record();
			set_bit(FTRACE_EVENT_FL_RECORDED_CMD_BIT, &file->flags);
		} else {
			tracing_stop_cmdline_record();
			clear_bit(FTRACE_EVENT_FL_RECORDED_CMD_BIT, &file->flags);
		}
	} while_for_each_event_file();
	mutex_unlock(&event_mutex);
}

static int __ftrace_event_enable_disable(struct ftrace_event_file *file,
					 int enable, int soft_disable)
{
	struct ftrace_event_call *call = file->event_call;
	int ret = 0;
	int disable;

	switch (enable) {
	case 0:
		/*
		 * When soft_disable is set and enable is cleared, the sm_ref
		 * reference counter is decremented. If it reaches 0, we want
		 * to clear the SOFT_DISABLED flag but leave the event in the
		 * state that it was. That is, if the event was enabled and
		 * SOFT_DISABLED isn't set, then do nothing. But if SOFT_DISABLED
		 * is set we do not want the event to be enabled before we
		 * clear the bit.
		 *
		 * When soft_disable is not set but the SOFT_MODE flag is,
		 * we do nothing. Do not disable the tracepoint, otherwise
		 * "soft enable"s (clearing the SOFT_DISABLED bit) wont work.
		 */
		if (soft_disable) {
			if (atomic_dec_return(&file->sm_ref) > 0)
				break;
			disable = file->flags & FTRACE_EVENT_FL_SOFT_DISABLED;
			clear_bit(FTRACE_EVENT_FL_SOFT_MODE_BIT, &file->flags);
		} else
			disable = !(file->flags & FTRACE_EVENT_FL_SOFT_MODE);

		if (disable && (file->flags & FTRACE_EVENT_FL_ENABLED)) {
			clear_bit(FTRACE_EVENT_FL_ENABLED_BIT, &file->flags);
			if (file->flags & FTRACE_EVENT_FL_RECORDED_CMD) {
				tracing_stop_cmdline_record();
				clear_bit(FTRACE_EVENT_FL_RECORDED_CMD_BIT, &file->flags);
			}
			call->class->reg(call, TRACE_REG_UNREGISTER, file);
		}
		/* If in SOFT_MODE, just set the SOFT_DISABLE_BIT */
		if (file->flags & FTRACE_EVENT_FL_SOFT_MODE)
			set_bit(FTRACE_EVENT_FL_SOFT_DISABLED_BIT, &file->flags);
		break;
	case 1:
		/*
		 * When soft_disable is set and enable is set, we want to
		 * register the tracepoint for the event, but leave the event
		 * as is. That means, if the event was already enabled, we do
		 * nothing (but set SOFT_MODE). If the event is disabled, we
		 * set SOFT_DISABLED before enabling the event tracepoint, so
		 * it still seems to be disabled.
		 */
		if (!soft_disable)
			clear_bit(FTRACE_EVENT_FL_SOFT_DISABLED_BIT, &file->flags);
		else {
			if (atomic_inc_return(&file->sm_ref) > 1)
				break;
			set_bit(FTRACE_EVENT_FL_SOFT_MODE_BIT, &file->flags);
		}

		if (!(file->flags & FTRACE_EVENT_FL_ENABLED)) {

			/* Keep the event disabled, when going to SOFT_MODE. */
			if (soft_disable)
				set_bit(FTRACE_EVENT_FL_SOFT_DISABLED_BIT, &file->flags);

			if (trace_flags & TRACE_ITER_RECORD_CMD) {
				tracing_start_cmdline_record();
				set_bit(FTRACE_EVENT_FL_RECORDED_CMD_BIT, &file->flags);
			}
			ret = call->class->reg(call, TRACE_REG_REGISTER, file);
			if (ret) {
				tracing_stop_cmdline_record();
				pr_info("event trace: Could not enable event "
					"%s\n", call->name);
				break;
			}
			set_bit(FTRACE_EVENT_FL_ENABLED_BIT, &file->flags);

			/* WAS_ENABLED gets set but never cleared. */
			call->flags |= TRACE_EVENT_FL_WAS_ENABLED;
		}
		break;
	}

	return ret;
}

static int ftrace_event_enable_disable(struct ftrace_event_file *file,
				       int enable)
{
	return __ftrace_event_enable_disable(file, enable, 0);
}

static void ftrace_clear_events(struct trace_array *tr)
{
	struct ftrace_event_file *file;

	mutex_lock(&event_mutex);
	list_for_each_entry(file, &tr->events, list) {
		ftrace_event_enable_disable(file, 0);
	}
	mutex_unlock(&event_mutex);
}

static void __put_system(struct event_subsystem *system)
{
	struct event_filter *filter = system->filter;

	WARN_ON_ONCE(system_refcount(system) == 0);
	if (system_refcount_dec(system))
		return;

	list_del(&system->list);

	if (filter) {
		kfree(filter->filter_string);
		kfree(filter);
	}
	if (system->ref_count & SYSTEM_FL_FREE_NAME)
		kfree(system->name);
	kfree(system);
}

static void __get_system(struct event_subsystem *system)
{
	WARN_ON_ONCE(system_refcount(system) == 0);
	system_refcount_inc(system);
}

static void __get_system_dir(struct ftrace_subsystem_dir *dir)
{
	WARN_ON_ONCE(dir->ref_count == 0);
	dir->ref_count++;
	__get_system(dir->subsystem);
}

static void __put_system_dir(struct ftrace_subsystem_dir *dir)
{
	WARN_ON_ONCE(dir->ref_count == 0);
	/* If the subsystem is about to be freed, the dir must be too */
	WARN_ON_ONCE(system_refcount(dir->subsystem) == 1 && dir->ref_count != 1);

	__put_system(dir->subsystem);
	if (!--dir->ref_count)
		kfree(dir);
}

static void put_system(struct ftrace_subsystem_dir *dir)
{
	mutex_lock(&event_mutex);
	__put_system_dir(dir);
	mutex_unlock(&event_mutex);
}

static void remove_subsystem(struct ftrace_subsystem_dir *dir)
{
	if (!dir)
		return;

	if (!--dir->nr_events) {
		debugfs_remove_recursive(dir->entry);
		list_del(&dir->list);
		__put_system_dir(dir);
	}
}

static void *event_file_data(struct file *filp)
{
	return ACCESS_ONCE(file_inode(filp)->i_private);
}

static void remove_event_file_dir(struct ftrace_event_file *file)
{
	struct dentry *dir = file->dir;
	struct dentry *child;

	if (dir) {
		spin_lock(&dir->d_lock);	/* probably unneeded */
<<<<<<< HEAD
		list_for_each_entry(child, &dir->d_subdirs, d_u.d_child) {
=======
		list_for_each_entry(child, &dir->d_subdirs, d_child) {
>>>>>>> 488d2f6a
			if (child->d_inode)	/* probably unneeded */
				child->d_inode->i_private = NULL;
		}
		spin_unlock(&dir->d_lock);

		debugfs_remove_recursive(dir);
	}

	list_del(&file->list);
	remove_subsystem(file->system);
	kmem_cache_free(file_cachep, file);
}

/*
 * __ftrace_set_clr_event(NULL, NULL, NULL, set) will set/unset all events.
 */
static int
__ftrace_set_clr_event_nolock(struct trace_array *tr, const char *match,
			      const char *sub, const char *event, int set)
{
	struct ftrace_event_file *file;
	struct ftrace_event_call *call;
	int ret = -EINVAL;

	list_for_each_entry(file, &tr->events, list) {

		call = file->event_call;

		if (!call->name || !call->class || !call->class->reg)
			continue;

		if (call->flags & TRACE_EVENT_FL_IGNORE_ENABLE)
			continue;

		if (match &&
		    strcmp(match, call->name) != 0 &&
		    strcmp(match, call->class->system) != 0)
			continue;

		if (sub && strcmp(sub, call->class->system) != 0)
			continue;

		if (event && strcmp(event, call->name) != 0)
			continue;

		ftrace_event_enable_disable(file, set);

		ret = 0;
	}

	return ret;
}

static int __ftrace_set_clr_event(struct trace_array *tr, const char *match,
				  const char *sub, const char *event, int set)
{
	int ret;

	mutex_lock(&event_mutex);
	ret = __ftrace_set_clr_event_nolock(tr, match, sub, event, set);
	mutex_unlock(&event_mutex);

	return ret;
}

static int ftrace_set_clr_event(struct trace_array *tr, char *buf, int set)
{
	char *event = NULL, *sub = NULL, *match;

	/*
	 * The buf format can be <subsystem>:<event-name>
	 *  *:<event-name> means any event by that name.
	 *  :<event-name> is the same.
	 *
	 *  <subsystem>:* means all events in that subsystem
	 *  <subsystem>: means the same.
	 *
	 *  <name> (no ':') means all events in a subsystem with
	 *  the name <name> or any event that matches <name>
	 */

	match = strsep(&buf, ":");
	if (buf) {
		sub = match;
		event = buf;
		match = NULL;

		if (!strlen(sub) || strcmp(sub, "*") == 0)
			sub = NULL;
		if (!strlen(event) || strcmp(event, "*") == 0)
			event = NULL;
	}

	return __ftrace_set_clr_event(tr, match, sub, event, set);
}

/**
 * trace_set_clr_event - enable or disable an event
 * @system: system name to match (NULL for any system)
 * @event: event name to match (NULL for all events, within system)
 * @set: 1 to enable, 0 to disable
 *
 * This is a way for other parts of the kernel to enable or disable
 * event recording.
 *
 * Returns 0 on success, -EINVAL if the parameters do not match any
 * registered events.
 */
int trace_set_clr_event(const char *system, const char *event, int set)
{
	struct trace_array *tr = top_trace_array();

	return __ftrace_set_clr_event(tr, NULL, system, event, set);
}
EXPORT_SYMBOL_GPL(trace_set_clr_event);

/* 128 should be much more than enough */
#define EVENT_BUF_SIZE		127

static ssize_t
ftrace_event_write(struct file *file, const char __user *ubuf,
		   size_t cnt, loff_t *ppos)
{
	struct trace_parser parser;
	struct seq_file *m = file->private_data;
	struct trace_array *tr = m->private;
	ssize_t read, ret;

	if (!cnt)
		return 0;

	ret = tracing_update_buffers();
	if (ret < 0)
		return ret;

	if (trace_parser_get_init(&parser, EVENT_BUF_SIZE + 1))
		return -ENOMEM;

	read = trace_get_user(&parser, ubuf, cnt, ppos);

	if (read >= 0 && trace_parser_loaded((&parser))) {
		int set = 1;

		if (*parser.buffer == '!')
			set = 0;

		parser.buffer[parser.idx] = 0;

		ret = ftrace_set_clr_event(tr, parser.buffer + !set, set);
		if (ret)
			goto out_put;
	}

	ret = read;

 out_put:
	trace_parser_put(&parser);

	return ret;
}

static void *
t_next(struct seq_file *m, void *v, loff_t *pos)
{
	struct ftrace_event_file *file = v;
	struct ftrace_event_call *call;
	struct trace_array *tr = m->private;

	(*pos)++;

	list_for_each_entry_continue(file, &tr->events, list) {
		call = file->event_call;
		/*
		 * The ftrace subsystem is for showing formats only.
		 * They can not be enabled or disabled via the event files.
		 */
		if (call->class && call->class->reg)
			return file;
	}

	return NULL;
}

static void *t_start(struct seq_file *m, loff_t *pos)
{
	struct ftrace_event_file *file;
	struct trace_array *tr = m->private;
	loff_t l;

	mutex_lock(&event_mutex);

	file = list_entry(&tr->events, struct ftrace_event_file, list);
	for (l = 0; l <= *pos; ) {
		file = t_next(m, file, &l);
		if (!file)
			break;
	}
	return file;
}

static void *
s_next(struct seq_file *m, void *v, loff_t *pos)
{
	struct ftrace_event_file *file = v;
	struct trace_array *tr = m->private;

	(*pos)++;

	list_for_each_entry_continue(file, &tr->events, list) {
		if (file->flags & FTRACE_EVENT_FL_ENABLED)
			return file;
	}

	return NULL;
}

static void *s_start(struct seq_file *m, loff_t *pos)
{
	struct ftrace_event_file *file;
	struct trace_array *tr = m->private;
	loff_t l;

	mutex_lock(&event_mutex);

	file = list_entry(&tr->events, struct ftrace_event_file, list);
	for (l = 0; l <= *pos; ) {
		file = s_next(m, file, &l);
		if (!file)
			break;
	}
	return file;
}

static int t_show(struct seq_file *m, void *v)
{
	struct ftrace_event_file *file = v;
	struct ftrace_event_call *call = file->event_call;

	if (strcmp(call->class->system, TRACE_SYSTEM) != 0)
		seq_printf(m, "%s:", call->class->system);
	seq_printf(m, "%s\n", call->name);

	return 0;
}

static void t_stop(struct seq_file *m, void *p)
{
	mutex_unlock(&event_mutex);
}

static ssize_t
event_enable_read(struct file *filp, char __user *ubuf, size_t cnt,
		  loff_t *ppos)
{
	struct ftrace_event_file *file;
	unsigned long flags;
	char *buf;

	mutex_lock(&event_mutex);
	file = event_file_data(filp);
	if (likely(file))
		flags = file->flags;
	mutex_unlock(&event_mutex);

	if (!file)
		return -ENODEV;

	if (flags & FTRACE_EVENT_FL_ENABLED) {
		if (flags & FTRACE_EVENT_FL_SOFT_DISABLED)
			buf = "0*\n";
		else if (flags & FTRACE_EVENT_FL_SOFT_MODE)
			buf = "1*\n";
		else
			buf = "1\n";
	} else
		buf = "0\n";

	return simple_read_from_buffer(ubuf, cnt, ppos, buf, strlen(buf));
}

static ssize_t
event_enable_write(struct file *filp, const char __user *ubuf, size_t cnt,
		   loff_t *ppos)
{
	struct ftrace_event_file *file;
	unsigned long val;
	int ret;

	ret = kstrtoul_from_user(ubuf, cnt, 10, &val);
	if (ret)
		return ret;

	ret = tracing_update_buffers();
	if (ret < 0)
		return ret;

	switch (val) {
	case 0:
	case 1:
		ret = -ENODEV;
		mutex_lock(&event_mutex);
		file = event_file_data(filp);
		if (likely(file))
			ret = ftrace_event_enable_disable(file, val);
		mutex_unlock(&event_mutex);
		break;

	default:
		return -EINVAL;
	}

	*ppos += cnt;

	return ret ? ret : cnt;
}

static ssize_t
system_enable_read(struct file *filp, char __user *ubuf, size_t cnt,
		   loff_t *ppos)
{
	const char set_to_char[4] = { '?', '0', '1', 'X' };
	struct ftrace_subsystem_dir *dir = filp->private_data;
	struct event_subsystem *system = dir->subsystem;
	struct ftrace_event_call *call;
	struct ftrace_event_file *file;
	struct trace_array *tr = dir->tr;
	char buf[2];
	int set = 0;
	int ret;

	mutex_lock(&event_mutex);
	list_for_each_entry(file, &tr->events, list) {
		call = file->event_call;
		if (!call->name || !call->class || !call->class->reg)
			continue;

		if (system && strcmp(call->class->system, system->name) != 0)
			continue;

		/*
		 * We need to find out if all the events are set
		 * or if all events or cleared, or if we have
		 * a mixture.
		 */
		set |= (1 << !!(file->flags & FTRACE_EVENT_FL_ENABLED));

		/*
		 * If we have a mixture, no need to look further.
		 */
		if (set == 3)
			break;
	}
	mutex_unlock(&event_mutex);

	buf[0] = set_to_char[set];
	buf[1] = '\n';

	ret = simple_read_from_buffer(ubuf, cnt, ppos, buf, 2);

	return ret;
}

static ssize_t
system_enable_write(struct file *filp, const char __user *ubuf, size_t cnt,
		    loff_t *ppos)
{
	struct ftrace_subsystem_dir *dir = filp->private_data;
	struct event_subsystem *system = dir->subsystem;
	const char *name = NULL;
	unsigned long val;
	ssize_t ret;

	ret = kstrtoul_from_user(ubuf, cnt, 10, &val);
	if (ret)
		return ret;

	ret = tracing_update_buffers();
	if (ret < 0)
		return ret;

	if (val != 0 && val != 1)
		return -EINVAL;

	/*
	 * Opening of "enable" adds a ref count to system,
	 * so the name is safe to use.
	 */
	if (system)
		name = system->name;

	ret = __ftrace_set_clr_event(dir->tr, NULL, name, NULL, val);
	if (ret)
		goto out;

	ret = cnt;

out:
	*ppos += cnt;

	return ret;
}

enum {
	FORMAT_HEADER		= 1,
	FORMAT_FIELD_SEPERATOR	= 2,
	FORMAT_PRINTFMT		= 3,
};

static void *f_next(struct seq_file *m, void *v, loff_t *pos)
{
	struct ftrace_event_call *call = event_file_data(m->private);
	struct ftrace_event_field *field;
	struct list_head *common_head = &ftrace_common_fields;
	struct list_head *head = trace_get_fields(call);

	(*pos)++;

	switch ((unsigned long)v) {
	case FORMAT_HEADER:
		if (unlikely(list_empty(common_head)))
			return NULL;

		field = list_entry(common_head->prev,
				   struct ftrace_event_field, link);
		return field;

	case FORMAT_FIELD_SEPERATOR:
		if (unlikely(list_empty(head)))
			return NULL;

		field = list_entry(head->prev, struct ftrace_event_field, link);
		return field;

	case FORMAT_PRINTFMT:
		/* all done */
		return NULL;
	}

	field = v;
	if (field->link.prev == common_head)
		return (void *)FORMAT_FIELD_SEPERATOR;
	else if (field->link.prev == head)
		return (void *)FORMAT_PRINTFMT;

	field = list_entry(field->link.prev, struct ftrace_event_field, link);

	return field;
}

static void *f_start(struct seq_file *m, loff_t *pos)
{
	loff_t l = 0;
	void *p;

	/* ->stop() is called even if ->start() fails */
	mutex_lock(&event_mutex);
	if (!event_file_data(m->private))
		return ERR_PTR(-ENODEV);

	/* Start by showing the header */
	if (!*pos)
		return (void *)FORMAT_HEADER;

	p = (void *)FORMAT_HEADER;
	do {
		p = f_next(m, p, &l);
	} while (p && l < *pos);

	return p;
}

static int f_show(struct seq_file *m, void *v)
{
	struct ftrace_event_call *call = event_file_data(m->private);
	struct ftrace_event_field *field;
	const char *array_descriptor;

	switch ((unsigned long)v) {
	case FORMAT_HEADER:
		seq_printf(m, "name: %s\n", call->name);
		seq_printf(m, "ID: %d\n", call->event.type);
		seq_printf(m, "format:\n");
		return 0;

	case FORMAT_FIELD_SEPERATOR:
		seq_putc(m, '\n');
		return 0;

	case FORMAT_PRINTFMT:
		seq_printf(m, "\nprint fmt: %s\n",
			   call->print_fmt);
		return 0;
	}

	field = v;

	/*
	 * Smartly shows the array type(except dynamic array).
	 * Normal:
	 *	field:TYPE VAR
	 * If TYPE := TYPE[LEN], it is shown:
	 *	field:TYPE VAR[LEN]
	 */
	array_descriptor = strchr(field->type, '[');

	if (!strncmp(field->type, "__data_loc", 10))
		array_descriptor = NULL;

	if (!array_descriptor)
		seq_printf(m, "\tfield:%s %s;\toffset:%u;\tsize:%u;\tsigned:%d;\n",
			   field->type, field->name, field->offset,
			   field->size, !!field->is_signed);
	else
		seq_printf(m, "\tfield:%.*s %s%s;\toffset:%u;\tsize:%u;\tsigned:%d;\n",
			   (int)(array_descriptor - field->type),
			   field->type, field->name,
			   array_descriptor, field->offset,
			   field->size, !!field->is_signed);

	return 0;
}

static void f_stop(struct seq_file *m, void *p)
{
	mutex_unlock(&event_mutex);
}

static const struct seq_operations trace_format_seq_ops = {
	.start		= f_start,
	.next		= f_next,
	.stop		= f_stop,
	.show		= f_show,
};

static int trace_format_open(struct inode *inode, struct file *file)
{
	struct seq_file *m;
	int ret;

	ret = seq_open(file, &trace_format_seq_ops);
	if (ret < 0)
		return ret;

	m = file->private_data;
	m->private = file;

	return 0;
}

static ssize_t
event_id_read(struct file *filp, char __user *ubuf, size_t cnt, loff_t *ppos)
{
	int id = (long)event_file_data(filp);
	struct trace_seq *s;
	int r;

	if (*ppos)
		return 0;

	if (unlikely(!id))
		return -ENODEV;

	s = kmalloc(sizeof(*s), GFP_KERNEL);
	if (!s)
		return -ENOMEM;

	trace_seq_init(s);
	trace_seq_printf(s, "%d\n", id);

	r = simple_read_from_buffer(ubuf, cnt, ppos,
				    s->buffer, s->len);
	kfree(s);
	return r;
}

static ssize_t
event_filter_read(struct file *filp, char __user *ubuf, size_t cnt,
		  loff_t *ppos)
{
	struct ftrace_event_call *call;
	struct trace_seq *s;
	int r = -ENODEV;

	if (*ppos)
		return 0;

	s = kmalloc(sizeof(*s), GFP_KERNEL);

	if (!s)
		return -ENOMEM;

	trace_seq_init(s);

	mutex_lock(&event_mutex);
	call = event_file_data(filp);
	if (call)
		print_event_filter(call, s);
	mutex_unlock(&event_mutex);

	if (call)
		r = simple_read_from_buffer(ubuf, cnt, ppos, s->buffer, s->len);

	kfree(s);

	return r;
}

static ssize_t
event_filter_write(struct file *filp, const char __user *ubuf, size_t cnt,
		   loff_t *ppos)
{
	struct ftrace_event_call *call;
	char *buf;
	int err = -ENODEV;

	if (cnt >= PAGE_SIZE)
		return -EINVAL;

	buf = (char *)__get_free_page(GFP_TEMPORARY);
	if (!buf)
		return -ENOMEM;

	if (copy_from_user(buf, ubuf, cnt)) {
		free_page((unsigned long) buf);
		return -EFAULT;
	}
	buf[cnt] = '\0';

	mutex_lock(&event_mutex);
	call = event_file_data(filp);
	if (call)
		err = apply_event_filter(call, buf);
	mutex_unlock(&event_mutex);

	free_page((unsigned long) buf);
	if (err < 0)
		return err;

	*ppos += cnt;

	return cnt;
}

static LIST_HEAD(event_subsystems);

static int subsystem_open(struct inode *inode, struct file *filp)
{
	struct event_subsystem *system = NULL;
	struct ftrace_subsystem_dir *dir = NULL; /* Initialize for gcc */
	struct trace_array *tr;
	int ret;

	/* Make sure the system still exists */
	mutex_lock(&trace_types_lock);
	mutex_lock(&event_mutex);
	list_for_each_entry(tr, &ftrace_trace_arrays, list) {
		list_for_each_entry(dir, &tr->systems, list) {
			if (dir == inode->i_private) {
				/* Don't open systems with no events */
				if (dir->nr_events) {
					__get_system_dir(dir);
					system = dir->subsystem;
				}
				goto exit_loop;
			}
		}
	}
 exit_loop:
	mutex_unlock(&event_mutex);
	mutex_unlock(&trace_types_lock);

	if (!system)
		return -ENODEV;

	/* Some versions of gcc think dir can be uninitialized here */
	WARN_ON(!dir);

	/* Still need to increment the ref count of the system */
	if (trace_array_get(tr) < 0) {
		put_system(dir);
		return -ENODEV;
	}

	ret = tracing_open_generic(inode, filp);
	if (ret < 0) {
		trace_array_put(tr);
		put_system(dir);
	}

	return ret;
}

static int system_tr_open(struct inode *inode, struct file *filp)
{
	struct ftrace_subsystem_dir *dir;
	struct trace_array *tr = inode->i_private;
	int ret;

	if (trace_array_get(tr) < 0)
		return -ENODEV;

	/* Make a temporary dir that has no system but points to tr */
	dir = kzalloc(sizeof(*dir), GFP_KERNEL);
	if (!dir) {
		trace_array_put(tr);
		return -ENOMEM;
	}

	dir->tr = tr;

	ret = tracing_open_generic(inode, filp);
	if (ret < 0) {
		trace_array_put(tr);
		kfree(dir);
	}

	filp->private_data = dir;

	return ret;
}

static int subsystem_release(struct inode *inode, struct file *file)
{
	struct ftrace_subsystem_dir *dir = file->private_data;

	trace_array_put(dir->tr);

	/*
	 * If dir->subsystem is NULL, then this is a temporary
	 * descriptor that was made for a trace_array to enable
	 * all subsystems.
	 */
	if (dir->subsystem)
		put_system(dir);
	else
		kfree(dir);

	return 0;
}

static ssize_t
subsystem_filter_read(struct file *filp, char __user *ubuf, size_t cnt,
		      loff_t *ppos)
{
	struct ftrace_subsystem_dir *dir = filp->private_data;
	struct event_subsystem *system = dir->subsystem;
	struct trace_seq *s;
	int r;

	if (*ppos)
		return 0;

	s = kmalloc(sizeof(*s), GFP_KERNEL);
	if (!s)
		return -ENOMEM;

	trace_seq_init(s);

	print_subsystem_event_filter(system, s);
	r = simple_read_from_buffer(ubuf, cnt, ppos, s->buffer, s->len);

	kfree(s);

	return r;
}

static ssize_t
subsystem_filter_write(struct file *filp, const char __user *ubuf, size_t cnt,
		       loff_t *ppos)
{
	struct ftrace_subsystem_dir *dir = filp->private_data;
	char *buf;
	int err;

	if (cnt >= PAGE_SIZE)
		return -EINVAL;

	buf = (char *)__get_free_page(GFP_TEMPORARY);
	if (!buf)
		return -ENOMEM;

	if (copy_from_user(buf, ubuf, cnt)) {
		free_page((unsigned long) buf);
		return -EFAULT;
	}
	buf[cnt] = '\0';

	err = apply_subsystem_event_filter(dir, buf);
	free_page((unsigned long) buf);
	if (err < 0)
		return err;

	*ppos += cnt;

	return cnt;
}

static ssize_t
show_header(struct file *filp, char __user *ubuf, size_t cnt, loff_t *ppos)
{
	int (*func)(struct trace_seq *s) = filp->private_data;
	struct trace_seq *s;
	int r;

	if (*ppos)
		return 0;

	s = kmalloc(sizeof(*s), GFP_KERNEL);
	if (!s)
		return -ENOMEM;

	trace_seq_init(s);

	func(s);
	r = simple_read_from_buffer(ubuf, cnt, ppos, s->buffer, s->len);

	kfree(s);

	return r;
}

static int ftrace_event_avail_open(struct inode *inode, struct file *file);
static int ftrace_event_set_open(struct inode *inode, struct file *file);
static int ftrace_event_release(struct inode *inode, struct file *file);

static const struct seq_operations show_event_seq_ops = {
	.start = t_start,
	.next = t_next,
	.show = t_show,
	.stop = t_stop,
};

static const struct seq_operations show_set_event_seq_ops = {
	.start = s_start,
	.next = s_next,
	.show = t_show,
	.stop = t_stop,
};

static const struct file_operations ftrace_avail_fops = {
	.open = ftrace_event_avail_open,
	.read = seq_read,
	.llseek = seq_lseek,
	.release = seq_release,
};

static const struct file_operations ftrace_set_event_fops = {
	.open = ftrace_event_set_open,
	.read = seq_read,
	.write = ftrace_event_write,
	.llseek = seq_lseek,
	.release = ftrace_event_release,
};

static const struct file_operations ftrace_enable_fops = {
	.open = tracing_open_generic,
	.read = event_enable_read,
	.write = event_enable_write,
	.llseek = default_llseek,
};

static const struct file_operations ftrace_event_format_fops = {
	.open = trace_format_open,
	.read = seq_read,
	.llseek = seq_lseek,
	.release = seq_release,
};

static const struct file_operations ftrace_event_id_fops = {
	.read = event_id_read,
	.llseek = default_llseek,
};

static const struct file_operations ftrace_event_filter_fops = {
	.open = tracing_open_generic,
	.read = event_filter_read,
	.write = event_filter_write,
	.llseek = default_llseek,
};

static const struct file_operations ftrace_subsystem_filter_fops = {
	.open = subsystem_open,
	.read = subsystem_filter_read,
	.write = subsystem_filter_write,
	.llseek = default_llseek,
	.release = subsystem_release,
};

static const struct file_operations ftrace_system_enable_fops = {
	.open = subsystem_open,
	.read = system_enable_read,
	.write = system_enable_write,
	.llseek = default_llseek,
	.release = subsystem_release,
};

static const struct file_operations ftrace_tr_enable_fops = {
	.open = system_tr_open,
	.read = system_enable_read,
	.write = system_enable_write,
	.llseek = default_llseek,
	.release = subsystem_release,
};

static const struct file_operations ftrace_show_header_fops = {
	.open = tracing_open_generic,
	.read = show_header,
	.llseek = default_llseek,
};

static int
ftrace_event_open(struct inode *inode, struct file *file,
		  const struct seq_operations *seq_ops)
{
	struct seq_file *m;
	int ret;

	ret = seq_open(file, seq_ops);
	if (ret < 0)
		return ret;
	m = file->private_data;
	/* copy tr over to seq ops */
	m->private = inode->i_private;

	return ret;
}

static int ftrace_event_release(struct inode *inode, struct file *file)
{
	struct trace_array *tr = inode->i_private;

	trace_array_put(tr);

	return seq_release(inode, file);
}

static int
ftrace_event_avail_open(struct inode *inode, struct file *file)
{
	const struct seq_operations *seq_ops = &show_event_seq_ops;

	return ftrace_event_open(inode, file, seq_ops);
}

static int
ftrace_event_set_open(struct inode *inode, struct file *file)
{
	const struct seq_operations *seq_ops = &show_set_event_seq_ops;
	struct trace_array *tr = inode->i_private;
	int ret;

	if (trace_array_get(tr) < 0)
		return -ENODEV;

	if ((file->f_mode & FMODE_WRITE) &&
	    (file->f_flags & O_TRUNC))
		ftrace_clear_events(tr);

	ret = ftrace_event_open(inode, file, seq_ops);
	if (ret < 0)
		trace_array_put(tr);
	return ret;
}

static struct event_subsystem *
create_new_subsystem(const char *name)
{
	struct event_subsystem *system;

	/* need to create new entry */
	system = kmalloc(sizeof(*system), GFP_KERNEL);
	if (!system)
		return NULL;

	system->ref_count = 1;

	/* Only allocate if dynamic (kprobes and modules) */
	if (!core_kernel_data((unsigned long)name)) {
		system->ref_count |= SYSTEM_FL_FREE_NAME;
		system->name = kstrdup(name, GFP_KERNEL);
		if (!system->name)
			goto out_free;
	} else
		system->name = name;

	system->filter = NULL;

	system->filter = kzalloc(sizeof(struct event_filter), GFP_KERNEL);
	if (!system->filter)
		goto out_free;

	list_add(&system->list, &event_subsystems);

	return system;

 out_free:
	if (system->ref_count & SYSTEM_FL_FREE_NAME)
		kfree(system->name);
	kfree(system);
	return NULL;
}

static struct dentry *
event_subsystem_dir(struct trace_array *tr, const char *name,
		    struct ftrace_event_file *file, struct dentry *parent)
{
	struct ftrace_subsystem_dir *dir;
	struct event_subsystem *system;
	struct dentry *entry;

	/* First see if we did not already create this dir */
	list_for_each_entry(dir, &tr->systems, list) {
		system = dir->subsystem;
		if (strcmp(system->name, name) == 0) {
			dir->nr_events++;
			file->system = dir;
			return dir->entry;
		}
	}

	/* Now see if the system itself exists. */
	list_for_each_entry(system, &event_subsystems, list) {
		if (strcmp(system->name, name) == 0)
			break;
	}
	/* Reset system variable when not found */
	if (&system->list == &event_subsystems)
		system = NULL;

	dir = kmalloc(sizeof(*dir), GFP_KERNEL);
	if (!dir)
		goto out_fail;

	if (!system) {
		system = create_new_subsystem(name);
		if (!system)
			goto out_free;
	} else
		__get_system(system);

	dir->entry = debugfs_create_dir(name, parent);
	if (!dir->entry) {
		pr_warning("Failed to create system directory %s\n", name);
		__put_system(system);
		goto out_free;
	}

	dir->tr = tr;
	dir->ref_count = 1;
	dir->nr_events = 1;
	dir->subsystem = system;
	file->system = dir;

	entry = debugfs_create_file("filter", 0644, dir->entry, dir,
				    &ftrace_subsystem_filter_fops);
	if (!entry) {
		kfree(system->filter);
		system->filter = NULL;
		pr_warning("Could not create debugfs '%s/filter' entry\n", name);
	}

	trace_create_file("enable", 0644, dir->entry, dir,
			  &ftrace_system_enable_fops);

	list_add(&dir->list, &tr->systems);

	return dir->entry;

 out_free:
	kfree(dir);
 out_fail:
	/* Only print this message if failed on memory allocation */
	if (!dir || !system)
		pr_warning("No memory to create event subsystem %s\n",
			   name);
	return NULL;
}

static int
event_create_dir(struct dentry *parent,
		 struct ftrace_event_file *file,
		 const struct file_operations *id,
		 const struct file_operations *enable,
		 const struct file_operations *filter,
		 const struct file_operations *format)
{
	struct ftrace_event_call *call = file->event_call;
	struct trace_array *tr = file->tr;
	struct list_head *head;
	struct dentry *d_events;
	int ret;

	/*
	 * If the trace point header did not define TRACE_SYSTEM
	 * then the system would be called "TRACE_SYSTEM".
	 */
	if (strcmp(call->class->system, TRACE_SYSTEM) != 0) {
		d_events = event_subsystem_dir(tr, call->class->system, file, parent);
		if (!d_events)
			return -ENOMEM;
	} else
		d_events = parent;

	file->dir = debugfs_create_dir(call->name, d_events);
	if (!file->dir) {
		pr_warning("Could not create debugfs '%s' directory\n",
			   call->name);
		return -1;
	}

	if (call->class->reg && !(call->flags & TRACE_EVENT_FL_IGNORE_ENABLE))
		trace_create_file("enable", 0644, file->dir, file,
				  enable);

#ifdef CONFIG_PERF_EVENTS
	if (call->event.type && call->class->reg)
		trace_create_file("id", 0444, file->dir,
				  (void *)(long)call->event.type, id);
#endif

	/*
	 * Other events may have the same class. Only update
	 * the fields if they are not already defined.
	 */
	head = trace_get_fields(call);
	if (list_empty(head)) {
		ret = call->class->define_fields(call);
		if (ret < 0) {
			pr_warning("Could not initialize trace point"
				   " events/%s\n", call->name);
			return -1;
		}
	}
	trace_create_file("filter", 0644, file->dir, call,
			  filter);

	trace_create_file("format", 0444, file->dir, call,
			  format);

	return 0;
}

static void remove_event_from_tracers(struct ftrace_event_call *call)
{
	struct ftrace_event_file *file;
	struct trace_array *tr;

	do_for_each_event_file_safe(tr, file) {
		if (file->event_call != call)
			continue;

		remove_event_file_dir(file);
		/*
		 * The do_for_each_event_file_safe() is
		 * a double loop. After finding the call for this
		 * trace_array, we use break to jump to the next
		 * trace_array.
		 */
		break;
	} while_for_each_event_file();
}

static void event_remove(struct ftrace_event_call *call)
{
	struct trace_array *tr;
	struct ftrace_event_file *file;

	do_for_each_event_file(tr, file) {
		if (file->event_call != call)
			continue;
		ftrace_event_enable_disable(file, 0);
		/*
		 * The do_for_each_event_file() is
		 * a double loop. After finding the call for this
		 * trace_array, we use break to jump to the next
		 * trace_array.
		 */
		break;
	} while_for_each_event_file();

	if (call->event.funcs)
		__unregister_ftrace_event(&call->event);
	remove_event_from_tracers(call);
	list_del(&call->list);
}

static int event_init(struct ftrace_event_call *call)
{
	int ret = 0;

	if (WARN_ON(!call->name))
		return -EINVAL;

	if (call->class->raw_init) {
		ret = call->class->raw_init(call);
		if (ret < 0 && ret != -ENOSYS)
			pr_warn("Could not initialize trace events/%s\n",
				call->name);
	}

	return ret;
}

static int
__register_event(struct ftrace_event_call *call, struct module *mod)
{
	int ret;

	ret = event_init(call);
	if (ret < 0)
		return ret;

	list_add(&call->list, &ftrace_events);
	call->mod = mod;

	return 0;
}

static struct ftrace_event_file *
trace_create_new_event(struct ftrace_event_call *call,
		       struct trace_array *tr)
{
	struct ftrace_event_file *file;

	file = kmem_cache_alloc(file_cachep, GFP_TRACE);
	if (!file)
		return NULL;

	file->event_call = call;
	file->tr = tr;
	atomic_set(&file->sm_ref, 0);
	list_add(&file->list, &tr->events);

	return file;
}

/* Add an event to a trace directory */
static int
__trace_add_new_event(struct ftrace_event_call *call,
		      struct trace_array *tr,
		      const struct file_operations *id,
		      const struct file_operations *enable,
		      const struct file_operations *filter,
		      const struct file_operations *format)
{
	struct ftrace_event_file *file;

	file = trace_create_new_event(call, tr);
	if (!file)
		return -ENOMEM;

	return event_create_dir(tr->event_dir, file, id, enable, filter, format);
}

/*
 * Just create a decriptor for early init. A descriptor is required
 * for enabling events at boot. We want to enable events before
 * the filesystem is initialized.
 */
static __init int
__trace_early_add_new_event(struct ftrace_event_call *call,
			    struct trace_array *tr)
{
	struct ftrace_event_file *file;

	file = trace_create_new_event(call, tr);
	if (!file)
		return -ENOMEM;

	return 0;
}

struct ftrace_module_file_ops;
static void __add_event_to_tracers(struct ftrace_event_call *call,
				   struct ftrace_module_file_ops *file_ops);

/* Add an additional event_call dynamically */
int trace_add_event_call(struct ftrace_event_call *call)
{
	int ret;
	mutex_lock(&trace_types_lock);
	mutex_lock(&event_mutex);

	ret = __register_event(call, NULL);
	if (ret >= 0)
		__add_event_to_tracers(call, NULL);

	mutex_unlock(&event_mutex);
	mutex_unlock(&trace_types_lock);
	return ret;
}

/*
 * Must be called under locking of trace_types_lock, event_mutex and
 * trace_event_sem.
 */
static void __trace_remove_event_call(struct ftrace_event_call *call)
{
	event_remove(call);
	trace_destroy_fields(call);
	destroy_preds(call);
}

static int probe_remove_event_call(struct ftrace_event_call *call)
{
	struct trace_array *tr;
	struct ftrace_event_file *file;

#ifdef CONFIG_PERF_EVENTS
	if (call->perf_refcount)
		return -EBUSY;
#endif
	do_for_each_event_file(tr, file) {
		if (file->event_call != call)
			continue;
		/*
		 * We can't rely on ftrace_event_enable_disable(enable => 0)
		 * we are going to do, FTRACE_EVENT_FL_SOFT_MODE can suppress
		 * TRACE_REG_UNREGISTER.
		 */
		if (file->flags & FTRACE_EVENT_FL_ENABLED)
			return -EBUSY;
		break;
	} while_for_each_event_file();

	__trace_remove_event_call(call);

	return 0;
}

/* Remove an event_call */
int trace_remove_event_call(struct ftrace_event_call *call)
{
	int ret;

	mutex_lock(&trace_types_lock);
	mutex_lock(&event_mutex);
	down_write(&trace_event_sem);
	ret = probe_remove_event_call(call);
	up_write(&trace_event_sem);
	mutex_unlock(&event_mutex);
	mutex_unlock(&trace_types_lock);

	return ret;
}

#define for_each_event(event, start, end)			\
	for (event = start;					\
	     (unsigned long)event < (unsigned long)end;		\
	     event++)

#ifdef CONFIG_MODULES

static LIST_HEAD(ftrace_module_file_list);

/*
 * Modules must own their file_operations to keep up with
 * reference counting.
 */
struct ftrace_module_file_ops {
	struct list_head		list;
	struct module			*mod;
	struct file_operations		id;
	struct file_operations		enable;
	struct file_operations		format;
	struct file_operations		filter;
};

static struct ftrace_module_file_ops *
find_ftrace_file_ops(struct ftrace_module_file_ops *file_ops, struct module *mod)
{
	/*
	 * As event_calls are added in groups by module,
	 * when we find one file_ops, we don't need to search for
	 * each call in that module, as the rest should be the
	 * same. Only search for a new one if the last one did
	 * not match.
	 */
	if (file_ops && mod == file_ops->mod)
		return file_ops;

	list_for_each_entry(file_ops, &ftrace_module_file_list, list) {
		if (file_ops->mod == mod)
			return file_ops;
	}
	return NULL;
}

static struct ftrace_module_file_ops *
trace_create_file_ops(struct module *mod)
{
	struct ftrace_module_file_ops *file_ops;

	/*
	 * This is a bit of a PITA. To allow for correct reference
	 * counting, modules must "own" their file_operations.
	 * To do this, we allocate the file operations that will be
	 * used in the event directory.
	 */

	file_ops = kmalloc(sizeof(*file_ops), GFP_KERNEL);
	if (!file_ops)
		return NULL;

	file_ops->mod = mod;

	file_ops->id = ftrace_event_id_fops;
	file_ops->id.owner = mod;

	file_ops->enable = ftrace_enable_fops;
	file_ops->enable.owner = mod;

	file_ops->filter = ftrace_event_filter_fops;
	file_ops->filter.owner = mod;

	file_ops->format = ftrace_event_format_fops;
	file_ops->format.owner = mod;

	list_add(&file_ops->list, &ftrace_module_file_list);

	return file_ops;
}

static void trace_module_add_events(struct module *mod)
{
	struct ftrace_module_file_ops *file_ops = NULL;
	struct ftrace_event_call **call, **start, **end;

	if (!mod->num_trace_events)
		return;

	/* Don't add infrastructure for mods without tracepoints */
	if (trace_module_has_bad_taint(mod)) {
		pr_err("%s: module has bad taint, not creating trace events\n",
		       mod->name);
		return;
	}

	start = mod->trace_events;
	end = mod->trace_events + mod->num_trace_events;

	if (start == end)
		return;

	file_ops = trace_create_file_ops(mod);
	if (!file_ops)
		return;

	for_each_event(call, start, end) {
		__register_event(*call, mod);
		__add_event_to_tracers(*call, file_ops);
	}
}

static void trace_module_remove_events(struct module *mod)
{
	struct ftrace_module_file_ops *file_ops;
	struct ftrace_event_call *call, *p;
	bool clear_trace = false;

	down_write(&trace_event_sem);
	list_for_each_entry_safe(call, p, &ftrace_events, list) {
		if (call->mod == mod) {
			if (call->flags & TRACE_EVENT_FL_WAS_ENABLED)
				clear_trace = true;
			__trace_remove_event_call(call);
		}
	}

	/* Now free the file_operations */
	list_for_each_entry(file_ops, &ftrace_module_file_list, list) {
		if (file_ops->mod == mod)
			break;
	}
	if (&file_ops->list != &ftrace_module_file_list) {
		list_del(&file_ops->list);
		kfree(file_ops);
	}
	up_write(&trace_event_sem);

	/*
	 * It is safest to reset the ring buffer if the module being unloaded
	 * registered any events that were used. The only worry is if
	 * a new module gets loaded, and takes on the same id as the events
	 * of this module. When printing out the buffer, traced events left
	 * over from this module may be passed to the new module events and
	 * unexpected results may occur.
	 */
	if (clear_trace)
		tracing_reset_all_online_cpus();
}

static int trace_module_notify(struct notifier_block *self,
			       unsigned long val, void *data)
{
	struct module *mod = data;

	mutex_lock(&trace_types_lock);
	mutex_lock(&event_mutex);
	switch (val) {
	case MODULE_STATE_COMING:
		trace_module_add_events(mod);
		break;
	case MODULE_STATE_GOING:
		trace_module_remove_events(mod);
		break;
	}
	mutex_unlock(&event_mutex);
	mutex_unlock(&trace_types_lock);

	return 0;
}

static int
__trace_add_new_mod_event(struct ftrace_event_call *call,
			  struct trace_array *tr,
			  struct ftrace_module_file_ops *file_ops)
{
	return __trace_add_new_event(call, tr,
				     &file_ops->id, &file_ops->enable,
				     &file_ops->filter, &file_ops->format);
}

#else
static inline struct ftrace_module_file_ops *
find_ftrace_file_ops(struct ftrace_module_file_ops *file_ops, struct module *mod)
{
	return NULL;
}
static inline int trace_module_notify(struct notifier_block *self,
				      unsigned long val, void *data)
{
	return 0;
}
static inline int
__trace_add_new_mod_event(struct ftrace_event_call *call,
			  struct trace_array *tr,
			  struct ftrace_module_file_ops *file_ops)
{
	return -ENODEV;
}
#endif /* CONFIG_MODULES */

/* Create a new event directory structure for a trace directory. */
static void
__trace_add_event_dirs(struct trace_array *tr)
{
	struct ftrace_module_file_ops *file_ops = NULL;
	struct ftrace_event_call *call;
	int ret;

	list_for_each_entry(call, &ftrace_events, list) {
		if (call->mod) {
			/*
			 * Directories for events by modules need to
			 * keep module ref counts when opened (as we don't
			 * want the module to disappear when reading one
			 * of these files). The file_ops keep account of
			 * the module ref count.
			 */
			file_ops = find_ftrace_file_ops(file_ops, call->mod);
			if (!file_ops)
				continue; /* Warn? */
			ret = __trace_add_new_mod_event(call, tr, file_ops);
			if (ret < 0)
				pr_warning("Could not create directory for event %s\n",
					   call->name);
			continue;
		}
		ret = __trace_add_new_event(call, tr,
					    &ftrace_event_id_fops,
					    &ftrace_enable_fops,
					    &ftrace_event_filter_fops,
					    &ftrace_event_format_fops);
		if (ret < 0)
			pr_warning("Could not create directory for event %s\n",
				   call->name);
	}
}

#ifdef CONFIG_DYNAMIC_FTRACE

/* Avoid typos */
#define ENABLE_EVENT_STR	"enable_event"
#define DISABLE_EVENT_STR	"disable_event"

struct event_probe_data {
	struct ftrace_event_file	*file;
	unsigned long			count;
	int				ref;
	bool				enable;
};

static struct ftrace_event_file *
find_event_file(struct trace_array *tr, const char *system,  const char *event)
{
	struct ftrace_event_file *file;
	struct ftrace_event_call *call;

	list_for_each_entry(file, &tr->events, list) {

		call = file->event_call;

		if (!call->name || !call->class || !call->class->reg)
			continue;

		if (call->flags & TRACE_EVENT_FL_IGNORE_ENABLE)
			continue;

		if (strcmp(event, call->name) == 0 &&
		    strcmp(system, call->class->system) == 0)
			return file;
	}
	return NULL;
}

static void
event_enable_probe(unsigned long ip, unsigned long parent_ip, void **_data)
{
	struct event_probe_data **pdata = (struct event_probe_data **)_data;
	struct event_probe_data *data = *pdata;

	if (!data)
		return;

	if (data->enable)
		clear_bit(FTRACE_EVENT_FL_SOFT_DISABLED_BIT, &data->file->flags);
	else
		set_bit(FTRACE_EVENT_FL_SOFT_DISABLED_BIT, &data->file->flags);
}

static void
event_enable_count_probe(unsigned long ip, unsigned long parent_ip, void **_data)
{
	struct event_probe_data **pdata = (struct event_probe_data **)_data;
	struct event_probe_data *data = *pdata;

	if (!data)
		return;

	if (!data->count)
		return;

	/* Skip if the event is in a state we want to switch to */
	if (data->enable == !(data->file->flags & FTRACE_EVENT_FL_SOFT_DISABLED))
		return;

	if (data->count != -1)
		(data->count)--;

	event_enable_probe(ip, parent_ip, _data);
}

static int
event_enable_print(struct seq_file *m, unsigned long ip,
		      struct ftrace_probe_ops *ops, void *_data)
{
	struct event_probe_data *data = _data;

	seq_printf(m, "%ps:", (void *)ip);

	seq_printf(m, "%s:%s:%s",
		   data->enable ? ENABLE_EVENT_STR : DISABLE_EVENT_STR,
		   data->file->event_call->class->system,
		   data->file->event_call->name);

	if (data->count == -1)
		seq_printf(m, ":unlimited\n");
	else
		seq_printf(m, ":count=%ld\n", data->count);

	return 0;
}

static int
event_enable_init(struct ftrace_probe_ops *ops, unsigned long ip,
		  void **_data)
{
	struct event_probe_data **pdata = (struct event_probe_data **)_data;
	struct event_probe_data *data = *pdata;

	data->ref++;
	return 0;
}

static void
event_enable_free(struct ftrace_probe_ops *ops, unsigned long ip,
		  void **_data)
{
	struct event_probe_data **pdata = (struct event_probe_data **)_data;
	struct event_probe_data *data = *pdata;

	if (WARN_ON_ONCE(data->ref <= 0))
		return;

	data->ref--;
	if (!data->ref) {
		/* Remove the SOFT_MODE flag */
		__ftrace_event_enable_disable(data->file, 0, 1);
		module_put(data->file->event_call->mod);
		kfree(data);
	}
	*pdata = NULL;
}

static struct ftrace_probe_ops event_enable_probe_ops = {
	.func			= event_enable_probe,
	.print			= event_enable_print,
	.init			= event_enable_init,
	.free			= event_enable_free,
};

static struct ftrace_probe_ops event_enable_count_probe_ops = {
	.func			= event_enable_count_probe,
	.print			= event_enable_print,
	.init			= event_enable_init,
	.free			= event_enable_free,
};

static struct ftrace_probe_ops event_disable_probe_ops = {
	.func			= event_enable_probe,
	.print			= event_enable_print,
	.init			= event_enable_init,
	.free			= event_enable_free,
};

static struct ftrace_probe_ops event_disable_count_probe_ops = {
	.func			= event_enable_count_probe,
	.print			= event_enable_print,
	.init			= event_enable_init,
	.free			= event_enable_free,
};

static int
event_enable_func(struct ftrace_hash *hash,
		  char *glob, char *cmd, char *param, int enabled)
{
	struct trace_array *tr = top_trace_array();
	struct ftrace_event_file *file;
	struct ftrace_probe_ops *ops;
	struct event_probe_data *data;
	const char *system;
	const char *event;
	char *number;
	bool enable;
	int ret;

	/* hash funcs only work with set_ftrace_filter */
	if (!enabled)
		return -EINVAL;

	if (!param)
		return -EINVAL;

	system = strsep(&param, ":");
	if (!param)
		return -EINVAL;

	event = strsep(&param, ":");

	mutex_lock(&event_mutex);

	ret = -EINVAL;
	file = find_event_file(tr, system, event);
	if (!file)
		goto out;

	enable = strcmp(cmd, ENABLE_EVENT_STR) == 0;

	if (enable)
		ops = param ? &event_enable_count_probe_ops : &event_enable_probe_ops;
	else
		ops = param ? &event_disable_count_probe_ops : &event_disable_probe_ops;

	if (glob[0] == '!') {
		unregister_ftrace_function_probe_func(glob+1, ops);
		ret = 0;
		goto out;
	}

	ret = -ENOMEM;
	data = kzalloc(sizeof(*data), GFP_KERNEL);
	if (!data)
		goto out;

	data->enable = enable;
	data->count = -1;
	data->file = file;

	if (!param)
		goto out_reg;

	number = strsep(&param, ":");

	ret = -EINVAL;
	if (!strlen(number))
		goto out_free;

	/*
	 * We use the callback data field (which is a pointer)
	 * as our counter.
	 */
	ret = kstrtoul(number, 0, &data->count);
	if (ret)
		goto out_free;

 out_reg:
	/* Don't let event modules unload while probe registered */
	ret = try_module_get(file->event_call->mod);
	if (!ret) {
		ret = -EBUSY;
		goto out_free;
	}

	ret = __ftrace_event_enable_disable(file, 1, 1);
	if (ret < 0)
		goto out_put;
	ret = register_ftrace_function_probe(glob, ops, data);
	/*
	 * The above returns on success the # of functions enabled,
	 * but if it didn't find any functions it returns zero.
	 * Consider no functions a failure too.
	 */
	if (!ret) {
		ret = -ENOENT;
		goto out_disable;
	} else if (ret < 0)
		goto out_disable;
	/* Just return zero, not the number of enabled functions */
	ret = 0;
 out:
	mutex_unlock(&event_mutex);
	return ret;

 out_disable:
	__ftrace_event_enable_disable(file, 0, 1);
 out_put:
	module_put(file->event_call->mod);
 out_free:
	kfree(data);
	goto out;
}

static struct ftrace_func_command event_enable_cmd = {
	.name			= ENABLE_EVENT_STR,
	.func			= event_enable_func,
};

static struct ftrace_func_command event_disable_cmd = {
	.name			= DISABLE_EVENT_STR,
	.func			= event_enable_func,
};

static __init int register_event_cmds(void)
{
	int ret;

	ret = register_ftrace_command(&event_enable_cmd);
	if (WARN_ON(ret < 0))
		return ret;
	ret = register_ftrace_command(&event_disable_cmd);
	if (WARN_ON(ret < 0))
		unregister_ftrace_command(&event_enable_cmd);
	return ret;
}
#else
static inline int register_event_cmds(void) { return 0; }
#endif /* CONFIG_DYNAMIC_FTRACE */

/*
 * The top level array has already had its ftrace_event_file
 * descriptors created in order to allow for early events to
 * be recorded. This function is called after the debugfs has been
 * initialized, and we now have to create the files associated
 * to the events.
 */
static __init void
__trace_early_add_event_dirs(struct trace_array *tr)
{
	struct ftrace_event_file *file;
	int ret;


	list_for_each_entry(file, &tr->events, list) {
		ret = event_create_dir(tr->event_dir, file,
				       &ftrace_event_id_fops,
				       &ftrace_enable_fops,
				       &ftrace_event_filter_fops,
				       &ftrace_event_format_fops);
		if (ret < 0)
			pr_warning("Could not create directory for event %s\n",
				   file->event_call->name);
	}
}

/*
 * For early boot up, the top trace array requires to have
 * a list of events that can be enabled. This must be done before
 * the filesystem is set up in order to allow events to be traced
 * early.
 */
static __init void
__trace_early_add_events(struct trace_array *tr)
{
	struct ftrace_event_call *call;
	int ret;

	list_for_each_entry(call, &ftrace_events, list) {
		/* Early boot up should not have any modules loaded */
		if (WARN_ON_ONCE(call->mod))
			continue;

		ret = __trace_early_add_new_event(call, tr);
		if (ret < 0)
			pr_warning("Could not create early event %s\n",
				   call->name);
	}
}

/* Remove the event directory structure for a trace directory. */
static void
__trace_remove_event_dirs(struct trace_array *tr)
{
	struct ftrace_event_file *file, *next;

	list_for_each_entry_safe(file, next, &tr->events, list)
		remove_event_file_dir(file);
}

static void
__add_event_to_tracers(struct ftrace_event_call *call,
		       struct ftrace_module_file_ops *file_ops)
{
	struct trace_array *tr;

	list_for_each_entry(tr, &ftrace_trace_arrays, list) {
		if (file_ops)
			__trace_add_new_mod_event(call, tr, file_ops);
		else
			__trace_add_new_event(call, tr,
					      &ftrace_event_id_fops,
					      &ftrace_enable_fops,
					      &ftrace_event_filter_fops,
					      &ftrace_event_format_fops);
	}
}

static struct notifier_block trace_module_nb = {
	.notifier_call = trace_module_notify,
	.priority = 0,
};

extern struct ftrace_event_call *__start_ftrace_events[];
extern struct ftrace_event_call *__stop_ftrace_events[];

static char bootup_event_buf[COMMAND_LINE_SIZE] __initdata;

static __init int setup_trace_event(char *str)
{
	strlcpy(bootup_event_buf, str, COMMAND_LINE_SIZE);
	ring_buffer_expanded = true;
	tracing_selftest_disabled = true;

	return 1;
}
__setup("trace_event=", setup_trace_event);

/* Expects to have event_mutex held when called */
static int
create_event_toplevel_files(struct dentry *parent, struct trace_array *tr)
{
	struct dentry *d_events;
	struct dentry *entry;

	entry = debugfs_create_file("set_event", 0644, parent,
				    tr, &ftrace_set_event_fops);
	if (!entry) {
		pr_warning("Could not create debugfs 'set_event' entry\n");
		return -ENOMEM;
	}

	d_events = debugfs_create_dir("events", parent);
	if (!d_events) {
		pr_warning("Could not create debugfs 'events' directory\n");
		return -ENOMEM;
	}

	/* ring buffer internal formats */
	trace_create_file("header_page", 0444, d_events,
			  ring_buffer_print_page_header,
			  &ftrace_show_header_fops);

	trace_create_file("header_event", 0444, d_events,
			  ring_buffer_print_entry_header,
			  &ftrace_show_header_fops);

	trace_create_file("enable", 0644, d_events,
			  tr, &ftrace_tr_enable_fops);

	tr->event_dir = d_events;

	return 0;
}

/**
 * event_trace_add_tracer - add a instance of a trace_array to events
 * @parent: The parent dentry to place the files/directories for events in
 * @tr: The trace array associated with these events
 *
 * When a new instance is created, it needs to set up its events
 * directory, as well as other files associated with events. It also
 * creates the event hierachry in the @parent/events directory.
 *
 * Returns 0 on success.
 */
int event_trace_add_tracer(struct dentry *parent, struct trace_array *tr)
{
	int ret;

	mutex_lock(&event_mutex);

	ret = create_event_toplevel_files(parent, tr);
	if (ret)
		goto out_unlock;

	down_write(&trace_event_sem);
	__trace_add_event_dirs(tr);
	up_write(&trace_event_sem);

 out_unlock:
	mutex_unlock(&event_mutex);

	return ret;
}

/*
 * The top trace array already had its file descriptors created.
 * Now the files themselves need to be created.
 */
static __init int
early_event_add_tracer(struct dentry *parent, struct trace_array *tr)
{
	int ret;

	mutex_lock(&event_mutex);

	ret = create_event_toplevel_files(parent, tr);
	if (ret)
		goto out_unlock;

	down_write(&trace_event_sem);
	__trace_early_add_event_dirs(tr);
	up_write(&trace_event_sem);

 out_unlock:
	mutex_unlock(&event_mutex);

	return ret;
}

int event_trace_del_tracer(struct trace_array *tr)
{
	mutex_lock(&event_mutex);

	/* Disable any running events */
	__ftrace_set_clr_event_nolock(tr, NULL, NULL, NULL, 0);

	down_write(&trace_event_sem);
	__trace_remove_event_dirs(tr);
	debugfs_remove_recursive(tr->event_dir);
	up_write(&trace_event_sem);

	tr->event_dir = NULL;

	mutex_unlock(&event_mutex);

	return 0;
}

static __init int event_trace_memsetup(void)
{
	field_cachep = KMEM_CACHE(ftrace_event_field, SLAB_PANIC);
	file_cachep = KMEM_CACHE(ftrace_event_file, SLAB_PANIC);
	return 0;
}

static __init int event_trace_enable(void)
{
	struct trace_array *tr = top_trace_array();
	struct ftrace_event_call **iter, *call;
	char *buf = bootup_event_buf;
	char *token;
	int ret;

	for_each_event(iter, __start_ftrace_events, __stop_ftrace_events) {

		call = *iter;
		ret = event_init(call);
		if (!ret)
			list_add(&call->list, &ftrace_events);
	}

	/*
	 * We need the top trace array to have a working set of trace
	 * points at early init, before the debug files and directories
	 * are created. Create the file entries now, and attach them
	 * to the actual file dentries later.
	 */
	__trace_early_add_events(tr);

	while (true) {
		token = strsep(&buf, ",");

		if (!token)
			break;
		if (!*token)
			continue;

		ret = ftrace_set_clr_event(tr, token, 1);
		if (ret)
			pr_warn("Failed to enable trace event: %s\n", token);
	}

	trace_printk_start_comm();

	register_event_cmds();

	return 0;
}

static __init int event_trace_init(void)
{
	struct trace_array *tr;
	struct dentry *d_tracer;
	struct dentry *entry;
	int ret;

	tr = top_trace_array();

	d_tracer = tracing_init_dentry();
	if (!d_tracer)
		return 0;

	entry = debugfs_create_file("available_events", 0444, d_tracer,
				    tr, &ftrace_avail_fops);
	if (!entry)
		pr_warning("Could not create debugfs "
			   "'available_events' entry\n");

	if (trace_define_common_fields())
		pr_warning("tracing: Failed to allocate common fields");

	ret = early_event_add_tracer(d_tracer, tr);
	if (ret)
		return ret;

	ret = register_module_notifier(&trace_module_nb);
	if (ret)
		pr_warning("Failed to register trace events module notifier\n");

	return 0;
}
early_initcall(event_trace_memsetup);
core_initcall(event_trace_enable);
fs_initcall(event_trace_init);

#ifdef CONFIG_FTRACE_STARTUP_TEST

static DEFINE_SPINLOCK(test_spinlock);
static DEFINE_SPINLOCK(test_spinlock_irq);
static DEFINE_MUTEX(test_mutex);

static __init void test_work(struct work_struct *dummy)
{
	spin_lock(&test_spinlock);
	spin_lock_irq(&test_spinlock_irq);
	udelay(1);
	spin_unlock_irq(&test_spinlock_irq);
	spin_unlock(&test_spinlock);

	mutex_lock(&test_mutex);
	msleep(1);
	mutex_unlock(&test_mutex);
}

static __init int event_test_thread(void *unused)
{
	void *test_malloc;

	test_malloc = kmalloc(1234, GFP_KERNEL);
	if (!test_malloc)
		pr_info("failed to kmalloc\n");

	schedule_on_each_cpu(test_work);

	kfree(test_malloc);

	set_current_state(TASK_INTERRUPTIBLE);
	while (!kthread_should_stop())
		schedule();

	return 0;
}

/*
 * Do various things that may trigger events.
 */
static __init void event_test_stuff(void)
{
	struct task_struct *test_thread;

	test_thread = kthread_run(event_test_thread, NULL, "test-events");
	msleep(1);
	kthread_stop(test_thread);
}

/*
 * For every trace event defined, we will test each trace point separately,
 * and then by groups, and finally all trace points.
 */
static __init void event_trace_self_tests(void)
{
	struct ftrace_subsystem_dir *dir;
	struct ftrace_event_file *file;
	struct ftrace_event_call *call;
	struct event_subsystem *system;
	struct trace_array *tr;
	int ret;

	tr = top_trace_array();

	pr_info("Running tests on trace events:\n");

	list_for_each_entry(file, &tr->events, list) {

		call = file->event_call;

		/* Only test those that have a probe */
		if (!call->class || !call->class->probe)
			continue;

/*
 * Testing syscall events here is pretty useless, but
 * we still do it if configured. But this is time consuming.
 * What we really need is a user thread to perform the
 * syscalls as we test.
 */
#ifndef CONFIG_EVENT_TRACE_TEST_SYSCALLS
		if (call->class->system &&
		    strcmp(call->class->system, "syscalls") == 0)
			continue;
#endif

		pr_info("Testing event %s: ", call->name);

		/*
		 * If an event is already enabled, someone is using
		 * it and the self test should not be on.
		 */
		if (file->flags & FTRACE_EVENT_FL_ENABLED) {
			pr_warning("Enabled event during self test!\n");
			WARN_ON_ONCE(1);
			continue;
		}

		ftrace_event_enable_disable(file, 1);
		event_test_stuff();
		ftrace_event_enable_disable(file, 0);

		pr_cont("OK\n");
	}

	/* Now test at the sub system level */

	pr_info("Running tests on trace event systems:\n");

	list_for_each_entry(dir, &tr->systems, list) {

		system = dir->subsystem;

		/* the ftrace system is special, skip it */
		if (strcmp(system->name, "ftrace") == 0)
			continue;

		pr_info("Testing event system %s: ", system->name);

		ret = __ftrace_set_clr_event(tr, NULL, system->name, NULL, 1);
		if (WARN_ON_ONCE(ret)) {
			pr_warning("error enabling system %s\n",
				   system->name);
			continue;
		}

		event_test_stuff();

		ret = __ftrace_set_clr_event(tr, NULL, system->name, NULL, 0);
		if (WARN_ON_ONCE(ret)) {
			pr_warning("error disabling system %s\n",
				   system->name);
			continue;
		}

		pr_cont("OK\n");
	}

	/* Test with all events enabled */

	pr_info("Running tests on all trace events:\n");
	pr_info("Testing all events: ");

	ret = __ftrace_set_clr_event(tr, NULL, NULL, NULL, 1);
	if (WARN_ON_ONCE(ret)) {
		pr_warning("error enabling all events\n");
		return;
	}

	event_test_stuff();

	/* reset sysname */
	ret = __ftrace_set_clr_event(tr, NULL, NULL, NULL, 0);
	if (WARN_ON_ONCE(ret)) {
		pr_warning("error disabling all events\n");
		return;
	}

	pr_cont("OK\n");
}

#ifdef CONFIG_FUNCTION_TRACER

static DEFINE_PER_CPU(atomic_t, ftrace_test_event_disable);

static void
function_test_events_call(unsigned long ip, unsigned long parent_ip,
			  struct ftrace_ops *op, struct pt_regs *pt_regs)
{
	struct ring_buffer_event *event;
	struct ring_buffer *buffer;
	struct ftrace_entry *entry;
	unsigned long flags;
	long disabled;
	int cpu;
	int pc;

	pc = preempt_count();
	preempt_disable_notrace();
	cpu = raw_smp_processor_id();
	disabled = atomic_inc_return(&per_cpu(ftrace_test_event_disable, cpu));

	if (disabled != 1)
		goto out;

	local_save_flags(flags);

	event = trace_current_buffer_lock_reserve(&buffer,
						  TRACE_FN, sizeof(*entry),
						  flags, pc);
	if (!event)
		goto out;
	entry	= ring_buffer_event_data(event);
	entry->ip			= ip;
	entry->parent_ip		= parent_ip;

	trace_buffer_unlock_commit(buffer, event, flags, pc);

 out:
	atomic_dec(&per_cpu(ftrace_test_event_disable, cpu));
	preempt_enable_notrace();
}

static struct ftrace_ops trace_ops __initdata  =
{
	.func = function_test_events_call,
	.flags = FTRACE_OPS_FL_RECURSION_SAFE,
};

static __init void event_trace_self_test_with_function(void)
{
	int ret;
	ret = register_ftrace_function(&trace_ops);
	if (WARN_ON(ret < 0)) {
		pr_info("Failed to enable function tracer for event tests\n");
		return;
	}
	pr_info("Running tests again, along with the function tracer\n");
	event_trace_self_tests();
	unregister_ftrace_function(&trace_ops);
}
#else
static __init void event_trace_self_test_with_function(void)
{
}
#endif

static __init int event_trace_self_tests_init(void)
{
	if (!tracing_selftest_disabled) {
		event_trace_self_tests();
		event_trace_self_test_with_function();
	}

	return 0;
}

late_initcall(event_trace_self_tests_init);

#endif<|MERGE_RESOLUTION|>--- conflicted
+++ resolved
@@ -425,11 +425,7 @@
 
 	if (dir) {
 		spin_lock(&dir->d_lock);	/* probably unneeded */
-<<<<<<< HEAD
-		list_for_each_entry(child, &dir->d_subdirs, d_u.d_child) {
-=======
 		list_for_each_entry(child, &dir->d_subdirs, d_child) {
->>>>>>> 488d2f6a
 			if (child->d_inode)	/* probably unneeded */
 				child->d_inode->i_private = NULL;
 		}
