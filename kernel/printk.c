--- conflicted
+++ resolved
@@ -51,7 +51,6 @@
 #define CREATE_TRACE_POINTS
 #include <trace/events/printk.h>
 
-<<<<<<< HEAD
 #ifdef CONFIG_SEC_DEBUG
 #include <linux/sec_debug.h>
 #endif
@@ -60,8 +59,6 @@
 extern void printascii(char *);
 #endif
 
-=======
->>>>>>> 488d2f6a
 /* printk's without a loglevel use this.. */
 #define DEFAULT_MESSAGE_LOGLEVEL CONFIG_DEFAULT_MESSAGE_LOGLEVEL
 
@@ -1720,6 +1717,10 @@
 			text = (char *)end_of_header;
 		}
 	}
+
+#ifdef CONFIG_EARLY_PRINTK_DIRECT
+	printascii(text);
+#endif
 
 	if (level == -1)
 		level = default_message_loglevel;
