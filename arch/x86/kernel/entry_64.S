--- conflicted
+++ resolved
@@ -1069,12 +1069,17 @@
 #ifdef CONFIG_X86_ESPFIX64
 	testb $4,(SS-RIP)(%rsp)
 	jnz native_irq_return_ldt
-<<<<<<< HEAD
-#endif
-
+#endif
+
+.global native_irq_return_iret
 native_irq_return_iret:
+	/*
+	 * This may fault.  Non-paranoid faults on return to userspace are
+	 * handled by fixup_bad_iret.  These include #SS, #GP, and #NP.
+	 * Double-faults due to espfix64 are handled in do_double_fault.
+	 * Other faults here are fatal.
+	 */
 	iretq
-	_ASM_EXTABLE(native_irq_return_iret, bad_iret)
 
 #ifdef CONFIG_X86_ESPFIX64
 native_irq_return_ldt:
@@ -1100,44 +1105,6 @@
 	movq %rax,%rsp
 	popq_cfi %rax
 	jmp native_irq_return_iret
-=======
->>>>>>> 488d2f6a
-#endif
-
-.global native_irq_return_iret
-native_irq_return_iret:
-	/*
-	 * This may fault.  Non-paranoid faults on return to userspace are
-	 * handled by fixup_bad_iret.  These include #SS, #GP, and #NP.
-	 * Double-faults due to espfix64 are handled in do_double_fault.
-	 * Other faults here are fatal.
-	 */
-	iretq
-
-#ifdef CONFIG_X86_ESPFIX64
-native_irq_return_ldt:
-	pushq_cfi %rax
-	pushq_cfi %rdi
-	SWAPGS
-	movq PER_CPU_VAR(espfix_waddr),%rdi
-	movq %rax,(0*8)(%rdi)	/* RAX */
-	movq (2*8)(%rsp),%rax	/* RIP */
-	movq %rax,(1*8)(%rdi)
-	movq (3*8)(%rsp),%rax	/* CS */
-	movq %rax,(2*8)(%rdi)
-	movq (4*8)(%rsp),%rax	/* RFLAGS */
-	movq %rax,(3*8)(%rdi)
-	movq (6*8)(%rsp),%rax	/* SS */
-	movq %rax,(5*8)(%rdi)
-	movq (5*8)(%rsp),%rax	/* RSP */
-	movq %rax,(4*8)(%rdi)
-	andl $0xffff0000,%eax
-	popq_cfi %rdi
-	orq PER_CPU_VAR(espfix_stack),%rax
-	SWAPGS
-	movq %rax,%rsp
-	popq_cfi %rax
-	jmp native_irq_return_iret
 #endif
 
 	/* edi: workmask, edx: work */
@@ -1187,40 +1154,6 @@
 	CFI_ENDPROC
 END(common_interrupt)
 
-<<<<<<< HEAD
-	/*
-	 * If IRET takes a fault on the espfix stack, then we
-	 * end up promoting it to a doublefault.  In that case,
-	 * modify the stack to make it look like we just entered
-	 * the #GP handler from user space, similar to bad_iret.
-	 */
-#ifdef CONFIG_X86_ESPFIX64
-	ALIGN
-__do_double_fault:
-	XCPT_FRAME 1 RDI+8
-	movq RSP(%rdi),%rax		/* Trap on the espfix stack? */
-	sarq $PGDIR_SHIFT,%rax
-	cmpl $ESPFIX_PGD_ENTRY,%eax
-	jne do_double_fault		/* No, just deliver the fault */
-	cmpl $__KERNEL_CS,CS(%rdi)
-	jne do_double_fault
-	movq RIP(%rdi),%rax
-	cmpq $native_irq_return_iret,%rax
-	jne do_double_fault		/* This shouldn't happen... */
-	movq PER_CPU_VAR(kernel_stack),%rax
-	subq $(6*8-KERNEL_STACK_OFFSET),%rax	/* Reset to original stack */
-	movq %rax,RSP(%rdi)
-	movq $0,(%rax)			/* Missing (lost) #GP error code */
-	movq $general_protection,RIP(%rdi)
-	retq
-	CFI_ENDPROC
-END(__do_double_fault)
-#else
-# define __do_double_fault do_double_fault
-#endif
-
-=======
->>>>>>> 488d2f6a
 /*
  * End of kprobes section
  */
@@ -1389,7 +1322,7 @@
 zeroentry bounds do_bounds
 zeroentry invalid_op do_invalid_op
 zeroentry device_not_available do_device_not_available
-paranoiderrorentry double_fault __do_double_fault
+paranoiderrorentry double_fault do_double_fault
 zeroentry coprocessor_segment_overrun do_coprocessor_segment_overrun
 errorentry invalid_TSS do_invalid_TSS
 errorentry segment_not_present do_segment_not_present
