--- conflicted
+++ resolved
@@ -844,10 +844,6 @@
 	       unsigned long address, unsigned int fault)
 {
 	if (fatal_signal_pending(current) && !(error_code & PF_USER)) {
-<<<<<<< HEAD
-		up_read(&current->mm->mmap_sem);
-=======
->>>>>>> 488d2f6a
 		no_context(regs, error_code, address, 0, 0);
 		return;
 	}
@@ -1192,10 +1188,7 @@
 		return;
 
 	if (unlikely(fault & VM_FAULT_ERROR)) {
-<<<<<<< HEAD
-=======
 		up_read(&mm->mmap_sem);
->>>>>>> 488d2f6a
 		mm_fault_error(regs, error_code, address, fault);
 		return;
 	}
