/*
 * Copyright (C) 2012 ARM Ltd.
 *
 * This program is free software; you can redistribute it and/or modify
 * it under the terms of the GNU General Public License version 2 as
 * published by the Free Software Foundation.
 *
 * This program is distributed in the hope that it will be useful,
 * but WITHOUT ANY WARRANTY; without even the implied warranty of
 * MERCHANTABILITY or FITNESS FOR A PARTICULAR PURPOSE.  See the
 * GNU General Public License for more details.
 *
 * You should have received a copy of the GNU General Public License
 * along with this program.  If not, see <http://www.gnu.org/licenses/>.
 */
#ifndef __ASM_CPUTYPE_H
#define __ASM_CPUTYPE_H

#define INVALID_HWID		ULONG_MAX

#define MPIDR_HWID_BITMASK	0xff00ffffff

<<<<<<< HEAD
#define MPIDR_SMP_BITMASK	(0x3 << 30)
#define MPIDR_SMP_VALUE		(0x2 << 30)
#define MPIDR_MT_BITMASK	(0x1 << 24)

=======
>>>>>>> 488d2f6a
#define MPIDR_LEVEL_BITS_SHIFT	3
#define MPIDR_LEVEL_BITS	(1 << MPIDR_LEVEL_BITS_SHIFT)
#define MPIDR_LEVEL_MASK	((1 << MPIDR_LEVEL_BITS) - 1)

#define MPIDR_LEVEL_SHIFT(level) \
	(((1 << level) >> 1) << MPIDR_LEVEL_BITS_SHIFT)

#define MPIDR_AFFINITY_LEVEL(mpidr, level) \
	((mpidr >> MPIDR_LEVEL_SHIFT(level)) & MPIDR_LEVEL_MASK)

#define read_cpuid(reg) ({						\
	u64 __val;							\
	asm("mrs	%0, " #reg : "=r" (__val));			\
	__val;								\
})

#define MIDR_REVISION_MASK	0xf
#define MIDR_REVISION(midr)	((midr) & MIDR_REVISION_MASK)
#define MIDR_PARTNUM_SHIFT	4
#define MIDR_PARTNUM_MASK	(0xfff << MIDR_PARTNUM_SHIFT)
#define MIDR_PARTNUM(midr)	\
	(((midr) & MIDR_PARTNUM_MASK) >> MIDR_PARTNUM_SHIFT)
#define MIDR_ARCHITECTURE_SHIFT	16
#define MIDR_ARCHITECTURE_MASK	(0xf << MIDR_ARCHITECTURE_SHIFT)
#define MIDR_ARCHITECTURE(midr)	\
	(((midr) & MIDR_ARCHITECTURE_MASK) >> MIDR_ARCHITECTURE_SHIFT)
#define MIDR_VARIANT_SHIFT	20
#define MIDR_VARIANT_MASK	(0xf << MIDR_VARIANT_SHIFT)
#define MIDR_VARIANT(midr)	\
	(((midr) & MIDR_VARIANT_MASK) >> MIDR_VARIANT_SHIFT)
#define MIDR_IMPLEMENTOR_SHIFT	24
#define MIDR_IMPLEMENTOR_MASK	(0xff << MIDR_IMPLEMENTOR_SHIFT)
#define MIDR_IMPLEMENTOR(midr)	\
	(((midr) & MIDR_IMPLEMENTOR_MASK) >> MIDR_IMPLEMENTOR_SHIFT)

#define ARM_CPU_IMP_ARM		0x41
#define ARM_CPU_IMP_APM		0x50
<<<<<<< HEAD
=======

#define ARM_CPU_PART_AEM_V8	0xD0F
#define ARM_CPU_PART_FOUNDATION	0xD00
#define ARM_CPU_PART_CORTEX_A57	0xD07
#define ARM_CPU_PART_CORTEX_A53	0xD03
>>>>>>> 488d2f6a

#define APM_CPU_PART_POTENZA	0x000

#define APM_CPU_PART_POTENZA	0x0000

#ifndef __ASSEMBLY__

/*
 * The CPU ID never changes at run time, so we might as well tell the
 * compiler that it's constant.  Use this function to read the CPU ID
 * rather than directly reading processor_id or read_cpuid() directly.
 */
static inline u32 __attribute_const__ read_cpuid_id(void)
{
	return read_cpuid(MIDR_EL1);
}

static inline u64 __attribute_const__ read_cpuid_mpidr(void)
{
	return read_cpuid(MPIDR_EL1);
}

static inline unsigned int __attribute_const__ read_cpuid_implementor(void)
{
	return MIDR_IMPLEMENTOR(read_cpuid_id());
}

static inline unsigned int __attribute_const__ read_cpuid_part_number(void)
{
	return MIDR_PARTNUM(read_cpuid_id());
}

static inline u32 __attribute_const__ read_cpuid_cachetype(void)
{
	return read_cpuid(CTR_EL0);
}

void cpuinfo_store_cpu(void);

#endif /* __ASSEMBLY__ */

#endif<|MERGE_RESOLUTION|>--- conflicted
+++ resolved
@@ -20,13 +20,10 @@
 
 #define MPIDR_HWID_BITMASK	0xff00ffffff
 
-<<<<<<< HEAD
 #define MPIDR_SMP_BITMASK	(0x3 << 30)
 #define MPIDR_SMP_VALUE		(0x2 << 30)
 #define MPIDR_MT_BITMASK	(0x1 << 24)
 
-=======
->>>>>>> 488d2f6a
 #define MPIDR_LEVEL_BITS_SHIFT	3
 #define MPIDR_LEVEL_BITS	(1 << MPIDR_LEVEL_BITS_SHIFT)
 #define MPIDR_LEVEL_MASK	((1 << MPIDR_LEVEL_BITS) - 1)
@@ -64,18 +61,13 @@
 
 #define ARM_CPU_IMP_ARM		0x41
 #define ARM_CPU_IMP_APM		0x50
-<<<<<<< HEAD
-=======
 
 #define ARM_CPU_PART_AEM_V8	0xD0F
 #define ARM_CPU_PART_FOUNDATION	0xD00
 #define ARM_CPU_PART_CORTEX_A57	0xD07
 #define ARM_CPU_PART_CORTEX_A53	0xD03
->>>>>>> 488d2f6a
 
 #define APM_CPU_PART_POTENZA	0x000
-
-#define APM_CPU_PART_POTENZA	0x0000
 
 #ifndef __ASSEMBLY__
 
