/*
 * Cache maintenance
 *
 * Copyright (C) 2001 Deep Blue Solutions Ltd.
 * Copyright (C) 2012 ARM Ltd.
 *
 * This program is free software; you can redistribute it and/or modify
 * it under the terms of the GNU General Public License version 2 as
 * published by the Free Software Foundation.
 *
 * This program is distributed in the hope that it will be useful,
 * but WITHOUT ANY WARRANTY; without even the implied warranty of
 * MERCHANTABILITY or FITNESS FOR A PARTICULAR PURPOSE.  See the
 * GNU General Public License for more details.
 *
 * You should have received a copy of the GNU General Public License
 * along with this program.  If not, see <http://www.gnu.org/licenses/>.
 */

#include <linux/linkage.h>
#include <linux/init.h>
#include <asm/assembler.h>

#include "proc-macros.S"

/*
 *	__flush_dcache_all()
 *
 *	Flush the whole D-cache.
 *
 *	Corrupted registers: x0-x7, x9-x11
 */
__flush_dcache_all:
<<<<<<< HEAD
	dsb	sy				// ensure ordering with previous memory accesses
=======
	dmb	sy				// ensure ordering with previous memory accesses
>>>>>>> 488d2f6a
	mrs	x0, clidr_el1			// read clidr
	and	x3, x0, #0x7000000		// extract loc from clidr
	lsr	x3, x3, #23			// left align loc bit field
	cbz	x3, finished			// if loc is 0, then no need to clean
	mov	x10, #0				// start clean at cache level 0
loop1:
	add	x2, x10, x10, lsr #1		// work out 3x current cache level
	lsr	x1, x0, x2			// extract cache type bits from clidr
	and	x1, x1, #7			// mask of the bits for current cache only
	cmp	x1, #2				// see what cache we have at this level
	b.lt	skip				// skip if no cache, or just i-cache
	save_and_disable_irqs x9		// make CSSELR and CCSIDR access atomic
	msr	csselr_el1, x10			// select current cache level in csselr
	isb					// isb to sych the new cssr&csidr
	mrs	x1, ccsidr_el1			// read the new ccsidr
	restore_irqs x9
	and	x2, x1, #7			// extract the length of the cache lines
	add	x2, x2, #4			// add 4 (line length offset)
	mov	x4, #0x3ff
	and	x4, x4, x1, lsr #3		// find maximum number on the way size
	clz	w5, w4				// find bit position of way size increment
	mov	x7, #0x7fff
	and	x7, x7, x1, lsr #13		// extract max number of the index size
loop2:
	mov	x9, x4				// create working copy of max way size
loop3:
	lsl	x6, x9, x5
	orr	x11, x10, x6			// factor way and cache number into x11
	lsl	x6, x7, x2
	orr	x11, x11, x6			// factor index number into x11
	dc	cisw, x11			// clean & invalidate by set/way
	subs	x9, x9, #1			// decrement the way
	b.ge	loop3
	subs	x7, x7, #1			// decrement the index
	b.ge	loop2
skip:
	add	x10, x10, #2			// increment cache number
	cmp	x3, x10
	b.gt	loop1
finished:
	mov	x10, #0				// swith back to cache level 0
	msr	csselr_el1, x10			// select current cache level in csselr
	dsb	sy
	isb
	ret
ENDPROC(__flush_dcache_all)

/*
 *	flush_cache_all()
 *
 *	Flush the entire cache system.  The data cache flush is now achieved
 *	using atomic clean / invalidates working outwards from L1 cache. This
 *	is done using Set/Way based cache maintainance instructions.  The
 *	instruction cache can still be invalidated back to the point of
 *	unification in a single instruction.
 */
ENTRY(flush_cache_all)
	mov	x12, lr
	bl	__flush_dcache_all
	mov	x0, #0
	ic	ialluis				// I+BTB cache invalidate
	ret	x12
ENDPROC(flush_cache_all)

ENTRY(__flush_dcache_louis)
	dmb	ish
	mrs	x0, clidr_el1
	ands	x3, x0, #(7 << 21)
	lsr	x3, x3, #20			// w3 = LoUIS * 2
	b.eq	level_is_zero
	mov	x10, #0
	b	loop1				// start flushing cache
level_is_zero:
	ret
ENDPROC(__flush_dcache_louis)

ENTRY(flush_cache_louis)
	mov	x12, lr
	bl	__flush_dcache_louis
	mov	x0, #0
	ic	ialluis
	ret	x12
ENDPROC(flush_cache_louis)

/*
 *	flush_icache_range(start,end)
 *
 *	Ensure that the I and D caches are coherent within specified region.
 *	This is typically used when code has been written to a memory region,
 *	and will be executed.
 *
 *	- start   - virtual start address of region
 *	- end     - virtual end address of region
 */
ENTRY(flush_icache_range)
	/* FALLTHROUGH */

/*
 *	__flush_cache_user_range(start,end)
 *
 *	Ensure that the I and D caches are coherent within specified region.
 *	This is typically used when code has been written to a memory region,
 *	and will be executed.
 *
 *	- start   - virtual start address of region
 *	- end     - virtual end address of region
 */
ENTRY(__flush_cache_user_range)
	dcache_line_size x2, x3
	sub	x3, x2, #1
	bic	x4, x0, x3
1:
USER(9f, dc	cvau, x4	)		// clean D line to PoU
	add	x4, x4, x2
	cmp	x4, x1
	b.lo	1b
	dsb	ish

	icache_line_size x2, x3
	sub	x3, x2, #1
	bic	x4, x0, x3
1:
USER(9f, ic	ivau, x4	)		// invalidate I line PoU
	add	x4, x4, x2
	cmp	x4, x1
	b.lo	1b
9:						// ignore any faulting cache operation
	dsb	ish
	isb
	ret
ENDPROC(flush_icache_range)
ENDPROC(__flush_cache_user_range)

/*
 *	__flush_dcache_area(kaddr, size)
 *
 *	Ensure that the data held in the page kaddr is written back to the
 *	page in question.
 *
 *	- kaddr   - kernel address
 *	- size    - size in question
 */
ENTRY(__flush_dcache_area)
	dcache_line_size x2, x3
	add	x1, x0, x1
	sub	x3, x2, #1
	bic	x0, x0, x3
1:	dc	civac, x0			// clean & invalidate D line / unified line
	add	x0, x0, x2
	cmp	x0, x1
	b.lo	1b
	dsb	sy
	ret
ENDPROC(__flush_dcache_area)

/*
<<<<<<< HEAD
=======
 *	__inval_cache_range(start, end)
 *	- start   - start address of region
 *	- end     - end address of region
 */
ENTRY(__inval_cache_range)
	/* FALLTHROUGH */

/*
>>>>>>> 488d2f6a
 *	__dma_inv_range(start, end)
 *	- start   - virtual start address of region
 *	- end     - virtual end address of region
 */
__dma_inv_range:
	dcache_line_size x2, x3
	sub	x3, x2, #1
	tst	x1, x3				// end cache line aligned?
	bic	x1, x1, x3
	b.eq	1f
	dc	civac, x1			// clean & invalidate D / U line
1:	tst	x0, x3				// start cache line aligned?
	bic	x0, x0, x3
	b.eq	2f
	dc	civac, x0			// clean & invalidate D / U line
	b	3f
2:	dc	ivac, x0			// invalidate D / U line
3:	add	x0, x0, x2
	cmp	x0, x1
	b.lo	2b
	dsb	sy
	ret
<<<<<<< HEAD
=======
ENDPROC(__inval_cache_range)
>>>>>>> 488d2f6a
ENDPROC(__dma_inv_range)

/*
 *	__dma_clean_range(start, end)
 *	- start   - virtual start address of region
 *	- end     - virtual end address of region
 */
__dma_clean_range:
	dcache_line_size x2, x3
	sub	x3, x2, #1
	bic	x0, x0, x3
1:	dc	cvac, x0			// clean D / U line
	add	x0, x0, x2
	cmp	x0, x1
	b.lo	1b
	dsb	sy
	ret
ENDPROC(__dma_clean_range)

/*
 *	__dma_flush_range(start, end)
 *	- start   - virtual start address of region
 *	- end     - virtual end address of region
 */
ENTRY(__dma_flush_range)
	dcache_line_size x2, x3
	sub	x3, x2, #1
	bic	x0, x0, x3
1:	dc	civac, x0			// clean & invalidate D / U line
	add	x0, x0, x2
	cmp	x0, x1
	b.lo	1b
	dsb	sy
	ret
ENDPROC(__dma_flush_range)

/*
 *	__dma_map_area(start, size, dir)
 *	- start	- kernel virtual start address
 *	- size	- size of region
 *	- dir	- DMA direction
 */
ENTRY(__dma_map_area)
	add	x1, x1, x0
	cmp	w2, #DMA_FROM_DEVICE
	b.eq	__dma_inv_range
	b	__dma_clean_range
ENDPROC(__dma_map_area)

/*
 *	__dma_unmap_area(start, size, dir)
 *	- start	- kernel virtual start address
 *	- size	- size of region
 *	- dir	- DMA direction
 */
ENTRY(__dma_unmap_area)
	add	x1, x1, x0
	cmp	w2, #DMA_TO_DEVICE
	b.ne	__dma_inv_range
	ret
ENDPROC(__dma_unmap_area)<|MERGE_RESOLUTION|>--- conflicted
+++ resolved
@@ -31,11 +31,7 @@
  *	Corrupted registers: x0-x7, x9-x11
  */
 __flush_dcache_all:
-<<<<<<< HEAD
-	dsb	sy				// ensure ordering with previous memory accesses
-=======
 	dmb	sy				// ensure ordering with previous memory accesses
->>>>>>> 488d2f6a
 	mrs	x0, clidr_el1			// read clidr
 	and	x3, x0, #0x7000000		// extract loc from clidr
 	lsr	x3, x3, #23			// left align loc bit field
@@ -192,17 +188,6 @@
 ENDPROC(__flush_dcache_area)
 
 /*
-<<<<<<< HEAD
-=======
- *	__inval_cache_range(start, end)
- *	- start   - start address of region
- *	- end     - end address of region
- */
-ENTRY(__inval_cache_range)
-	/* FALLTHROUGH */
-
-/*
->>>>>>> 488d2f6a
  *	__dma_inv_range(start, end)
  *	- start   - virtual start address of region
  *	- end     - virtual end address of region
@@ -225,10 +210,6 @@
 	b.lo	2b
 	dsb	sy
 	ret
-<<<<<<< HEAD
-=======
-ENDPROC(__inval_cache_range)
->>>>>>> 488d2f6a
 ENDPROC(__dma_inv_range)
 
 /*
