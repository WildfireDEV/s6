/*
 * Based on arch/arm/mm/proc.S
 *
 * Copyright (C) 2001 Deep Blue Solutions Ltd.
 * Copyright (C) 2012 ARM Ltd.
 * Author: Catalin Marinas <catalin.marinas@arm.com>
 *
 * This program is free software; you can redistribute it and/or modify
 * it under the terms of the GNU General Public License version 2 as
 * published by the Free Software Foundation.
 *
 * This program is distributed in the hope that it will be useful,
 * but WITHOUT ANY WARRANTY; without even the implied warranty of
 * MERCHANTABILITY or FITNESS FOR A PARTICULAR PURPOSE.  See the
 * GNU General Public License for more details.
 *
 * You should have received a copy of the GNU General Public License
 * along with this program.  If not, see <http://www.gnu.org/licenses/>.
 */

#include <linux/init.h>
#include <linux/linkage.h>
#include <asm/assembler.h>
#include <asm/asm-offsets.h>
#include <asm/hwcap.h>
#include <asm/pgtable-hwdef.h>
#include <asm/pgtable.h>

#include "proc-macros.S"

#ifndef CONFIG_SMP
/* PTWs cacheable, inner/outer WBWA not shareable */
#define TCR_FLAGS	TCR_IRGN_WBWA | TCR_ORGN_WBWA
#else
/* PTWs cacheable, inner/outer WBWA shareable */
#define TCR_FLAGS	TCR_IRGN_WBWA | TCR_ORGN_WBWA | TCR_SHARED
#endif

#define MAIR(attr, mt)	((attr) << ((mt) * 8))

/*
 *	cpu_cache_off()
 *
 *	Turn the CPU D-cache off.
 */
ENTRY(cpu_cache_off)
	mrs	x0, sctlr_el1
	bic	x0, x0, #1 << 2			// clear SCTLR.C
	msr	sctlr_el1, x0
	isb
	ret
ENDPROC(cpu_cache_off)

/*
 *	cpu_reset(loc)
 *
 *	Perform a soft reset of the system.  Put the CPU into the same state
 *	as it would be if it had been reset, and branch to what would be the
 *	reset vector. It must be executed with the flat identity mapping.
 *
 *	- loc   - location to jump to for soft reset
 */
	.align	5
ENTRY(cpu_reset)
	mrs	x1, sctlr_el1
	bic	x1, x1, #1
	msr	sctlr_el1, x1			// disable the MMU
	isb
	ret	x0
ENDPROC(cpu_reset)

ENTRY(cpu_soft_restart)
	/* Save address of cpu_reset() and reset address */
	mov	x19, x0
	mov	x20, x1

	/* Turn D-cache off */
	bl	cpu_cache_off

	/* Push out all dirty data, and ensure cache is empty */
	bl	flush_cache_all

	mov	x0, x20
	ret	x19
ENDPROC(cpu_soft_restart)

/*
 *	cpu_do_idle()
 *
 *	Idle the processor (wait for interrupt).
 */
ENTRY(cpu_do_idle)
	dsb	sy				// WFI may enter a low-power mode
	wfi
	ret
ENDPROC(cpu_do_idle)

#ifdef CONFIG_ARM64_CPU_SUSPEND
/**
 * cpu_do_suspend - save CPU registers context
 *
 * x0: virtual address of context pointer
 */
ENTRY(cpu_do_suspend)
	mrs	x2, tpidr_el0
	mrs	x3, tpidrro_el0
	mrs	x4, contextidr_el1
	mrs	x5, mair_el1
	mrs	x6, cpacr_el1
	mrs	x7, ttbr1_el1
	mrs	x8, tcr_el1
	mrs	x9, vbar_el1
	mrs	x10, mdscr_el1
	mrs	x11, oslsr_el1
	mrs	x12, sctlr_el1
	stp	x2, x3, [x0]
	stp	x4, x5, [x0, #16]
	stp	x6, x7, [x0, #32]
	stp	x8, x9, [x0, #48]
	stp	x10, x11, [x0, #64]
	str	x12, [x0, #80]
	ret
ENDPROC(cpu_do_suspend)

/**
 * cpu_do_resume - restore CPU register context
 *
 * x0: Physical address of context pointer
 * x1: ttbr0_el1 to be restored
 *
 * Returns:
 *	sctlr_el1 value in x0
 */
ENTRY(cpu_do_resume)
	/*
	 * Invalidate local tlb entries before turning on MMU
	 */
	tlbi	vmalle1
	ldp	x2, x3, [x0]
	ldp	x4, x5, [x0, #16]
	ldp	x6, x7, [x0, #32]
	ldp	x8, x9, [x0, #48]
	ldp	x10, x11, [x0, #64]
	ldr	x12, [x0, #80]
	msr	tpidr_el0, x2
	msr	tpidrro_el0, x3
	msr	contextidr_el1, x4
	msr	mair_el1, x5
	msr	cpacr_el1, x6
	msr	ttbr0_el1, x1
	msr	ttbr1_el1, x7
	msr	tcr_el1, x8
	msr	vbar_el1, x9
	msr	mdscr_el1, x10
	/*
	 * Restore oslsr_el1 by writing oslar_el1
	 */
	ubfx	x11, x11, #1, #1
	msr	oslar_el1, x11
	mov	x0, x12
	dsb	nsh		// Make sure local tlb invalidation completed
	isb
	ret
ENDPROC(cpu_do_resume)
#endif

/*
 *	cpu_do_switch_mm(pgd_phys, tsk)
 *
 *	Set the translation table base pointer to be pgd_phys.
 *
 *	- pgd_phys - physical address of new TTB
 */
ENTRY(cpu_do_switch_mm)
	mmid	w1, x1				// get mm->context.id
	bfi	x0, x1, #48, #16		// set the ASID
	msr	ttbr0_el1, x0			// set TTBR0
	isb
	ret
ENDPROC(cpu_do_switch_mm)

	.section ".text.init", #alloc, #execinstr

/*
 *	__cpu_setup
 *
 *	Initialise the processor for turning the MMU on.  Return in x0 the
 *	value of the SCTLR_EL1 register.
 */
ENTRY(__cpu_setup)
	ic	iallu				// I+BTB cache invalidate
	tlbi	vmalle1is			// invalidate I + D TLBs
<<<<<<< HEAD
	dsb	sy
=======
	dsb	ish
>>>>>>> 488d2f6a

	mov	x0, #3 << 20
	msr	cpacr_el1, x0			// Enable FP/ASIMD
	msr	mdscr_el1, xzr			// Reset mdscr_el1
	/*
	 * Memory region attributes for LPAE:
	 *
	 *   n = AttrIndx[2:0]
	 *			n	MAIR
	 *   DEVICE_nGnRnE	000	00000000
	 *   DEVICE_nGnRE	001	00000100
	 *   DEVICE_GRE		010	00001100
	 *   NORMAL_NC		011	01000100
	 *   NORMAL		100	11111111
	 */
	ldr	x5, =MAIR(0x00, MT_DEVICE_nGnRnE) | \
		     MAIR(0x04, MT_DEVICE_nGnRE) | \
		     MAIR(0x0c, MT_DEVICE_GRE) | \
		     MAIR(0x44, MT_NORMAL_NC) | \
		     MAIR(0xff, MT_NORMAL)
	msr	mair_el1, x5
	/*
	 * Prepare SCTLR
	 */
	adr	x5, crval
	ldp	w5, w6, [x5]
	mrs	x0, sctlr_el1
	bic	x0, x0, x5			// clear bits
	orr	x0, x0, x6			// set bits
	/*
	 * Set/prepare TCR and TTBR. We use 512GB (39-bit) address range for
	 * both user and kernel.
	 */
	ldr	x10, =TCR_TxSZ(VA_BITS) | TCR_FLAGS | \
		      TCR_ASID16 | TCR_TBI0 | (1 << 31)
	/*
	 * Read the PARange bits from ID_AA64MMFR0_EL1 and set the IPS bits in
	 * TCR_EL1.
	 */
	mrs	x9, ID_AA64MMFR0_EL1
	bfi	x10, x9, #32, #3
#ifdef CONFIG_ARM64_64K_PAGES
	orr	x10, x10, TCR_TG0_64K
	orr	x10, x10, TCR_TG1_64K
#endif
	msr	tcr_el1, x10
	ret					// return to head.S
ENDPROC(__cpu_setup)

#ifdef CONFIG_ARMV7_COMPAT
	/*
	 *                 n n            T
	 *       U E      WT T UD     US IHBS
	 *       CE0      XWHW CZ     ME TEEA S
	 * .... .IEE .... NEAI TE.I ..AD DEN0 ACAM
	 * 0011 0... 1101 ..0. ..0. 10.. .... .... < hardware reserved
	 * .... .100 .... 01.1 11.1 ..01 0011 1101 < software settings
	 */
	.type	crval, #object
crval:
	.word	0x030802e2			// clear
	.word	0x0405d03d			// set
#else
	/*
	 *                 n n            T
	 *       U E      WT T UD     US IHBS
	 *       CE0      XWHW CZ     ME TEEA S
	 * .... .IEE .... NEAI TE.I ..AD DEN0 ACAM
	 * 0011 0... 1101 ..0. ..0. 10.. .... .... < hardware reserved
	 * .... .1.. .... 01.1 11.1 ..01 0001 1101 < software settings
	 */
	.type	crval, #object
crval:
	.word	0x000802e2			// clear
	.word	0x0405d11d			// set
#endif<|MERGE_RESOLUTION|>--- conflicted
+++ resolved
@@ -190,11 +190,7 @@
 ENTRY(__cpu_setup)
 	ic	iallu				// I+BTB cache invalidate
 	tlbi	vmalle1is			// invalidate I + D TLBs
-<<<<<<< HEAD
-	dsb	sy
-=======
 	dsb	ish
->>>>>>> 488d2f6a
 
 	mov	x0, #3 << 20
 	msr	cpacr_el1, x0			// Enable FP/ASIMD
@@ -228,14 +224,8 @@
 	 * Set/prepare TCR and TTBR. We use 512GB (39-bit) address range for
 	 * both user and kernel.
 	 */
-	ldr	x10, =TCR_TxSZ(VA_BITS) | TCR_FLAGS | \
+	ldr	x10, =TCR_TxSZ(VA_BITS) | TCR_FLAGS | TCR_IPS_40BIT | \
 		      TCR_ASID16 | TCR_TBI0 | (1 << 31)
-	/*
-	 * Read the PARange bits from ID_AA64MMFR0_EL1 and set the IPS bits in
-	 * TCR_EL1.
-	 */
-	mrs	x9, ID_AA64MMFR0_EL1
-	bfi	x10, x9, #32, #3
 #ifdef CONFIG_ARM64_64K_PAGES
 	orr	x10, x10, TCR_TG0_64K
 	orr	x10, x10, TCR_TG1_64K
