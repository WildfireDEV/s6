--- conflicted
+++ resolved
@@ -71,14 +71,12 @@
 dtbs: scripts
 	$(Q)$(MAKE) $(build)=$(boot)/dts dtbs
 
-<<<<<<< HEAD
 Image.gz-dtb: vmlinux scripts dtbs
 	$(Q)$(MAKE) $(build)=$(boot) $(boot)/$@
-=======
+
 PHONY += vdso_install
 vdso_install:
 	$(Q)$(MAKE) $(build)=arch/arm64/kernel/vdso $@
->>>>>>> 887191f9
 
 # We use MRPROPER_FILES and CLEAN_FILES now
 archclean:
