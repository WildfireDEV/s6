--- conflicted
+++ resolved
@@ -35,10 +35,7 @@
 #include <linux/init.h>
 #include <linux/cpu.h>
 #include <linux/cpuidle.h>
-<<<<<<< HEAD
 #include <linux/leds.h>
-=======
->>>>>>> 488d2f6a
 #include <linux/elfcore.h>
 #include <linux/pm.h>
 #include <linux/tick.h>
@@ -62,45 +59,11 @@
 unsigned long __stack_chk_guard __read_mostly;
 EXPORT_SYMBOL(__stack_chk_guard);
 #endif
-<<<<<<< HEAD
-
-static void setup_restart(void)
-{
-	/*
-	 * Tell the mm system that we are going to reboot -
-	 * we may need it to insert some 1:1 mappings so that
-	 * soft boot works.
-	 */
-	setup_mm_for_reboot();
-
-	/* Clean and invalidate caches */
-	flush_cache_all();
-
-	/* Turn D-cache off */
-	cpu_cache_off();
-
-	/* Push out any further dirty data, and ensure cache is empty */
-	flush_cache_all();
-}
-
-void soft_restart(unsigned long addr)
-{
-	typedef void (*phys_reset_t)(unsigned long);
-	phys_reset_t phys_reset;
-
-	setup_restart();
-
-	/* Switch to the identity mapping */
-	phys_reset = (phys_reset_t)virt_to_phys(cpu_reset);
-	phys_reset(addr);
-
-=======
 
 void soft_restart(unsigned long addr)
 {
 	setup_mm_for_reboot();
 	cpu_soft_restart(virt_to_phys(cpu_reset), addr);
->>>>>>> 488d2f6a
 	/* Should never get here */
 	BUG();
 }
@@ -127,17 +90,7 @@
 		cpu_do_idle();
 		local_irq_enable();
 	}
-<<<<<<< HEAD
-=======
-}
-
-#ifdef CONFIG_HOTPLUG_CPU
-void arch_cpu_idle_dead(void)
-{
-       cpu_die();
->>>>>>> 488d2f6a
-}
-#endif
+}
 
 void arch_cpu_idle_enter(void)
 {
@@ -307,7 +260,6 @@
 		lr = regs->regs[30];
 		sp = regs->sp;
 		top_reg = 29;
-<<<<<<< HEAD
 
 	}
 	if (!user_mode(regs)) {
@@ -318,8 +270,6 @@
 		 *  to true.
 		 */
 		exynos_ss_set_enable("log_kevents", false);
-=======
->>>>>>> 488d2f6a
 	}
 
 	show_regs_print_info(KERN_DEFAULT);
