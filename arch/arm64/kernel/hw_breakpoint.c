/*
 * HW_breakpoint: a unified kernel/user-space hardware breakpoint facility,
 * using the CPU's debug registers.
 *
 * Copyright (C) 2012 ARM Limited
 * Author: Will Deacon <will.deacon@arm.com>
 *
 * This program is free software; you can redistribute it and/or modify
 * it under the terms of the GNU General Public License version 2 as
 * published by the Free Software Foundation.
 *
 * This program is distributed in the hope that it will be useful,
 * but WITHOUT ANY WARRANTY; without even the implied warranty of
 * MERCHANTABILITY or FITNESS FOR A PARTICULAR PURPOSE.  See the
 * GNU General Public License for more details.
 *
 * You should have received a copy of the GNU General Public License
 * along with this program.  If not, see <http://www.gnu.org/licenses/>.
 */

#define pr_fmt(fmt) "hw-breakpoint: " fmt

#include <linux/compat.h>
#include <linux/cpu_pm.h>
#include <linux/errno.h>
#include <linux/hw_breakpoint.h>
#include <linux/perf_event.h>
#include <linux/ptrace.h>
#include <linux/smp.h>

#include <asm/current.h>
#include <asm/debug-monitors.h>
#include <asm/hw_breakpoint.h>
#include <asm/kdebug.h>
#include <asm/traps.h>
#include <asm/cputype.h>
#include <asm/system_misc.h>

/* Breakpoint currently in use for each BRP. */
static DEFINE_PER_CPU(struct perf_event *, bp_on_reg[ARM_MAX_BRP]);

/* Watchpoint currently in use for each WRP. */
static DEFINE_PER_CPU(struct perf_event *, wp_on_reg[ARM_MAX_WRP]);

/* Currently stepping a per-CPU kernel breakpoint. */
static DEFINE_PER_CPU(int, stepping_kernel_bp);

/* Number of BRP/WRP registers on this CPU. */
static int core_num_brps;
static int core_num_wrps;

/* Determine number of BRP registers available. */
static int get_num_brps(void)
{
	return ((read_cpuid(ID_AA64DFR0_EL1) >> 12) & 0xf) + 1;
}

/* Determine number of WRP registers available. */
static int get_num_wrps(void)
{
	return ((read_cpuid(ID_AA64DFR0_EL1) >> 20) & 0xf) + 1;
}

int hw_breakpoint_slots(int type)
{
	/*
	 * We can be called early, so don't rely on
	 * our static variables being initialised.
	 */
	switch (type) {
	case TYPE_INST:
		return get_num_brps();
	case TYPE_DATA:
		return get_num_wrps();
	default:
		pr_warning("unknown slot type: %d\n", type);
		return 0;
	}
}

#ifdef CONFIG_SKIP_HW_BREAKPOINT
static int skip_hw_breakpoint;
static int __init skip_hw_breakpoint_func(char *str)
{
        get_option(&str, &skip_hw_breakpoint);
        return 0;
}
early_param("hw_breakpoint", skip_hw_breakpoint_func);
#endif

#define READ_WB_REG_CASE(OFF, N, REG, VAL)	\
	case (OFF + N):				\
		AARCH64_DBG_READ(N, REG, VAL);	\
		break

#define WRITE_WB_REG_CASE(OFF, N, REG, VAL)	\
	case (OFF + N):				\
		AARCH64_DBG_WRITE(N, REG, VAL);	\
		break

#define GEN_READ_WB_REG_CASES(OFF, REG, VAL)	\
	READ_WB_REG_CASE(OFF,  0, REG, VAL);	\
	READ_WB_REG_CASE(OFF,  1, REG, VAL);	\
	READ_WB_REG_CASE(OFF,  2, REG, VAL);	\
	READ_WB_REG_CASE(OFF,  3, REG, VAL);	\
	READ_WB_REG_CASE(OFF,  4, REG, VAL);	\
	READ_WB_REG_CASE(OFF,  5, REG, VAL);	\
	READ_WB_REG_CASE(OFF,  6, REG, VAL);	\
	READ_WB_REG_CASE(OFF,  7, REG, VAL);	\
	READ_WB_REG_CASE(OFF,  8, REG, VAL);	\
	READ_WB_REG_CASE(OFF,  9, REG, VAL);	\
	READ_WB_REG_CASE(OFF, 10, REG, VAL);	\
	READ_WB_REG_CASE(OFF, 11, REG, VAL);	\
	READ_WB_REG_CASE(OFF, 12, REG, VAL);	\
	READ_WB_REG_CASE(OFF, 13, REG, VAL);	\
	READ_WB_REG_CASE(OFF, 14, REG, VAL);	\
	READ_WB_REG_CASE(OFF, 15, REG, VAL)

#define GEN_WRITE_WB_REG_CASES(OFF, REG, VAL)	\
	WRITE_WB_REG_CASE(OFF,  0, REG, VAL);	\
	WRITE_WB_REG_CASE(OFF,  1, REG, VAL);	\
	WRITE_WB_REG_CASE(OFF,  2, REG, VAL);	\
	WRITE_WB_REG_CASE(OFF,  3, REG, VAL);	\
	WRITE_WB_REG_CASE(OFF,  4, REG, VAL);	\
	WRITE_WB_REG_CASE(OFF,  5, REG, VAL);	\
	WRITE_WB_REG_CASE(OFF,  6, REG, VAL);	\
	WRITE_WB_REG_CASE(OFF,  7, REG, VAL);	\
	WRITE_WB_REG_CASE(OFF,  8, REG, VAL);	\
	WRITE_WB_REG_CASE(OFF,  9, REG, VAL);	\
	WRITE_WB_REG_CASE(OFF, 10, REG, VAL);	\
	WRITE_WB_REG_CASE(OFF, 11, REG, VAL);	\
	WRITE_WB_REG_CASE(OFF, 12, REG, VAL);	\
	WRITE_WB_REG_CASE(OFF, 13, REG, VAL);	\
	WRITE_WB_REG_CASE(OFF, 14, REG, VAL);	\
	WRITE_WB_REG_CASE(OFF, 15, REG, VAL)

static u64 read_wb_reg(int reg, int n)
{
	u64 val = 0;

	switch (reg + n) {
	GEN_READ_WB_REG_CASES(AARCH64_DBG_REG_BVR, AARCH64_DBG_REG_NAME_BVR, val);
	GEN_READ_WB_REG_CASES(AARCH64_DBG_REG_BCR, AARCH64_DBG_REG_NAME_BCR, val);
	GEN_READ_WB_REG_CASES(AARCH64_DBG_REG_WVR, AARCH64_DBG_REG_NAME_WVR, val);
	GEN_READ_WB_REG_CASES(AARCH64_DBG_REG_WCR, AARCH64_DBG_REG_NAME_WCR, val);
	default:
		pr_warning("attempt to read from unknown breakpoint register %d\n", n);
	}

	return val;
}

static void write_wb_reg(int reg, int n, u64 val)
{
	switch (reg + n) {
	GEN_WRITE_WB_REG_CASES(AARCH64_DBG_REG_BVR, AARCH64_DBG_REG_NAME_BVR, val);
	GEN_WRITE_WB_REG_CASES(AARCH64_DBG_REG_BCR, AARCH64_DBG_REG_NAME_BCR, val);
	GEN_WRITE_WB_REG_CASES(AARCH64_DBG_REG_WVR, AARCH64_DBG_REG_NAME_WVR, val);
	GEN_WRITE_WB_REG_CASES(AARCH64_DBG_REG_WCR, AARCH64_DBG_REG_NAME_WCR, val);
	default:
		pr_warning("attempt to write to unknown breakpoint register %d\n", n);
	}
	isb();
}

/*
 * Convert a breakpoint privilege level to the corresponding exception
 * level.
 */
static enum debug_el debug_exception_level(int privilege)
{
	switch (privilege) {
	case AARCH64_BREAKPOINT_EL0:
		return DBG_ACTIVE_EL0;
	case AARCH64_BREAKPOINT_EL1:
		return DBG_ACTIVE_EL1;
	default:
		pr_warning("invalid breakpoint privilege level %d\n", privilege);
		return -EINVAL;
	}
}

enum hw_breakpoint_ops {
	HW_BREAKPOINT_INSTALL,
	HW_BREAKPOINT_UNINSTALL,
	HW_BREAKPOINT_RESTORE
};

/**
 * hw_breakpoint_slot_setup - Find and setup a perf slot according to
 *			      operations
 *
 * @slots: pointer to array of slots
 * @max_slots: max number of slots
 * @bp: perf_event to setup
 * @ops: operation to be carried out on the slot
 *
 * Return:
 *	slot index on success
 *	-ENOSPC if no slot is available/matches
 *	-EINVAL on wrong operations parameter
 */
static int hw_breakpoint_slot_setup(struct perf_event **slots, int max_slots,
				    struct perf_event *bp,
				    enum hw_breakpoint_ops ops)
{
	int i;
	struct perf_event **slot;

	for (i = 0; i < max_slots; ++i) {
		slot = &slots[i];
		switch (ops) {
		case HW_BREAKPOINT_INSTALL:
			if (!*slot) {
				*slot = bp;
				return i;
			}
			break;
		case HW_BREAKPOINT_UNINSTALL:
			if (*slot == bp) {
				*slot = NULL;
				return i;
			}
			break;
		case HW_BREAKPOINT_RESTORE:
			if (*slot == bp)
				return i;
			break;
		default:
			pr_warn_once("Unhandled hw breakpoint ops %d\n", ops);
			return -EINVAL;
		}
	}
	return -ENOSPC;
}

static int hw_breakpoint_control(struct perf_event *bp,
				 enum hw_breakpoint_ops ops)
{
	struct arch_hw_breakpoint *info = counter_arch_bp(bp);
	struct perf_event **slots;
	struct debug_info *debug_info = &current->thread.debug;
	int i, max_slots, ctrl_reg, val_reg, reg_enable;
	enum debug_el dbg_el = debug_exception_level(info->ctrl.privilege);
	u32 ctrl;

	if (info->ctrl.type == ARM_BREAKPOINT_EXECUTE) {
		/* Breakpoint */
		ctrl_reg = AARCH64_DBG_REG_BCR;
		val_reg = AARCH64_DBG_REG_BVR;
		slots = __get_cpu_var(bp_on_reg);
		max_slots = core_num_brps;
		reg_enable = !debug_info->bps_disabled;
	} else {
		/* Watchpoint */
		ctrl_reg = AARCH64_DBG_REG_WCR;
		val_reg = AARCH64_DBG_REG_WVR;
		slots = __get_cpu_var(wp_on_reg);
		max_slots = core_num_wrps;
		reg_enable = !debug_info->wps_disabled;
	}

	i = hw_breakpoint_slot_setup(slots, max_slots, bp, ops);

	if (WARN_ONCE(i < 0, "Can't find any breakpoint slot"))
		return i;

	switch (ops) {
	case HW_BREAKPOINT_INSTALL:
		/*
		 * Ensure debug monitors are enabled at the correct exception
		 * level.
		 */
		enable_debug_monitors(dbg_el);
		/* Fall through */
	case HW_BREAKPOINT_RESTORE:
		/* Setup the address register. */
		write_wb_reg(val_reg, i, info->address);

		/* Setup the control register. */
		ctrl = encode_ctrl_reg(info->ctrl);
		write_wb_reg(ctrl_reg, i,
			     reg_enable ? ctrl | 0x1 : ctrl & ~0x1);
		break;
	case HW_BREAKPOINT_UNINSTALL:
		/* Reset the control register. */
		write_wb_reg(ctrl_reg, i, 0);

		/*
		 * Release the debug monitors for the correct exception
		 * level.
		 */
		disable_debug_monitors(dbg_el);
		break;
	}

	return 0;
}

/*
 * Install a perf counter breakpoint.
 */
int arch_install_hw_breakpoint(struct perf_event *bp)
{
	return hw_breakpoint_control(bp, HW_BREAKPOINT_INSTALL);
}

void arch_uninstall_hw_breakpoint(struct perf_event *bp)
{
	hw_breakpoint_control(bp, HW_BREAKPOINT_UNINSTALL);
}

static int get_hbp_len(u8 hbp_len)
{
	unsigned int len_in_bytes = 0;

	switch (hbp_len) {
	case ARM_BREAKPOINT_LEN_1:
		len_in_bytes = 1;
		break;
	case ARM_BREAKPOINT_LEN_2:
		len_in_bytes = 2;
		break;
	case ARM_BREAKPOINT_LEN_4:
		len_in_bytes = 4;
		break;
	case ARM_BREAKPOINT_LEN_8:
		len_in_bytes = 8;
		break;
	}

	return len_in_bytes;
}

/*
 * Check whether bp virtual address is in kernel space.
 */
int arch_check_bp_in_kernelspace(struct perf_event *bp)
{
	unsigned int len;
	unsigned long va;
	struct arch_hw_breakpoint *info = counter_arch_bp(bp);

	va = info->address;
	len = get_hbp_len(info->ctrl.len);

	return (va >= TASK_SIZE) && ((va + len - 1) >= TASK_SIZE);
}

/*
 * Extract generic type and length encodings from an arch_hw_breakpoint_ctrl.
 * Hopefully this will disappear when ptrace can bypass the conversion
 * to generic breakpoint descriptions.
 */
int arch_bp_generic_fields(struct arch_hw_breakpoint_ctrl ctrl,
			   int *gen_len, int *gen_type)
{
	/* Type */
	switch (ctrl.type) {
	case ARM_BREAKPOINT_EXECUTE:
		*gen_type = HW_BREAKPOINT_X;
		break;
	case ARM_BREAKPOINT_LOAD:
		*gen_type = HW_BREAKPOINT_R;
		break;
	case ARM_BREAKPOINT_STORE:
		*gen_type = HW_BREAKPOINT_W;
		break;
	case ARM_BREAKPOINT_LOAD | ARM_BREAKPOINT_STORE:
		*gen_type = HW_BREAKPOINT_RW;
		break;
	default:
		return -EINVAL;
	}

	/* Len */
	switch (ctrl.len) {
	case ARM_BREAKPOINT_LEN_1:
		*gen_len = HW_BREAKPOINT_LEN_1;
		break;
	case ARM_BREAKPOINT_LEN_2:
		*gen_len = HW_BREAKPOINT_LEN_2;
		break;
	case ARM_BREAKPOINT_LEN_4:
		*gen_len = HW_BREAKPOINT_LEN_4;
		break;
	case ARM_BREAKPOINT_LEN_8:
		*gen_len = HW_BREAKPOINT_LEN_8;
		break;
	default:
		return -EINVAL;
	}

	return 0;
}

/*
 * Construct an arch_hw_breakpoint from a perf_event.
 */
static int arch_build_bp_info(struct perf_event *bp)
{
	struct arch_hw_breakpoint *info = counter_arch_bp(bp);

	/* Type */
	switch (bp->attr.bp_type) {
	case HW_BREAKPOINT_X:
		info->ctrl.type = ARM_BREAKPOINT_EXECUTE;
		break;
	case HW_BREAKPOINT_R:
		info->ctrl.type = ARM_BREAKPOINT_LOAD;
		break;
	case HW_BREAKPOINT_W:
		info->ctrl.type = ARM_BREAKPOINT_STORE;
		break;
	case HW_BREAKPOINT_RW:
		info->ctrl.type = ARM_BREAKPOINT_LOAD | ARM_BREAKPOINT_STORE;
		break;
	default:
		return -EINVAL;
	}

	/* Len */
	switch (bp->attr.bp_len) {
	case HW_BREAKPOINT_LEN_1:
		info->ctrl.len = ARM_BREAKPOINT_LEN_1;
		break;
	case HW_BREAKPOINT_LEN_2:
		info->ctrl.len = ARM_BREAKPOINT_LEN_2;
		break;
	case HW_BREAKPOINT_LEN_4:
		info->ctrl.len = ARM_BREAKPOINT_LEN_4;
		break;
	case HW_BREAKPOINT_LEN_8:
		info->ctrl.len = ARM_BREAKPOINT_LEN_8;
		break;
	default:
		return -EINVAL;
	}

	/*
	 * On AArch64, we only permit breakpoints of length 4, whereas
	 * AArch32 also requires breakpoints of length 2 for Thumb.
	 * Watchpoints can be of length 1, 2, 4 or 8 bytes.
	 */
	if (info->ctrl.type == ARM_BREAKPOINT_EXECUTE) {
		if (is_compat_task()) {
			if (info->ctrl.len != ARM_BREAKPOINT_LEN_2 &&
			    info->ctrl.len != ARM_BREAKPOINT_LEN_4)
				return -EINVAL;
		} else if (info->ctrl.len != ARM_BREAKPOINT_LEN_4) {
			/*
			 * FIXME: Some tools (I'm looking at you perf) assume
			 *	  that breakpoints should be sizeof(long). This
			 *	  is nonsense. For now, we fix up the parameter
			 *	  but we should probably return -EINVAL instead.
			 */
			info->ctrl.len = ARM_BREAKPOINT_LEN_4;
		}
	}

	/* Address */
	info->address = bp->attr.bp_addr;

	/*
	 * Privilege
	 * Note that we disallow combined EL0/EL1 breakpoints because
	 * that would complicate the stepping code.
	 */
	if (arch_check_bp_in_kernelspace(bp))
		info->ctrl.privilege = AARCH64_BREAKPOINT_EL1;
	else
		info->ctrl.privilege = AARCH64_BREAKPOINT_EL0;

	/* Enabled? */
	info->ctrl.enabled = !bp->attr.disabled;

	return 0;
}

/*
 * Validate the arch-specific HW Breakpoint register settings.
 */
int arch_validate_hwbkpt_settings(struct perf_event *bp)
{
	struct arch_hw_breakpoint *info = counter_arch_bp(bp);
	int ret;
	u64 alignment_mask, offset;

	/* Build the arch_hw_breakpoint. */
	ret = arch_build_bp_info(bp);
	if (ret)
		return ret;

	/*
	 * Check address alignment.
	 * We don't do any clever alignment correction for watchpoints
	 * because using 64-bit unaligned addresses is deprecated for
	 * AArch64.
	 *
	 * AArch32 tasks expect some simple alignment fixups, so emulate
	 * that here.
	 */
	if (is_compat_task()) {
		if (info->ctrl.len == ARM_BREAKPOINT_LEN_8)
			alignment_mask = 0x7;
		else
			alignment_mask = 0x3;
		offset = info->address & alignment_mask;
		switch (offset) {
		case 0:
			/* Aligned */
			break;
		case 1:
			/* Allow single byte watchpoint. */
			if (info->ctrl.len == ARM_BREAKPOINT_LEN_1)
				break;
		case 2:
			/* Allow halfword watchpoints and breakpoints. */
			if (info->ctrl.len == ARM_BREAKPOINT_LEN_2)
				break;
		default:
			return -EINVAL;
		}

		info->address &= ~alignment_mask;
		info->ctrl.len <<= offset;
	} else {
		if (info->ctrl.type == ARM_BREAKPOINT_EXECUTE)
			alignment_mask = 0x3;
		else
			alignment_mask = 0x7;
		if (info->address & alignment_mask)
			return -EINVAL;
	}

	/*
	 * Disallow per-task kernel breakpoints since these would
	 * complicate the stepping code.
	 */
	if (info->ctrl.privilege == AARCH64_BREAKPOINT_EL1 && bp->hw.bp_target)
		return -EINVAL;

	return 0;
}

/*
 * Enable/disable all of the breakpoints active at the specified
 * exception level at the register level.
 * This is used when single-stepping after a breakpoint exception.
 */
static void toggle_bp_registers(int reg, enum debug_el el, int enable)
{
	int i, max_slots, privilege;
	u32 ctrl;
	struct perf_event **slots;

	switch (reg) {
	case AARCH64_DBG_REG_BCR:
		slots = __get_cpu_var(bp_on_reg);
		max_slots = core_num_brps;
		break;
	case AARCH64_DBG_REG_WCR:
		slots = __get_cpu_var(wp_on_reg);
		max_slots = core_num_wrps;
		break;
	default:
		return;
	}

	for (i = 0; i < max_slots; ++i) {
		if (!slots[i])
			continue;

		privilege = counter_arch_bp(slots[i])->ctrl.privilege;
		if (debug_exception_level(privilege) != el)
			continue;

		ctrl = read_wb_reg(reg, i);
		if (enable)
			ctrl |= 0x1;
		else
			ctrl &= ~0x1;
		write_wb_reg(reg, i, ctrl);
	}
}

/*
 * Debug exception handlers.
 */
static int breakpoint_handler(unsigned long unused, unsigned int esr,
			      struct pt_regs *regs)
{
	int i, step = 0, *kernel_step;
	u32 ctrl_reg;
	u64 addr, val;
	struct perf_event *bp, **slots;
	struct debug_info *debug_info;
	struct arch_hw_breakpoint_ctrl ctrl;

	slots = (struct perf_event **)__get_cpu_var(bp_on_reg);
	addr = instruction_pointer(regs);
	debug_info = &current->thread.debug;

	for (i = 0; i < core_num_brps; ++i) {
		rcu_read_lock();

		bp = slots[i];

		if (bp == NULL)
			goto unlock;

		/* Check if the breakpoint value matches. */
		val = read_wb_reg(AARCH64_DBG_REG_BVR, i);
		if (val != (addr & ~0x3))
			goto unlock;

		/* Possible match, check the byte address select to confirm. */
		ctrl_reg = read_wb_reg(AARCH64_DBG_REG_BCR, i);
		decode_ctrl_reg(ctrl_reg, &ctrl);
		if (!((1 << (addr & 0x3)) & ctrl.len))
			goto unlock;

		counter_arch_bp(bp)->trigger = addr;
		perf_bp_event(bp, regs);

		/* Do we need to handle the stepping? */
		if (!bp->overflow_handler)
			step = 1;
unlock:
		rcu_read_unlock();
	}

	if (!step)
		return 0;

	if (user_mode(regs)) {
		debug_info->bps_disabled = 1;
		toggle_bp_registers(AARCH64_DBG_REG_BCR, DBG_ACTIVE_EL0, 0);

		/* If we're already stepping a watchpoint, just return. */
		if (debug_info->wps_disabled)
			return 0;

		if (test_thread_flag(TIF_SINGLESTEP))
			debug_info->suspended_step = 1;
		else
			user_enable_single_step(current);
	} else {
		toggle_bp_registers(AARCH64_DBG_REG_BCR, DBG_ACTIVE_EL1, 0);
		kernel_step = &__get_cpu_var(stepping_kernel_bp);

		if (*kernel_step != ARM_KERNEL_STEP_NONE)
			return 0;

		if (kernel_active_single_step()) {
			*kernel_step = ARM_KERNEL_STEP_SUSPEND;
		} else {
			*kernel_step = ARM_KERNEL_STEP_ACTIVE;
			kernel_enable_single_step(regs);
		}
	}

	return 0;
}

static int watchpoint_handler(unsigned long addr, unsigned int esr,
			      struct pt_regs *regs)
{
	int i, step = 0, *kernel_step, access;
	u32 ctrl_reg;
	u64 val, alignment_mask;
	struct perf_event *wp, **slots;
	struct debug_info *debug_info;
	struct arch_hw_breakpoint *info;
	struct arch_hw_breakpoint_ctrl ctrl;

	slots = (struct perf_event **)__get_cpu_var(wp_on_reg);
	debug_info = &current->thread.debug;

	for (i = 0; i < core_num_wrps; ++i) {
		rcu_read_lock();

		wp = slots[i];

		if (wp == NULL)
			goto unlock;

		info = counter_arch_bp(wp);
		/* AArch32 watchpoints are either 4 or 8 bytes aligned. */
		if (is_compat_task()) {
			if (info->ctrl.len == ARM_BREAKPOINT_LEN_8)
				alignment_mask = 0x7;
			else
				alignment_mask = 0x3;
		} else {
			alignment_mask = 0x7;
		}

		/* Check if the watchpoint value matches. */
		val = read_wb_reg(AARCH64_DBG_REG_WVR, i);
		if (val != (addr & ~alignment_mask))
			goto unlock;

		/* Possible match, check the byte address select to confirm. */
		ctrl_reg = read_wb_reg(AARCH64_DBG_REG_WCR, i);
		decode_ctrl_reg(ctrl_reg, &ctrl);
		if (!((1 << (addr & alignment_mask)) & ctrl.len))
			goto unlock;

		/*
		 * Check that the access type matches.
		 * 0 => load, otherwise => store
		 */
		access = (esr & AARCH64_ESR_ACCESS_MASK) ? HW_BREAKPOINT_W :
			 HW_BREAKPOINT_R;
		if (!(access & hw_breakpoint_type(wp)))
			goto unlock;

		info->trigger = addr;
		perf_bp_event(wp, regs);

		/* Do we need to handle the stepping? */
		if (!wp->overflow_handler)
			step = 1;

unlock:
		rcu_read_unlock();
	}

	if (!step)
		return 0;

	/*
	 * We always disable EL0 watchpoints because the kernel can
	 * cause these to fire via an unprivileged access.
	 */
	toggle_bp_registers(AARCH64_DBG_REG_WCR, DBG_ACTIVE_EL0, 0);

	if (user_mode(regs)) {
		debug_info->wps_disabled = 1;

		/* If we're already stepping a breakpoint, just return. */
		if (debug_info->bps_disabled)
			return 0;

		if (test_thread_flag(TIF_SINGLESTEP))
			debug_info->suspended_step = 1;
		else
			user_enable_single_step(current);
	} else {
		toggle_bp_registers(AARCH64_DBG_REG_WCR, DBG_ACTIVE_EL1, 0);
		kernel_step = &__get_cpu_var(stepping_kernel_bp);

		if (*kernel_step != ARM_KERNEL_STEP_NONE)
			return 0;

		if (kernel_active_single_step()) {
			*kernel_step = ARM_KERNEL_STEP_SUSPEND;
		} else {
			*kernel_step = ARM_KERNEL_STEP_ACTIVE;
			kernel_enable_single_step(regs);
		}
	}

	return 0;
}

/*
 * Handle single-step exception.
 */
int reinstall_suspended_bps(struct pt_regs *regs)
{
	struct debug_info *debug_info = &current->thread.debug;
	int handled_exception = 0, *kernel_step;

	kernel_step = &__get_cpu_var(stepping_kernel_bp);

	/*
	 * Called from single-step exception handler.
	 * Return 0 if execution can resume, 1 if a SIGTRAP should be
	 * reported.
	 */
	if (user_mode(regs)) {
		if (debug_info->bps_disabled) {
			debug_info->bps_disabled = 0;
			toggle_bp_registers(AARCH64_DBG_REG_BCR, DBG_ACTIVE_EL0, 1);
			handled_exception = 1;
		}

		if (debug_info->wps_disabled) {
			debug_info->wps_disabled = 0;
			toggle_bp_registers(AARCH64_DBG_REG_WCR, DBG_ACTIVE_EL0, 1);
			handled_exception = 1;
		}

		if (handled_exception) {
			if (debug_info->suspended_step) {
				debug_info->suspended_step = 0;
				/* Allow exception handling to fall-through. */
				handled_exception = 0;
			} else {
				user_disable_single_step(current);
			}
		}
	} else if (*kernel_step != ARM_KERNEL_STEP_NONE) {
		toggle_bp_registers(AARCH64_DBG_REG_BCR, DBG_ACTIVE_EL1, 1);
		toggle_bp_registers(AARCH64_DBG_REG_WCR, DBG_ACTIVE_EL1, 1);

		if (!debug_info->wps_disabled)
			toggle_bp_registers(AARCH64_DBG_REG_WCR, DBG_ACTIVE_EL0, 1);

		if (*kernel_step != ARM_KERNEL_STEP_SUSPEND) {
			kernel_disable_single_step();
			handled_exception = 1;
		} else {
			handled_exception = 0;
		}

		*kernel_step = ARM_KERNEL_STEP_NONE;
	}

	return !handled_exception;
}

/*
 * Context-switcher for restoring suspended breakpoints.
 */
void hw_breakpoint_thread_switch(struct task_struct *next)
{
	/*
	 *           current        next
	 * disabled: 0              0     => The usual case, NOTIFY_DONE
	 *           0              1     => Disable the registers
	 *           1              0     => Enable the registers
	 *           1              1     => NOTIFY_DONE. per-task bps will
	 *                                   get taken care of by perf.
	 */

	struct debug_info *current_debug_info, *next_debug_info;

	current_debug_info = &current->thread.debug;
	next_debug_info = &next->thread.debug;

	/* Update breakpoints. */
	if (current_debug_info->bps_disabled != next_debug_info->bps_disabled)
		toggle_bp_registers(AARCH64_DBG_REG_BCR,
				    DBG_ACTIVE_EL0,
				    !next_debug_info->bps_disabled);

	/* Update watchpoints. */
	if (current_debug_info->wps_disabled != next_debug_info->wps_disabled)
		toggle_bp_registers(AARCH64_DBG_REG_WCR,
				    DBG_ACTIVE_EL0,
				    !next_debug_info->wps_disabled);
}

/*
 * CPU initialisation.
 */
static void hw_breakpoint_reset(void *unused)
{
	int i;
	struct perf_event **slots;
	/*
	 * When a CPU goes through cold-boot, it does not have any installed
	 * slot, so it is safe to share the same function for restoring and
	 * resetting breakpoints; when a CPU is hotplugged in, it goes
	 * through the slots, which are all empty, hence it just resets control
	 * and value for debug registers.
	 * When this function is triggered on warm-boot through a CPU PM
	 * notifier some slots might be initialized; if so they are
	 * reprogrammed according to the debug slots content.
	 */
	for (slots = __get_cpu_var(bp_on_reg), i = 0; i < core_num_brps; ++i) {
		if (slots[i]) {
			hw_breakpoint_control(slots[i], HW_BREAKPOINT_RESTORE);
		} else {
			write_wb_reg(AARCH64_DBG_REG_BCR, i, 0UL);
			write_wb_reg(AARCH64_DBG_REG_BVR, i, 0UL);
		}
	}

	for (slots = __get_cpu_var(wp_on_reg), i = 0; i < core_num_wrps; ++i) {
		if (slots[i]) {
			hw_breakpoint_control(slots[i], HW_BREAKPOINT_RESTORE);
		} else {
			write_wb_reg(AARCH64_DBG_REG_WCR, i, 0UL);
			write_wb_reg(AARCH64_DBG_REG_WVR, i, 0UL);
		}
	}
}

static int __cpuinit hw_breakpoint_reset_notify(struct notifier_block *self,
						unsigned long action,
						void *hcpu)
{
	int cpu = (long)hcpu;
<<<<<<< HEAD
	if (action == CPU_ONLINE)
		smp_call_function_single(cpu, hw_breakpoint_reset, NULL, 1);
=======
	if ((action & ~CPU_TASKS_FROZEN) == CPU_ONLINE)
		smp_call_function_single(cpu, reset_ctrl_regs, NULL, 1);
>>>>>>> a79584dc
	return NOTIFY_OK;
}

static struct notifier_block __cpuinitdata hw_breakpoint_reset_nb = {
	.notifier_call = hw_breakpoint_reset_notify,
};

#ifdef CONFIG_ARM64_CPU_SUSPEND
extern void cpu_suspend_set_dbg_restorer(void (*hw_bp_restore)(void *));
#else
static inline void cpu_suspend_set_dbg_restorer(void (*hw_bp_restore)(void *))
{
}
#endif

/*
 * One-time initialisation.
 */
static int __init arch_hw_breakpoint_init(void)
{
#if defined(CONFIG_SKIP_HW_BREAKPOINT)
	if (skip_hw_breakpoint) {
		pr_info("skip arch_hw_breakpoint init\n");
		return 0;
	}
#endif

	core_num_brps = get_num_brps();
	core_num_wrps = get_num_wrps();

	pr_info("found %d breakpoint and %d watchpoint registers.\n",
		core_num_brps, core_num_wrps);

	/*
	 * Reset the breakpoint resources. We assume that a halting
	 * debugger will leave the world in a nice state for us.
	 */
	smp_call_function(hw_breakpoint_reset, NULL, 1);
	hw_breakpoint_reset(NULL);

	/* Register debug fault handlers. */
	hook_debug_fault_code(DBG_ESR_EVT_HWBP, breakpoint_handler, SIGTRAP,
			      TRAP_HWBKPT, "hw-breakpoint handler");
	hook_debug_fault_code(DBG_ESR_EVT_HWWP, watchpoint_handler, SIGTRAP,
			      TRAP_HWBKPT, "hw-watchpoint handler");

	/* Register hotplug notifier. */
	register_cpu_notifier(&hw_breakpoint_reset_nb);
	/* Register cpu_suspend hw breakpoint restore hook */
	cpu_suspend_set_dbg_restorer(hw_breakpoint_reset);

	return 0;
}
arch_initcall(arch_hw_breakpoint_init);

void hw_breakpoint_pmu_read(struct perf_event *bp)
{
}

/*
 * Dummy function to register with die_notifier.
 */
int hw_breakpoint_exceptions_notify(struct notifier_block *unused,
				    unsigned long val, void *data)
{
	return NOTIFY_DONE;
}<|MERGE_RESOLUTION|>--- conflicted
+++ resolved
@@ -895,13 +895,8 @@
 						void *hcpu)
 {
 	int cpu = (long)hcpu;
-<<<<<<< HEAD
-	if (action == CPU_ONLINE)
+	if ((action & ~CPU_TASKS_FROZEN) == CPU_ONLINE)
 		smp_call_function_single(cpu, hw_breakpoint_reset, NULL, 1);
-=======
-	if ((action & ~CPU_TASKS_FROZEN) == CPU_ONLINE)
-		smp_call_function_single(cpu, reset_ctrl_regs, NULL, 1);
->>>>>>> a79584dc
 	return NOTIFY_OK;
 }
 
