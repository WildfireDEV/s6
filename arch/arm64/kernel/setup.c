/*
 * Based on arch/arm/kernel/setup.c
 *
 * Copyright (C) 1995-2001 Russell King
 * Copyright (C) 2012 ARM Ltd.
 *
 * This program is free software; you can redistribute it and/or modify
 * it under the terms of the GNU General Public License version 2 as
 * published by the Free Software Foundation.
 *
 * This program is distributed in the hope that it will be useful,
 * but WITHOUT ANY WARRANTY; without even the implied warranty of
 * MERCHANTABILITY or FITNESS FOR A PARTICULAR PURPOSE.  See the
 * GNU General Public License for more details.
 *
 * You should have received a copy of the GNU General Public License
 * along with this program.  If not, see <http://www.gnu.org/licenses/>.
 */

#include <linux/export.h>
#include <linux/kernel.h>
#include <linux/stddef.h>
#include <linux/ioport.h>
#include <linux/delay.h>
#include <linux/utsname.h>
#include <linux/initrd.h>
#include <linux/console.h>
#include <linux/bootmem.h>
#include <linux/seq_file.h>
#include <linux/screen_info.h>
#include <linux/init.h>
#include <linux/kexec.h>
#include <linux/crash_dump.h>
#include <linux/root_dev.h>
#include <linux/clk-provider.h>
#include <linux/cpu.h>
#include <linux/interrupt.h>
#include <linux/smp.h>
#include <linux/fs.h>
#include <linux/proc_fs.h>
#include <linux/memblock.h>
#include <linux/of_fdt.h>
#include <linux/of_platform.h>
#include <linux/efi.h>
#include <linux/personality.h>

#include <asm/fixmap.h>
#include <asm/cputype.h>
#include <asm/elf.h>
#include <asm/cputable.h>
#include <asm/cpu_ops.h>
#include <asm/sections.h>
#include <asm/setup.h>
#include <asm/smp_plat.h>
#include <asm/cacheflush.h>
#include <asm/tlbflush.h>
#include <asm/system_misc.h>
#include <asm/traps.h>
#include <asm/memblock.h>
#include <asm/psci.h>
<<<<<<< HEAD
#include <asm/early_ioremap.h>

#include <asm/mach/arch.h>
extern void paging_init(struct machine_desc *);
=======
#include <asm/efi.h>
>>>>>>> 488d2f6a

unsigned int processor_id;
EXPORT_SYMBOL(processor_id);

unsigned long elf_hwcap __read_mostly;
EXPORT_SYMBOL_GPL(elf_hwcap);

#ifdef CONFIG_COMPAT
#define COMPAT_ELF_HWCAP_DEFAULT	\
				(COMPAT_HWCAP_HALF|COMPAT_HWCAP_THUMB|\
				 COMPAT_HWCAP_FAST_MULT|COMPAT_HWCAP_EDSP|\
				 COMPAT_HWCAP_TLS|COMPAT_HWCAP_VFP|\
				 COMPAT_HWCAP_VFPv3|COMPAT_HWCAP_VFPv4|\
				 COMPAT_HWCAP_NEON|COMPAT_HWCAP_IDIV)
unsigned int compat_elf_hwcap __read_mostly = COMPAT_ELF_HWCAP_DEFAULT;
unsigned int compat_elf_hwcap2 __read_mostly;
#endif

static const char *cpu_name;
static const char *machine_name;
phys_addr_t __fdt_pointer __initdata;

/*
 * Standard memory resources
 */
static struct resource mem_res[] = {
	{
		.name = "Kernel code",
		.start = 0,
		.end = 0,
		.flags = IORESOURCE_MEM
	},
	{
		.name = "Kernel data",
		.start = 0,
		.end = 0,
		.flags = IORESOURCE_MEM
	}
};

#define kernel_code mem_res[0]
#define kernel_data mem_res[1]

void __init early_print(const char *str, ...)
{
	char buf[256];
	va_list ap;

	va_start(ap, str);
	vsnprintf(buf, sizeof(buf), str, ap);
	va_end(ap);

	printk("%s", buf);
}

<<<<<<< HEAD
=======
struct cpuinfo_arm64 {
	struct cpu	cpu;
	u32		reg_midr;
};

static DEFINE_PER_CPU(struct cpuinfo_arm64, cpu_data);

void cpuinfo_store_cpu(void)
{
	struct cpuinfo_arm64 *info = this_cpu_ptr(&cpu_data);
	info->reg_midr = read_cpuid_id();
}

>>>>>>> 488d2f6a
void __init smp_setup_processor_id(void)
{
	/*
	 * clear __my_cpu_offset on boot CPU to avoid hang caused by
	 * using percpu variable early, for example, lockdep will
	 * access percpu variable inside lock_release
	 */
	set_my_cpu_offset(0);
}

bool arch_match_cpu_phys_id(int cpu, u64 phys_id)
{
	return phys_id == cpu_logical_map(cpu);
}

struct mpidr_hash mpidr_hash;
#ifdef CONFIG_SMP
/**
 * smp_build_mpidr_hash - Pre-compute shifts required at each affinity
 *			  level in order to build a linear index from an
 *			  MPIDR value. Resulting algorithm is a collision
 *			  free hash carried out through shifting and ORing
 */
static void __init smp_build_mpidr_hash(void)
{
	u32 i, affinity, fs[4], bits[4], ls;
	u64 mask = 0;
	/*
	 * Pre-scan the list of MPIDRS and filter out bits that do
	 * not contribute to affinity levels, ie they never toggle.
	 */
	for_each_possible_cpu(i)
		mask |= (cpu_logical_map(i) ^ cpu_logical_map(0));
	pr_debug("mask of set bits %#llx\n", mask);
	/*
	 * Find and stash the last and first bit set at all affinity levels to
	 * check how many bits are required to represent them.
	 */
	for (i = 0; i < 4; i++) {
		affinity = MPIDR_AFFINITY_LEVEL(mask, i);
		/*
		 * Find the MSB bit and LSB bits position
		 * to determine how many bits are required
		 * to express the affinity level.
		 */
		ls = fls(affinity);
		fs[i] = affinity ? ffs(affinity) - 1 : 0;
		bits[i] = ls - fs[i];
	}
	/*
	 * An index can be created from the MPIDR_EL1 by isolating the
	 * significant bits at each affinity level and by shifting
	 * them in order to compress the 32 bits values space to a
	 * compressed set of values. This is equivalent to hashing
	 * the MPIDR_EL1 through shifting and ORing. It is a collision free
	 * hash though not minimal since some levels might contain a number
	 * of CPUs that is not an exact power of 2 and their bit
	 * representation might contain holes, eg MPIDR_EL1[7:0] = {0x2, 0x80}.
	 */
	mpidr_hash.shift_aff[0] = MPIDR_LEVEL_SHIFT(0) + fs[0];
	mpidr_hash.shift_aff[1] = MPIDR_LEVEL_SHIFT(1) + fs[1] - bits[0];
	mpidr_hash.shift_aff[2] = MPIDR_LEVEL_SHIFT(2) + fs[2] -
						(bits[1] + bits[0]);
	mpidr_hash.shift_aff[3] = MPIDR_LEVEL_SHIFT(3) +
				  fs[3] - (bits[2] + bits[1] + bits[0]);
	mpidr_hash.mask = mask;
	mpidr_hash.bits = bits[3] + bits[2] + bits[1] + bits[0];
	pr_debug("MPIDR hash: aff0[%u] aff1[%u] aff2[%u] aff3[%u] mask[%#llx] bits[%u]\n",
		mpidr_hash.shift_aff[0],
		mpidr_hash.shift_aff[1],
		mpidr_hash.shift_aff[2],
		mpidr_hash.shift_aff[3],
		mpidr_hash.mask,
		mpidr_hash.bits);
	/*
	 * 4x is an arbitrary value used to warn on a hash table much bigger
	 * than expected on most systems.
	 */
	if (mpidr_hash_size() > 4 * num_possible_cpus())
		pr_warn("Large number of MPIDR hash buckets detected\n");
	__flush_dcache_area(&mpidr_hash, sizeof(struct mpidr_hash));
}
#endif

static void __init setup_processor(void)
{
	struct cpu_info *cpu_info;
	u64 features, block;

	cpu_info = lookup_processor_type(read_cpuid_id());
	if (!cpu_info) {
		printk("CPU configuration botched (ID %08x), unable to continue.\n",
		       read_cpuid_id());
		while (1);
	}

	cpu_name = cpu_info->cpu_name;

	printk("CPU: %s [%08x] revision %d\n",
	       cpu_name, read_cpuid_id(), read_cpuid_id() & 15);

	sprintf(init_utsname()->machine, ELF_PLATFORM);
	elf_hwcap = 0;

	/*
	 * ID_AA64ISAR0_EL1 contains 4-bit wide signed feature blocks.
	 * The blocks we test below represent incremental functionality
	 * for non-negative values. Negative values are reserved.
	 */
	features = read_cpuid(ID_AA64ISAR0_EL1);
	block = (features >> 4) & 0xf;
	if (!(block & 0x8)) {
		switch (block) {
		default:
		case 2:
			elf_hwcap |= HWCAP_PMULL;
		case 1:
			elf_hwcap |= HWCAP_AES;
		case 0:
			break;
		}
	}

	block = (features >> 8) & 0xf;
	if (block && !(block & 0x8))
		elf_hwcap |= HWCAP_SHA1;

	block = (features >> 12) & 0xf;
	if (block && !(block & 0x8))
		elf_hwcap |= HWCAP_SHA2;

	block = (features >> 16) & 0xf;
	if (block && !(block & 0x8))
		elf_hwcap |= HWCAP_CRC32;

#ifdef CONFIG_COMPAT
	/*
	 * ID_ISAR5_EL1 carries similar information as above, but pertaining to
	 * the Aarch32 32-bit execution state.
	 */
	features = read_cpuid(ID_ISAR5_EL1);
	block = (features >> 4) & 0xf;
	if (!(block & 0x8)) {
		switch (block) {
		default:
		case 2:
			compat_elf_hwcap2 |= COMPAT_HWCAP2_PMULL;
		case 1:
			compat_elf_hwcap2 |= COMPAT_HWCAP2_AES;
		case 0:
			break;
		}
	}

	block = (features >> 8) & 0xf;
	if (block && !(block & 0x8))
		compat_elf_hwcap2 |= COMPAT_HWCAP2_SHA1;

	block = (features >> 12) & 0xf;
	if (block && !(block & 0x8))
		compat_elf_hwcap2 |= COMPAT_HWCAP2_SHA2;

	block = (features >> 16) & 0xf;
	if (block && !(block & 0x8))
		compat_elf_hwcap2 |= COMPAT_HWCAP2_CRC32;
#endif
}

struct machine_desc * __init setup_machine_fdt(phys_addr_t dt_phys)
{
	struct boot_param_header *devtree;
	unsigned long dt_root;
	struct machine_desc *mdesc, *mdesc_best = NULL;
	unsigned int score, mdesc_score = ~1;

	cpuinfo_store_cpu();

	/* Check we have a non-NULL DT pointer */
	if (!dt_phys) {
		early_print("\n"
			"Error: NULL or invalid device tree blob\n"
			"The dtb must be 8-byte aligned and passed in the first 512MB of memory\n"
			"\nPlease check your bootloader.\n");

		while (true)
			cpu_relax();

	}

	devtree = phys_to_virt(dt_phys);

	/* Check device tree validity */
	if (be32_to_cpu(devtree->magic) != OF_DT_HEADER) {
		early_print("\n"
			"Error: invalid device tree blob at physical address 0x%p (virtual address 0x%p)\n"
			"Expected 0x%x, found 0x%x\n"
			"\nPlease check your bootloader.\n",
			dt_phys, devtree, OF_DT_HEADER,
			be32_to_cpu(devtree->magic));

		while (true)
			cpu_relax();
	}

	initial_boot_params = devtree;
	dt_root = of_get_flat_dt_root();
	for_each_machine_desc(mdesc) {
		score = of_flat_dt_match(dt_root, mdesc->dt_compat);
		if (score > 0 && score < mdesc_score) {
			mdesc_best = mdesc;
			mdesc_score = score;
		}
	}

	machine_name = of_get_flat_dt_prop(dt_root, "model", NULL);
	if (!machine_name)
		machine_name = of_get_flat_dt_prop(dt_root, "compatible", NULL);
	if (!machine_name)
		machine_name = "<unknown>";
	pr_info("Machine: %s\n", machine_name);

	/* Retrieve various information from the /chosen node */
	of_scan_flat_dt(early_init_dt_scan_chosen, boot_command_line);
	/* Initialize {size,address}-cells info */
	of_scan_flat_dt(early_init_dt_scan_root, NULL);
	/* Setup memory, calling early_init_dt_add_memory_arch */
	of_scan_flat_dt(early_init_dt_scan_memory, NULL);

	return mdesc_best;
}

static void __init request_standard_resources(void)
{
	struct memblock_region *region;
	struct resource *res;

	kernel_code.start   = virt_to_phys(_text);
	kernel_code.end     = virt_to_phys(_etext - 1);
	kernel_data.start   = virt_to_phys(_sdata);
	kernel_data.end     = virt_to_phys(_end - 1);

	for_each_memblock(memory, region) {
		res = alloc_bootmem_low(sizeof(*res));
		res->name  = "System RAM";
		res->start = __pfn_to_phys(memblock_region_memory_base_pfn(region));
		res->end = __pfn_to_phys(memblock_region_memory_end_pfn(region)) - 1;
		res->flags = IORESOURCE_MEM | IORESOURCE_BUSY;

		request_resource(&iomem_resource, res);

		if (kernel_code.start >= res->start &&
		    kernel_code.end <= res->end)
			request_resource(res, &kernel_code);
		if (kernel_data.start >= res->start &&
		    kernel_data.end <= res->end)
			request_resource(res, &kernel_data);
	}
}

static int __init customize_machine(void)
{
	/*
	 * customizes platform devices, or adds new ones
	 * On DT based machines, we fall back to populating the
	 * machine from the device tree, if no callback is provided,
	 * otherwise we would always need an init_machine callback.
	 */
	if (machine_desc->init_machine)
		machine_desc->init_machine();

	return 0;
}
arch_initcall(customize_machine);

static int __init init_machine_late(void)
{
	if (machine_desc->init_late)
		machine_desc->init_late();
	return 0;
}
late_initcall(init_machine_late);

u64 __cpu_logical_map[NR_CPUS] = { [0 ... NR_CPUS-1] = INVALID_HWID };

struct machine_desc *machine_desc __initdata;

void __init setup_arch(char **cmdline_p)
{
	struct machine_desc *mdesc;

	/*
	 * Unmask asynchronous aborts early to catch possible system errors.
	 */
	local_async_enable();

	setup_processor();

	mdesc = setup_machine_fdt(__fdt_pointer);
	machine_desc = mdesc;
	machine_name = mdesc->name;

	init_mm.start_code = (unsigned long) _text;
	init_mm.end_code   = (unsigned long) _etext;
	init_mm.end_data   = (unsigned long) _edata;
	init_mm.brk	   = (unsigned long) _end;

	*cmdline_p = boot_command_line;

	early_ioremap_init();

	parse_early_param();

	efi_init();
	arm64_memblock_init();

	if (mdesc->reserve)
		mdesc->reserve();

	paging_init(mdesc);
	request_standard_resources();
	if (mdesc->restart)
		arm_pm_restart = mdesc->restart;

	efi_idmap_init();

	unflatten_device_tree();

	psci_init();

	cpu_logical_map(0) = read_cpuid_mpidr() & MPIDR_HWID_BITMASK;
	cpu_read_bootcpu_ops();
#ifdef CONFIG_SMP
	smp_init_cpus();
	smp_build_mpidr_hash();
#endif

#ifdef CONFIG_VT
#if defined(CONFIG_VGA_CONSOLE)
	conswitchp = &vga_con;
#elif defined(CONFIG_DUMMY_CONSOLE)
	conswitchp = &dummy_con;
#endif
#endif
	if (mdesc->init_early)
		mdesc->init_early();
}

static int __init arm64_device_init(void)
{
	of_platform_populate(NULL, of_default_bus_match_table, NULL, NULL);
	return 0;
}
arch_initcall_sync(arm64_device_init);
<<<<<<< HEAD

static DEFINE_PER_CPU(struct cpu, cpu_data);
=======
>>>>>>> 488d2f6a

static int __init topology_init(void)
{
	int i;

	for_each_possible_cpu(i) {
		struct cpu *cpu = &per_cpu(cpu_data.cpu, i);
		cpu->hotpluggable = 1;
		register_cpu(cpu, i);
	}

	return 0;
}
subsys_initcall(topology_init);

static const char *hwcap_str[] = {
	"fp",
	"asimd",
	"evtstrm",
	"aes",
	"pmull",
	"sha1",
	"sha2",
	"crc32",
	NULL
};

#ifdef CONFIG_COMPAT
static const char *compat_hwcap_str[] = {
	"swp",
	"half",
	"thumb",
	"26bit",
	"fastmult",
	"fpa",
	"vfp",
	"edsp",
	"java",
	"iwmmxt",
	"crunch",
	"thumbee",
	"neon",
	"vfpv3",
	"vfpv3d16",
	"tls",
	"vfpv4",
	"idiva",
	"idivt",
	"vfpd32",
	"lpae",
	"evtstrm"
};
#endif /* CONFIG_COMPAT */

static int c_show(struct seq_file *m, void *v)
{
	int i, j;

	for_each_online_cpu(i) {
		struct cpuinfo_arm64 *cpuinfo = &per_cpu(cpu_data, i);
		u32 midr = cpuinfo->reg_midr;

		/*
		 * glibc reads /proc/cpuinfo to determine the number of
		 * online processors, looking for lines beginning with
		 * "processor".  Give glibc what it expects.
		 */
#ifdef CONFIG_SMP
		seq_printf(m, "processor\t: %d\n", i);
#endif
<<<<<<< HEAD
	}
=======

		seq_printf(m, "BogoMIPS\t: %lu.%02lu\n",
			   loops_per_jiffy / (500000UL/HZ),
			   loops_per_jiffy / (5000UL/HZ) % 100);
>>>>>>> 488d2f6a

		/*
		 * Dump out the common processor features in a single line.
		 * Userspace should read the hwcaps with getauxval(AT_HWCAP)
		 * rather than attempting to parse this, but there's a body of
		 * software which does already (at least for 32-bit).
		 */
		seq_puts(m, "Features\t:");
		if (personality(current->personality) == PER_LINUX32) {
#ifdef CONFIG_COMPAT
			for (j = 0; compat_hwcap_str[j]; j++)
				if (COMPAT_ELF_HWCAP & (1 << j))
					seq_printf(m, " %s", compat_hwcap_str[j]);
#endif /* CONFIG_COMPAT */
		} else {
			for (j = 0; hwcap_str[j]; j++)
				if (elf_hwcap & (1 << j))
					seq_printf(m, " %s", hwcap_str[j]);
		}
		seq_puts(m, "\n");

		seq_printf(m, "CPU implementer\t: 0x%02x\n", (midr >> 24));
		seq_printf(m, "CPU architecture: %s\n",
#if IS_ENABLED(CONFIG_ARMV7_COMPAT_CPUINFO)
				is_compat_task() ? "8" :
#endif
				"AArch64");
		seq_printf(m, "CPU variant\t: 0x%x\n", ((midr >> 20) & 0xf));
		seq_printf(m, "CPU part\t: 0x%03x\n", ((midr >> 4) & 0xfff));
		seq_printf(m, "CPU revision\t: %d\n\n", (midr & 0xf));
	}

	return 0;
}

static void *c_start(struct seq_file *m, loff_t *pos)
{
	return *pos < 1 ? (void *)1 : NULL;
}

static void *c_next(struct seq_file *m, void *v, loff_t *pos)
{
	++*pos;
	return NULL;
}

static void c_stop(struct seq_file *m, void *v)
{
}

const struct seq_operations cpuinfo_op = {
	.start	= c_start,
	.next	= c_next,
	.stop	= c_stop,
	.show	= c_show
};<|MERGE_RESOLUTION|>--- conflicted
+++ resolved
@@ -41,7 +41,6 @@
 #include <linux/memblock.h>
 #include <linux/of_fdt.h>
 #include <linux/of_platform.h>
-#include <linux/efi.h>
 #include <linux/personality.h>
 
 #include <asm/fixmap.h>
@@ -58,14 +57,10 @@
 #include <asm/traps.h>
 #include <asm/memblock.h>
 #include <asm/psci.h>
-<<<<<<< HEAD
 #include <asm/early_ioremap.h>
 
 #include <asm/mach/arch.h>
 extern void paging_init(struct machine_desc *);
-=======
-#include <asm/efi.h>
->>>>>>> 488d2f6a
 
 unsigned int processor_id;
 EXPORT_SYMBOL(processor_id);
@@ -121,8 +116,6 @@
 	printk("%s", buf);
 }
 
-<<<<<<< HEAD
-=======
 struct cpuinfo_arm64 {
 	struct cpu	cpu;
 	u32		reg_midr;
@@ -136,7 +129,6 @@
 	info->reg_midr = read_cpuid_id();
 }
 
->>>>>>> 488d2f6a
 void __init smp_setup_processor_id(void)
 {
 	/*
@@ -449,7 +441,6 @@
 
 	parse_early_param();
 
-	efi_init();
 	arm64_memblock_init();
 
 	if (mdesc->reserve)
@@ -459,8 +450,6 @@
 	request_standard_resources();
 	if (mdesc->restart)
 		arm_pm_restart = mdesc->restart;
-
-	efi_idmap_init();
 
 	unflatten_device_tree();
 
@@ -490,11 +479,6 @@
 	return 0;
 }
 arch_initcall_sync(arm64_device_init);
-<<<<<<< HEAD
-
-static DEFINE_PER_CPU(struct cpu, cpu_data);
-=======
->>>>>>> 488d2f6a
 
 static int __init topology_init(void)
 {
@@ -565,14 +549,10 @@
 #ifdef CONFIG_SMP
 		seq_printf(m, "processor\t: %d\n", i);
 #endif
-<<<<<<< HEAD
-	}
-=======
 
 		seq_printf(m, "BogoMIPS\t: %lu.%02lu\n",
 			   loops_per_jiffy / (500000UL/HZ),
 			   loops_per_jiffy / (5000UL/HZ) % 100);
->>>>>>> 488d2f6a
 
 		/*
 		 * Dump out the common processor features in a single line.
