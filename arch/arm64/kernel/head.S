--- conflicted
+++ resolved
@@ -22,12 +22,10 @@
 
 #include <linux/linkage.h>
 #include <linux/init.h>
-#include <linux/irqchip/arm-gic-v3.h>
 
 #include <asm/assembler.h>
 #include <asm/ptrace.h>
 #include <asm/asm-offsets.h>
-#include <asm/cache.h>
 #include <asm/cputype.h>
 #include <asm/memory.h>
 #include <asm/thread_info.h>
@@ -36,28 +34,35 @@
 #include <asm/page.h>
 #include <asm/virt.h>
 
+/*
+ * swapper_pg_dir is the virtual address of the initial page table. We place
+ * the page tables 3 * PAGE_SIZE below KERNEL_RAM_VADDR. The idmap_pg_dir has
+ * 2 pages and is placed below swapper_pg_dir.
+ */
 #define KERNEL_RAM_VADDR	(PAGE_OFFSET + TEXT_OFFSET)
 
-<<<<<<< HEAD
 #if 0
-#if (KERNEL_RAM_VADDR & 0xfffff) != 0x80000
-#error KERNEL_RAM_VADDR must start at 0xXXX80000
-=======
 #if (TEXT_OFFSET & 0xfff) != 0
 #error TEXT_OFFSET must be at least 4KB aligned
 #elif (PAGE_OFFSET & 0x1fffff) != 0
 #error PAGE_OFFSET must be at least 2MB aligned
 #elif TEXT_OFFSET > 0x1fffff
 #error TEXT_OFFSET must be less than 2MB
->>>>>>> 488d2f6a
-#endif
-#endif
-
-	.macro	pgtbl, ttb0, ttb1, virt_to_phys
-	ldr	\ttb1, =swapper_pg_dir
-	ldr	\ttb0, =idmap_pg_dir
-	add	\ttb1, \ttb1, \virt_to_phys
-	add	\ttb0, \ttb0, \virt_to_phys
+#endif
+#endif
+
+#define SWAPPER_DIR_SIZE	(2 * PAGE_SIZE)
+#define IDMAP_DIR_SIZE		(2 * PAGE_SIZE)
+
+	.globl	swapper_pg_dir
+	.equ	swapper_pg_dir, KERNEL_RAM_VADDR - SWAPPER_DIR_SIZE
+
+	.globl	idmap_pg_dir
+	.equ	idmap_pg_dir, swapper_pg_dir - IDMAP_DIR_SIZE
+
+	.macro	pgtbl, ttb0, ttb1, phys
+	add	\ttb1, \phys, #TEXT_OFFSET - SWAPPER_DIR_SIZE
+	sub	\ttb0, \ttb1, #IDMAP_DIR_SIZE
 	.endm
 
 #ifdef CONFIG_ARM64_64K_PAGES
@@ -108,18 +113,8 @@
 	/*
 	 * DO NOT MODIFY. Image header expected by Linux boot-loaders.
 	 */
-#ifdef CONFIG_EFI
-efi_head:
-	/*
-	 * This add instruction has no meaningful effect except that
-	 * its opcode forms the magic "MZ" signature required by UEFI.
-	 */
-	add	x13, x18, #0x16
-	b	stext
-#else
 	b	stext				// branch to kernel start, magic
 	.long	0				// reserved
-#endif
 	.quad	TEXT_OFFSET			// Image load offset from start of RAM
 	.quad	0				// reserved
 	.quad	0				// reserved
@@ -130,113 +125,7 @@
 	.byte	0x52
 	.byte	0x4d
 	.byte	0x64
-<<<<<<< HEAD
 	.word	0				// reserved
-=======
-#ifdef CONFIG_EFI
-	.long	pe_header - efi_head		// Offset to the PE header.
-#else
-	.word	0				// reserved
-#endif
-
-#ifdef CONFIG_EFI
-	.align 3
-pe_header:
-	.ascii	"PE"
-	.short 	0
-coff_header:
-	.short	0xaa64				// AArch64
-	.short	2				// nr_sections
-	.long	0 				// TimeDateStamp
-	.long	0				// PointerToSymbolTable
-	.long	1				// NumberOfSymbols
-	.short	section_table - optional_header	// SizeOfOptionalHeader
-	.short	0x206				// Characteristics.
-						// IMAGE_FILE_DEBUG_STRIPPED |
-						// IMAGE_FILE_EXECUTABLE_IMAGE |
-						// IMAGE_FILE_LINE_NUMS_STRIPPED
-optional_header:
-	.short	0x20b				// PE32+ format
-	.byte	0x02				// MajorLinkerVersion
-	.byte	0x14				// MinorLinkerVersion
-	.long	_edata - stext			// SizeOfCode
-	.long	0				// SizeOfInitializedData
-	.long	0				// SizeOfUninitializedData
-	.long	efi_stub_entry - efi_head	// AddressOfEntryPoint
-	.long	stext - efi_head		// BaseOfCode
-
-extra_header_fields:
-	.quad	0				// ImageBase
-	.long	0x20				// SectionAlignment
-	.long	0x8				// FileAlignment
-	.short	0				// MajorOperatingSystemVersion
-	.short	0				// MinorOperatingSystemVersion
-	.short	0				// MajorImageVersion
-	.short	0				// MinorImageVersion
-	.short	0				// MajorSubsystemVersion
-	.short	0				// MinorSubsystemVersion
-	.long	0				// Win32VersionValue
-
-	.long	_edata - efi_head		// SizeOfImage
-
-	// Everything before the kernel image is considered part of the header
-	.long	stext - efi_head		// SizeOfHeaders
-	.long	0				// CheckSum
-	.short	0xa				// Subsystem (EFI application)
-	.short	0				// DllCharacteristics
-	.quad	0				// SizeOfStackReserve
-	.quad	0				// SizeOfStackCommit
-	.quad	0				// SizeOfHeapReserve
-	.quad	0				// SizeOfHeapCommit
-	.long	0				// LoaderFlags
-	.long	0x6				// NumberOfRvaAndSizes
-
-	.quad	0				// ExportTable
-	.quad	0				// ImportTable
-	.quad	0				// ResourceTable
-	.quad	0				// ExceptionTable
-	.quad	0				// CertificationTable
-	.quad	0				// BaseRelocationTable
-
-	// Section table
-section_table:
-
-	/*
-	 * The EFI application loader requires a relocation section
-	 * because EFI applications must be relocatable.  This is a
-	 * dummy section as far as we are concerned.
-	 */
-	.ascii	".reloc"
-	.byte	0
-	.byte	0			// end of 0 padding of section name
-	.long	0
-	.long	0
-	.long	0			// SizeOfRawData
-	.long	0			// PointerToRawData
-	.long	0			// PointerToRelocations
-	.long	0			// PointerToLineNumbers
-	.short	0			// NumberOfRelocations
-	.short	0			// NumberOfLineNumbers
-	.long	0x42100040		// Characteristics (section flags)
-
-
-	.ascii	".text"
-	.byte	0
-	.byte	0
-	.byte	0        		// end of 0 padding of section name
-	.long	_edata - stext		// VirtualSize
-	.long	stext - efi_head	// VirtualAddress
-	.long	_edata - stext		// SizeOfRawData
-	.long	stext - efi_head	// PointerToRawData
-
-	.long	0		// PointerToRelocations (0 for executables)
-	.long	0		// PointerToLineNumbers (0 for executables)
-	.short	0		// NumberOfRelocations  (0 for executables)
-	.short	0		// NumberOfLineNumbers  (0 for executables)
-	.long	0xe0500020	// Characteristics (section flags)
-	.align 5
-#endif
->>>>>>> 488d2f6a
 
 ENTRY(stext)
 #ifdef CONFIG_SMP
@@ -279,12 +168,7 @@
  */
 ENTRY(el2_setup)
 	mrs	x0, CurrentEL
-<<<<<<< HEAD
 	cmp	x0, #CurrentEL_EL2
-=======
-	cmp	x0, #PSR_MODE_EL2t
-	ccmp	x0, #PSR_MODE_EL2h, #0x4, ne
->>>>>>> 488d2f6a
 	b.ne	1f
 	mrs	x0, sctlr_el2
 CPU_BE(	orr	x0, x0, #(1 << 25)	)	// Set the EE bit for EL2
@@ -309,23 +193,6 @@
 	msr	cnthctl_el2, x0
 	msr	cntvoff_el2, xzr		// Clear virtual offset
 
-#ifdef CONFIG_ARM_GIC_V3
-	/* GICv3 system register access */
-	mrs	x0, id_aa64pfr0_el1
-	ubfx	x0, x0, #24, #4
-	cmp	x0, #1
-	b.ne	3f
-
-	mrs_s	x0, ICC_SRE_EL2
-	orr	x0, x0, #ICC_SRE_EL2_SRE	// Set ICC_SRE_EL2.SRE==1
-	orr	x0, x0, #ICC_SRE_EL2_ENABLE	// Set ICC_SRE_EL2.Enable==1
-	msr_s	ICC_SRE_EL2, x0
-	isb					// Make sure SRE is now set
-	msr_s	ICH_HCR_EL2, xzr		// Reset ICC_HCR_EL2 to defaults
-
-3:
-#endif
-
 	/* Populate ID registers. */
 	mrs	x0, midr_el1
 	mrs	x1, mpidr_el1
@@ -373,11 +240,8 @@
 	b.ne	1f
 	add	x1, x1, #4
 1:	str	w20, [x1]			// This CPU has booted in EL1
-<<<<<<< HEAD
-=======
 	dmb	sy
 	dc	ivac, x1			// Invalidate potentially stale cache line
->>>>>>> 488d2f6a
 	ret
 ENDPROC(set_cpu_boot_mode_flag)
 
@@ -388,9 +252,8 @@
  * This is not in .bss, because we set it sufficiently early that the boot-time
  * zeroing of .bss would clobber it.
  */
-	.pushsection	.data..cacheline_aligned
+	.pushsection	.data
 ENTRY(__boot_cpu_mode)
-	.align	L1_CACHE_SHIFT
 	.long	BOOT_CPU_MODE_EL2
 	.long	0
 	.popsection
@@ -427,14 +290,9 @@
 	 * be used where CPUs are brought online dynamically by the kernel.
 	 */
 ENTRY(secondary_entry)
-<<<<<<< HEAD
 	bl	el2_setup			// Drop to EL1
 	bl	__calc_phys_offset		// x24=PHYS_OFFSET, x28=PHYS_OFFSET-PAGE_OFFSET
 	bl	set_cpu_boot_mode_flag
-=======
-	bl	__calc_phys_offset		// x2=phys offset
-	bl	el2_setup			// Drop to EL1
->>>>>>> 488d2f6a
 	b	secondary_startup
 ENDPROC(secondary_entry)
 
@@ -448,7 +306,7 @@
 	mov	x23, x0				// x23=current cpu_table
 	cbz	x23, __error_p			// invalid processor (x23=0)?
 
-	pgtbl	x25, x26, x28			// x25=TTBR0, x26=TTBR1
+	pgtbl	x25, x26, x24			// x25=TTBR0, x26=TTBR1
 	ldr	x12, [x23, #CPU_INFO_SETUP]
 	add	x12, x12, x28			// __virt_to_phys
 	blr	x12				// initialise processor
@@ -490,13 +348,8 @@
  *  x27 = *virtual* address to jump to upon completion
  *
  * other registers depend on the function called upon completion
- *
- * We align the entire function to the smallest power of two larger than it to
- * ensure it fits within a single block map entry. Otherwise were PHYS_OFFSET
- * close to the end of a 512MB or 1GB block we might require an additional
- * table to map the entire function.
- */
-	.align	4
+ */
+	.align	6
 __turn_mmu_on:
 	msr	sctlr_el1, x0
 	isb
@@ -562,16 +415,7 @@
  *   - pgd entry for fixed mappings (TTBR1)
  */
 __create_page_tables:
-	pgtbl	x25, x26, x28			// idmap_pg_dir and swapper_pg_dir addresses
-	mov	x27, lr
-
-	/*
-	 * Invalidate the idmap and swapper page tables to avoid potential
-	 * dirty cache lines being evicted.
-	 */
-	mov	x0, x25
-	add	x1, x26, #SWAPPER_DIR_SIZE
-	bl	__inval_cache_range
+	pgtbl	x25, x26, x24			// idmap_pg_dir and swapper_pg_dir addresses
 
 	/*
 	 * Clear the idmap and swapper page tables.
@@ -626,23 +470,11 @@
 	create_block_map x0, x7, x3, x5, x6
 1:
 	/*
-<<<<<<< HEAD
 	 * Create the pgd entry for the fixed mappings.
 	 */
 	ldr	x5, =FIXADDR_TOP		// Fixed mapping virtual address
 	add	x0, x26, #2 * PAGE_SIZE		// section table address
 	create_pgd_entry x26, x0, x5, x6, x7
-=======
-	 * Since the page tables have been populated with non-cacheable
-	 * accesses (MMU disabled), invalidate the idmap and swapper page
-	 * tables again to remove any speculatively loaded cache lines.
-	 */
-	mov	x0, x25
-	add	x1, x26, #SWAPPER_DIR_SIZE
-	bl	__inval_cache_range
-
-	mov	lr, x27
->>>>>>> 488d2f6a
 	ret
 ENDPROC(__create_page_tables)
 	.ltorg
@@ -652,7 +484,7 @@
 __switch_data:
 	.quad	__mmap_switched
 	.quad	__bss_start			// x6
-	.quad	__bss_stop			// x7
+	.quad	_end				// x7
 	.quad	processor_id			// x4
 	.quad	__fdt_pointer			// x5
 	.quad	memstart_addr			// x6
