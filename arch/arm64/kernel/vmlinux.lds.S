/*
 * ld script to make ARM Linux kernel
 * taken from the i386 version by Russell King
 * Written by Martin Mares <mj@atrey.karlin.mff.cuni.cz>
 */

#include <asm-generic/vmlinux.lds.h>
#include <asm/thread_info.h>
#include <asm/memory.h>
#include <asm/page.h>

#if (defined(CONFIG_GENERIC_BUG))
#define ARM_EXIT_KEEP(x)        x
#define ARM_EXIT_DISCARD(x)
#else
#define ARM_EXIT_KEEP(x)
#define ARM_EXIT_DISCARD(x)	x
#endif

OUTPUT_ARCH(aarch64)
ENTRY(_text)

jiffies = jiffies_64;

#define HYPERVISOR_TEXT					\
	/*						\
	 * Force the alignment to be compatible with	\
	 * the vectors requirements			\
	 */						\
	. = ALIGN(2048);				\
	VMLINUX_SYMBOL(__hyp_idmap_text_start) = .;	\
	*(.hyp.idmap.text)				\
	VMLINUX_SYMBOL(__hyp_idmap_text_end) = .;	\
	VMLINUX_SYMBOL(__hyp_text_start) = .;		\
	*(.hyp.text)					\
	VMLINUX_SYMBOL(__hyp_text_end) = .;

SECTIONS
{
	/*
	 * XXX: The linker does not define how output sections are
	 * assigned to input sections when there are multiple statements
	 * matching the same input section name.  There is no documented
	 * order of matching.
	 */
	/DISCARD/ : {
		ARM_EXIT_DISCARD(EXIT_TEXT)
		ARM_EXIT_DISCARD(EXIT_DATA)
		EXIT_CALL
		*(.discard)
		*(.discard.*)
	}

	. = PAGE_OFFSET + TEXT_OFFSET;

	.head.text : {
		_text = .;
		HEAD_TEXT
	}
	.text : {			/* Real text segment		*/
		_stext = .;		/* Text and read-only data	*/
			__exception_text_start = .;
			*(.exception.text)
			__exception_text_end = .;
			IRQENTRY_TEXT
			TEXT_TEXT
			SCHED_TEXT
			LOCK_TEXT
			HYPERVISOR_TEXT
			*(.fixup)
			*(.gnu.warning)
		. = ALIGN(16);
		*(.got)			/* Global offset table		*/
	}

	RO_DATA(PAGE_SIZE)
	EXCEPTION_TABLE(8)
	NOTES
<<<<<<< HEAD
#ifdef CONFIG_TIMA_RKP
	. = ALIGN(PAGE_SIZE);
	.rkp.bitmap : {
		rkp_pgt_bitmap = .;
		. = rkp_pgt_bitmap + 0x18000;
	}
	.rkp.dblmap : {
		rkp_map_bitmap = .;
		. = rkp_map_bitmap + 0x18000;
	}
#ifdef CONFIG_RKP_KDP
	 /* Creating a new section to store task credentials */
	. = ALIGN(PAGE_SIZE);
	.tima.rkp.initcred : {
		__rkp_ro_start = .;
	}
	.tima.rkp.ro : {
		. = __rkp_ro_start + 0x500;
		__rkp_ro_end = .;
	}
	. = __rkp_ro_end + 0x500;
	. = ALIGN(PAGE_SIZE);
	. = ALIGN(1 << 21);
#endif /* CONFIG_RKP_KDP*/
#endif
=======
>>>>>>> 488d2f6a
	_etext = .;			/* End of text and rodata section */

	. = ALIGN(PAGE_SIZE);
	__init_begin = .;
	.init.arch.info : {
		__arch_info_begin = .;
		*(.arch.info.init)
		__arch_info_end = .;
	}
#ifdef CONFIG_TIMA_RKP
	.vmm : { *(.vmm*) }
#endif
	INIT_TEXT_SECTION(8)
	.exit.text : {
		ARM_EXIT_KEEP(EXIT_TEXT)
	}
	. = ALIGN(16);
	.init.data : {
		INIT_DATA
		INIT_SETUP(16)
		INIT_CALLS
		CON_INITCALL
		SECURITY_INITCALL
		INIT_RAM_FS
	}
	.exit.data : {
		ARM_EXIT_KEEP(EXIT_DATA)
	}

	PERCPU_SECTION(64)

	__init_end = .;

	. = ALIGN(PAGE_SIZE);
	_data = .;
	_sdata = .;
	RW_DATA_SECTION(64, PAGE_SIZE, THREAD_SIZE)
	_edata = .;

	BSS_SECTION(0, 0, 0)

	. = ALIGN(PAGE_SIZE);
	idmap_pg_dir = .;
	. += IDMAP_DIR_SIZE;
	swapper_pg_dir = .;
	. += SWAPPER_DIR_SIZE;

	_end = .;

	STABS_DEBUG
	.comment 0 : { *(.comment) }
}

/*
 * The HYP init code can't be more than a page long.
 */
ASSERT(((__hyp_idmap_text_start + PAGE_SIZE) > __hyp_idmap_text_end),
       "HYP init code too big")<|MERGE_RESOLUTION|>--- conflicted
+++ resolved
@@ -21,19 +21,6 @@
 ENTRY(_text)
 
 jiffies = jiffies_64;
-
-#define HYPERVISOR_TEXT					\
-	/*						\
-	 * Force the alignment to be compatible with	\
-	 * the vectors requirements			\
-	 */						\
-	. = ALIGN(2048);				\
-	VMLINUX_SYMBOL(__hyp_idmap_text_start) = .;	\
-	*(.hyp.idmap.text)				\
-	VMLINUX_SYMBOL(__hyp_idmap_text_end) = .;	\
-	VMLINUX_SYMBOL(__hyp_text_start) = .;		\
-	*(.hyp.text)					\
-	VMLINUX_SYMBOL(__hyp_text_end) = .;
 
 SECTIONS
 {
@@ -66,7 +53,6 @@
 			TEXT_TEXT
 			SCHED_TEXT
 			LOCK_TEXT
-			HYPERVISOR_TEXT
 			*(.fixup)
 			*(.gnu.warning)
 		. = ALIGN(16);
@@ -76,7 +62,6 @@
 	RO_DATA(PAGE_SIZE)
 	EXCEPTION_TABLE(8)
 	NOTES
-<<<<<<< HEAD
 #ifdef CONFIG_TIMA_RKP
 	. = ALIGN(PAGE_SIZE);
 	.rkp.bitmap : {
@@ -102,8 +87,6 @@
 	. = ALIGN(1 << 21);
 #endif /* CONFIG_RKP_KDP*/
 #endif
-=======
->>>>>>> 488d2f6a
 	_etext = .;			/* End of text and rodata section */
 
 	. = ALIGN(PAGE_SIZE);
@@ -144,21 +127,8 @@
 	_edata = .;
 
 	BSS_SECTION(0, 0, 0)
-
-	. = ALIGN(PAGE_SIZE);
-	idmap_pg_dir = .;
-	. += IDMAP_DIR_SIZE;
-	swapper_pg_dir = .;
-	. += SWAPPER_DIR_SIZE;
-
 	_end = .;
 
 	STABS_DEBUG
 	.comment 0 : { *(.comment) }
-}
-
-/*
- * The HYP init code can't be more than a page long.
- */
-ASSERT(((__hyp_idmap_text_start + PAGE_SIZE) > __hyp_idmap_text_end),
-       "HYP init code too big")+}