/*
 * Based on arch/arm/kernel/ptrace.c
 *
 * By Ross Biro 1/23/92
 * edited by Linus Torvalds
 * ARM modifications Copyright (C) 2000 Russell King
 * Copyright (C) 2012 ARM Ltd.
 *
 * This program is free software; you can redistribute it and/or modify
 * it under the terms of the GNU General Public License version 2 as
 * published by the Free Software Foundation.
 *
 * This program is distributed in the hope that it will be useful,
 * but WITHOUT ANY WARRANTY; without even the implied warranty of
 * MERCHANTABILITY or FITNESS FOR A PARTICULAR PURPOSE.  See the
 * GNU General Public License for more details.
 *
 * You should have received a copy of the GNU General Public License
 * along with this program.  If not, see <http://www.gnu.org/licenses/>.
 */

#include <linux/audit.h>
#include <linux/compat.h>
#include <linux/kernel.h>
#include <linux/sched.h>
#include <linux/mm.h>
#include <linux/smp.h>
#include <linux/ptrace.h>
#include <linux/user.h>
#include <linux/seccomp.h>
#include <linux/security.h>
#include <linux/init.h>
#include <linux/signal.h>
#include <linux/uaccess.h>
#include <linux/perf_event.h>
#include <linux/hw_breakpoint.h>
#include <linux/regset.h>
#include <linux/tracehook.h>
#include <linux/elf.h>

#include <asm/compat.h>
#include <asm/debug-monitors.h>
#include <asm/pgtable.h>
#include <asm/syscall.h>
#include <asm/traps.h>
#include <asm/system_misc.h>

#define CREATE_TRACE_POINTS
#include <trace/events/syscalls.h>

/*
 * TODO: does not yet catch signals sent when the child dies.
 * in exit.c or in signal.c.
 */

/*
 * Called by kernel/ptrace.c when detaching..
 */
void ptrace_disable(struct task_struct *child)
{
}

#ifdef CONFIG_HAVE_HW_BREAKPOINT
/*
 * Handle hitting a HW-breakpoint.
 */
static void ptrace_hbptriggered(struct perf_event *bp,
				struct perf_sample_data *data,
				struct pt_regs *regs)
{
	struct arch_hw_breakpoint *bkpt = counter_arch_bp(bp);
	siginfo_t info = {
		.si_signo	= SIGTRAP,
		.si_errno	= 0,
		.si_code	= TRAP_HWBKPT,
		.si_addr	= (void __user *)(bkpt->trigger),
	};

#ifdef CONFIG_COMPAT
	int i;

	if (!is_compat_task())
		goto send_sig;

	for (i = 0; i < ARM_MAX_BRP; ++i) {
		if (current->thread.debug.hbp_break[i] == bp) {
			info.si_errno = (i << 1) + 1;
			break;
		}
	}

	for (i = 0; i < ARM_MAX_WRP; ++i) {
		if (current->thread.debug.hbp_watch[i] == bp) {
			info.si_errno = -((i << 1) + 1);
			break;
		}
	}

send_sig:
#endif
	force_sig_info(SIGTRAP, &info, current);
}

/*
 * Unregister breakpoints from this task and reset the pointers in
 * the thread_struct.
 */
void flush_ptrace_hw_breakpoint(struct task_struct *tsk)
{
	int i;
	struct thread_struct *t = &tsk->thread;

	for (i = 0; i < ARM_MAX_BRP; i++) {
		if (t->debug.hbp_break[i]) {
			unregister_hw_breakpoint(t->debug.hbp_break[i]);
			t->debug.hbp_break[i] = NULL;
		}
	}

	for (i = 0; i < ARM_MAX_WRP; i++) {
		if (t->debug.hbp_watch[i]) {
			unregister_hw_breakpoint(t->debug.hbp_watch[i]);
			t->debug.hbp_watch[i] = NULL;
		}
	}
}

void ptrace_hw_copy_thread(struct task_struct *tsk)
{
	memset(&tsk->thread.debug, 0, sizeof(struct debug_info));
}

static struct perf_event *ptrace_hbp_get_event(unsigned int note_type,
					       struct task_struct *tsk,
					       unsigned long idx)
{
	struct perf_event *bp = ERR_PTR(-EINVAL);

	switch (note_type) {
	case NT_ARM_HW_BREAK:
		if (idx < ARM_MAX_BRP)
			bp = tsk->thread.debug.hbp_break[idx];
		break;
	case NT_ARM_HW_WATCH:
		if (idx < ARM_MAX_WRP)
			bp = tsk->thread.debug.hbp_watch[idx];
		break;
	}

	return bp;
}

static int ptrace_hbp_set_event(unsigned int note_type,
				struct task_struct *tsk,
				unsigned long idx,
				struct perf_event *bp)
{
	int err = -EINVAL;

	switch (note_type) {
	case NT_ARM_HW_BREAK:
		if (idx < ARM_MAX_BRP) {
			tsk->thread.debug.hbp_break[idx] = bp;
			err = 0;
		}
		break;
	case NT_ARM_HW_WATCH:
		if (idx < ARM_MAX_WRP) {
			tsk->thread.debug.hbp_watch[idx] = bp;
			err = 0;
		}
		break;
	}

	return err;
}

static struct perf_event *ptrace_hbp_create(unsigned int note_type,
					    struct task_struct *tsk,
					    unsigned long idx)
{
	struct perf_event *bp;
	struct perf_event_attr attr;
	int err, type;

	switch (note_type) {
	case NT_ARM_HW_BREAK:
		type = HW_BREAKPOINT_X;
		break;
	case NT_ARM_HW_WATCH:
		type = HW_BREAKPOINT_RW;
		break;
	default:
		return ERR_PTR(-EINVAL);
	}

	ptrace_breakpoint_init(&attr);

	/*
	 * Initialise fields to sane defaults
	 * (i.e. values that will pass validation).
	 */
	attr.bp_addr	= 0;
	attr.bp_len	= HW_BREAKPOINT_LEN_4;
	attr.bp_type	= type;
	attr.disabled	= 1;

	bp = register_user_hw_breakpoint(&attr, ptrace_hbptriggered, NULL, tsk);
	if (IS_ERR(bp))
		return bp;

	err = ptrace_hbp_set_event(note_type, tsk, idx, bp);
	if (err)
		return ERR_PTR(err);

	return bp;
}

static int ptrace_hbp_fill_attr_ctrl(unsigned int note_type,
				     struct arch_hw_breakpoint_ctrl ctrl,
				     struct perf_event_attr *attr)
{
	int err, len, type, disabled = !ctrl.enabled;

	attr->disabled = disabled;
	if (disabled)
		return 0;

	err = arch_bp_generic_fields(ctrl, &len, &type);
	if (err)
		return err;

	switch (note_type) {
	case NT_ARM_HW_BREAK:
		if ((type & HW_BREAKPOINT_X) != type)
			return -EINVAL;
		break;
	case NT_ARM_HW_WATCH:
		if ((type & HW_BREAKPOINT_RW) != type)
			return -EINVAL;
		break;
	default:
		return -EINVAL;
	}

	attr->bp_len	= len;
	attr->bp_type	= type;

	return 0;
}

static int ptrace_hbp_get_resource_info(unsigned int note_type, u32 *info)
{
	u8 num;
	u32 reg = 0;

	switch (note_type) {
	case NT_ARM_HW_BREAK:
		num = hw_breakpoint_slots(TYPE_INST);
		break;
	case NT_ARM_HW_WATCH:
		num = hw_breakpoint_slots(TYPE_DATA);
		break;
	default:
		return -EINVAL;
	}

	reg |= debug_monitors_arch();
	reg <<= 8;
	reg |= num;

	*info = reg;
	return 0;
}

static int ptrace_hbp_get_ctrl(unsigned int note_type,
			       struct task_struct *tsk,
			       unsigned long idx,
			       u32 *ctrl)
{
	struct perf_event *bp = ptrace_hbp_get_event(note_type, tsk, idx);

	if (IS_ERR(bp))
		return PTR_ERR(bp);

	*ctrl = bp ? encode_ctrl_reg(counter_arch_bp(bp)->ctrl) : 0;
	return 0;
}

static int ptrace_hbp_get_addr(unsigned int note_type,
			       struct task_struct *tsk,
			       unsigned long idx,
			       u64 *addr)
{
	struct perf_event *bp = ptrace_hbp_get_event(note_type, tsk, idx);

	if (IS_ERR(bp))
		return PTR_ERR(bp);

	*addr = bp ? bp->attr.bp_addr : 0;
	return 0;
}

static struct perf_event *ptrace_hbp_get_initialised_bp(unsigned int note_type,
							struct task_struct *tsk,
							unsigned long idx)
{
	struct perf_event *bp = ptrace_hbp_get_event(note_type, tsk, idx);

	if (!bp)
		bp = ptrace_hbp_create(note_type, tsk, idx);

	return bp;
}

static int ptrace_hbp_set_ctrl(unsigned int note_type,
			       struct task_struct *tsk,
			       unsigned long idx,
			       u32 uctrl)
{
	int err;
	struct perf_event *bp;
	struct perf_event_attr attr;
	struct arch_hw_breakpoint_ctrl ctrl;

	bp = ptrace_hbp_get_initialised_bp(note_type, tsk, idx);
	if (IS_ERR(bp)) {
		err = PTR_ERR(bp);
		return err;
	}

	attr = bp->attr;
	decode_ctrl_reg(uctrl, &ctrl);
	err = ptrace_hbp_fill_attr_ctrl(note_type, ctrl, &attr);
	if (err)
		return err;

	return modify_user_hw_breakpoint(bp, &attr);
}

static int ptrace_hbp_set_addr(unsigned int note_type,
			       struct task_struct *tsk,
			       unsigned long idx,
			       u64 addr)
{
	int err;
	struct perf_event *bp;
	struct perf_event_attr attr;

	bp = ptrace_hbp_get_initialised_bp(note_type, tsk, idx);
	if (IS_ERR(bp)) {
		err = PTR_ERR(bp);
		return err;
	}

	attr = bp->attr;
	attr.bp_addr = addr;
	err = modify_user_hw_breakpoint(bp, &attr);
	return err;
}

#define PTRACE_HBP_ADDR_SZ	sizeof(u64)
#define PTRACE_HBP_CTRL_SZ	sizeof(u32)
#define PTRACE_HBP_PAD_SZ	sizeof(u32)

static int hw_break_get(struct task_struct *target,
			const struct user_regset *regset,
			unsigned int pos, unsigned int count,
			void *kbuf, void __user *ubuf)
{
	unsigned int note_type = regset->core_note_type;
	int ret, idx = 0, offset, limit;
	u32 info, ctrl;
	u64 addr;

	/* Resource info */
	ret = ptrace_hbp_get_resource_info(note_type, &info);
	if (ret)
		return ret;

	ret = user_regset_copyout(&pos, &count, &kbuf, &ubuf, &info, 0,
				  sizeof(info));
	if (ret)
		return ret;

	/* Pad */
	offset = offsetof(struct user_hwdebug_state, pad);
	ret = user_regset_copyout_zero(&pos, &count, &kbuf, &ubuf, offset,
				       offset + PTRACE_HBP_PAD_SZ);
	if (ret)
		return ret;

	/* (address, ctrl) registers */
	offset = offsetof(struct user_hwdebug_state, dbg_regs);
	limit = regset->n * regset->size;
	while (count && offset < limit) {
		ret = ptrace_hbp_get_addr(note_type, target, idx, &addr);
		if (ret)
			return ret;
		ret = user_regset_copyout(&pos, &count, &kbuf, &ubuf, &addr,
					  offset, offset + PTRACE_HBP_ADDR_SZ);
		if (ret)
			return ret;
		offset += PTRACE_HBP_ADDR_SZ;

		ret = ptrace_hbp_get_ctrl(note_type, target, idx, &ctrl);
		if (ret)
			return ret;
		ret = user_regset_copyout(&pos, &count, &kbuf, &ubuf, &ctrl,
					  offset, offset + PTRACE_HBP_CTRL_SZ);
		if (ret)
			return ret;
		offset += PTRACE_HBP_CTRL_SZ;

		ret = user_regset_copyout_zero(&pos, &count, &kbuf, &ubuf,
					       offset,
					       offset + PTRACE_HBP_PAD_SZ);
		if (ret)
			return ret;
		offset += PTRACE_HBP_PAD_SZ;
		idx++;
	}

	return 0;
}

static int hw_break_set(struct task_struct *target,
			const struct user_regset *regset,
			unsigned int pos, unsigned int count,
			const void *kbuf, const void __user *ubuf)
{
	unsigned int note_type = regset->core_note_type;
	int ret, idx = 0, offset, limit;
	u32 ctrl;
	u64 addr;

	/* Resource info and pad */
	offset = offsetof(struct user_hwdebug_state, dbg_regs);
	ret = user_regset_copyin_ignore(&pos, &count, &kbuf, &ubuf, 0, offset);
	if (ret)
		return ret;

	/* (address, ctrl) registers */
	limit = regset->n * regset->size;
	while (count && offset < limit) {
		ret = user_regset_copyin(&pos, &count, &kbuf, &ubuf, &addr,
					 offset, offset + PTRACE_HBP_ADDR_SZ);
		if (ret)
			return ret;
		ret = ptrace_hbp_set_addr(note_type, target, idx, addr);
		if (ret)
			return ret;
		offset += PTRACE_HBP_ADDR_SZ;

		ret = user_regset_copyin(&pos, &count, &kbuf, &ubuf, &ctrl,
					 offset, offset + PTRACE_HBP_CTRL_SZ);
		if (ret)
			return ret;
		ret = ptrace_hbp_set_ctrl(note_type, target, idx, ctrl);
		if (ret)
			return ret;
		offset += PTRACE_HBP_CTRL_SZ;

		ret = user_regset_copyin_ignore(&pos, &count, &kbuf, &ubuf,
						offset,
						offset + PTRACE_HBP_PAD_SZ);
		if (ret)
			return ret;
		offset += PTRACE_HBP_PAD_SZ;
		idx++;
	}

	return 0;
}
#endif	/* CONFIG_HAVE_HW_BREAKPOINT */

static int gpr_get(struct task_struct *target,
		   const struct user_regset *regset,
		   unsigned int pos, unsigned int count,
		   void *kbuf, void __user *ubuf)
{
	struct user_pt_regs *uregs = &task_pt_regs(target)->user_regs;
	return user_regset_copyout(&pos, &count, &kbuf, &ubuf, uregs, 0, -1);
}

static int gpr_set(struct task_struct *target, const struct user_regset *regset,
		   unsigned int pos, unsigned int count,
		   const void *kbuf, const void __user *ubuf)
{
	int ret;
	struct user_pt_regs newregs;

	ret = user_regset_copyin(&pos, &count, &kbuf, &ubuf, &newregs, 0, -1);
	if (ret)
		return ret;

	if (!valid_user_regs(&newregs))
		return -EINVAL;

	task_pt_regs(target)->user_regs = newregs;
	return 0;
}

/*
 * TODO: update fp accessors for lazy context switching (sync/flush hwstate)
 */
static int fpr_get(struct task_struct *target, const struct user_regset *regset,
		   unsigned int pos, unsigned int count,
		   void *kbuf, void __user *ubuf)
{
	struct user_fpsimd_state *uregs;
	uregs = &target->thread.fpsimd_state.user_fpsimd;
	return user_regset_copyout(&pos, &count, &kbuf, &ubuf, uregs, 0, -1);
}

static int fpr_set(struct task_struct *target, const struct user_regset *regset,
		   unsigned int pos, unsigned int count,
		   const void *kbuf, const void __user *ubuf)
{
	int ret;
	struct user_fpsimd_state newstate;

	ret = user_regset_copyin(&pos, &count, &kbuf, &ubuf, &newstate, 0, -1);
	if (ret)
		return ret;

	target->thread.fpsimd_state.user_fpsimd = newstate;
	return ret;
}

static int tls_get(struct task_struct *target, const struct user_regset *regset,
		   unsigned int pos, unsigned int count,
		   void *kbuf, void __user *ubuf)
{
	unsigned long *tls = &target->thread.tp_value;
	return user_regset_copyout(&pos, &count, &kbuf, &ubuf, tls, 0, -1);
}

static int tls_set(struct task_struct *target, const struct user_regset *regset,
		   unsigned int pos, unsigned int count,
		   const void *kbuf, const void __user *ubuf)
{
	int ret;
	unsigned long tls;

	ret = user_regset_copyin(&pos, &count, &kbuf, &ubuf, &tls, 0, -1);
	if (ret)
		return ret;

	target->thread.tp_value = tls;
	return ret;
}

enum aarch64_regset {
	REGSET_GPR,
	REGSET_FPR,
	REGSET_TLS,
#ifdef CONFIG_HAVE_HW_BREAKPOINT
	REGSET_HW_BREAK,
	REGSET_HW_WATCH,
#endif
};

static const struct user_regset aarch64_regsets[] = {
	[REGSET_GPR] = {
		.core_note_type = NT_PRSTATUS,
		.n = sizeof(struct user_pt_regs) / sizeof(u64),
		.size = sizeof(u64),
		.align = sizeof(u64),
		.get = gpr_get,
		.set = gpr_set
	},
	[REGSET_FPR] = {
		.core_note_type = NT_PRFPREG,
		.n = sizeof(struct user_fpsimd_state) / sizeof(u32),
		/*
		 * We pretend we have 32-bit registers because the fpsr and
		 * fpcr are 32-bits wide.
		 */
		.size = sizeof(u32),
		.align = sizeof(u32),
		.get = fpr_get,
		.set = fpr_set
	},
	[REGSET_TLS] = {
		.core_note_type = NT_ARM_TLS,
		.n = 1,
		.size = sizeof(void *),
		.align = sizeof(void *),
		.get = tls_get,
		.set = tls_set,
	},
#ifdef CONFIG_HAVE_HW_BREAKPOINT
	[REGSET_HW_BREAK] = {
		.core_note_type = NT_ARM_HW_BREAK,
		.n = sizeof(struct user_hwdebug_state) / sizeof(u32),
		.size = sizeof(u32),
		.align = sizeof(u32),
		.get = hw_break_get,
		.set = hw_break_set,
	},
	[REGSET_HW_WATCH] = {
		.core_note_type = NT_ARM_HW_WATCH,
		.n = sizeof(struct user_hwdebug_state) / sizeof(u32),
		.size = sizeof(u32),
		.align = sizeof(u32),
		.get = hw_break_get,
		.set = hw_break_set,
	},
#endif
};

static const struct user_regset_view user_aarch64_view = {
	.name = "aarch64", .e_machine = EM_AARCH64,
	.regsets = aarch64_regsets, .n = ARRAY_SIZE(aarch64_regsets)
};

#ifdef CONFIG_COMPAT
#include <linux/compat.h>

enum compat_regset {
	REGSET_COMPAT_GPR,
	REGSET_COMPAT_VFP,
};

static int compat_gpr_get(struct task_struct *target,
			  const struct user_regset *regset,
			  unsigned int pos, unsigned int count,
			  void *kbuf, void __user *ubuf)
{
	int ret = 0;
	unsigned int i, start, num_regs;

	/* Calculate the number of AArch32 registers contained in count */
	num_regs = count / regset->size;

	/* Convert pos into an register number */
	start = pos / regset->size;

	if (start + num_regs > regset->n)
		return -EIO;

	for (i = 0; i < num_regs; ++i) {
		unsigned int idx = start + i;
		compat_ulong_t reg;

		switch (idx) {
		case 15:
			reg = task_pt_regs(target)->pc;
			break;
		case 16:
			reg = task_pt_regs(target)->pstate;
			break;
		case 17:
			reg = task_pt_regs(target)->orig_x0;
			break;
		default:
			reg = task_pt_regs(target)->regs[idx];
		}

<<<<<<< HEAD
		ret = copy_to_user(ubuf, &reg, sizeof(reg));
		if (ret)
			break;

		ubuf += sizeof(reg);
=======
		if (kbuf) {
			memcpy(kbuf, &reg, sizeof(reg));
			kbuf += sizeof(reg);
		} else {
			ret = copy_to_user(ubuf, &reg, sizeof(reg));
			if (ret) {
				ret = -EFAULT;
				break;
			}

			ubuf += sizeof(reg);
		}
>>>>>>> 488d2f6a
	}

	return ret;
}

static int compat_gpr_set(struct task_struct *target,
			  const struct user_regset *regset,
			  unsigned int pos, unsigned int count,
			  const void *kbuf, const void __user *ubuf)
{
	struct pt_regs newregs;
	int ret = 0;
	unsigned int i, start, num_regs;

	/* Calculate the number of AArch32 registers contained in count */
	num_regs = count / regset->size;

	/* Convert pos into an register number */
	start = pos / regset->size;

	if (start + num_regs > regset->n)
		return -EIO;

	newregs = *task_pt_regs(target);

	for (i = 0; i < num_regs; ++i) {
		unsigned int idx = start + i;
		compat_ulong_t reg;

<<<<<<< HEAD
		ret = copy_from_user(&reg, ubuf, sizeof(reg));
		if (ret)
			return ret;

		ubuf += sizeof(reg);
=======
		if (kbuf) {
			memcpy(&reg, kbuf, sizeof(reg));
			kbuf += sizeof(reg);
		} else {
			ret = copy_from_user(&reg, ubuf, sizeof(reg));
			if (ret) {
				ret = -EFAULT;
				break;
			}

			ubuf += sizeof(reg);
		}
>>>>>>> 488d2f6a

		switch (idx) {
		case 15:
			newregs.pc = reg;
			break;
		case 16:
			newregs.pstate = reg;
			break;
		case 17:
			newregs.orig_x0 = reg;
			break;
		default:
			newregs.regs[idx] = reg;
		}

	}

	if (valid_user_regs(&newregs.user_regs))
		*task_pt_regs(target) = newregs;
	else
		ret = -EINVAL;

	return ret;
}

static int compat_vfp_get(struct task_struct *target,
			  const struct user_regset *regset,
			  unsigned int pos, unsigned int count,
			  void *kbuf, void __user *ubuf)
{
	struct user_fpsimd_state *uregs;
	compat_ulong_t fpscr;
	int ret;

	uregs = &target->thread.fpsimd_state.user_fpsimd;

	/*
	 * The VFP registers are packed into the fpsimd_state, so they all sit
	 * nicely together for us. We just need to create the fpscr separately.
	 */
	ret = user_regset_copyout(&pos, &count, &kbuf, &ubuf, uregs, 0,
				  VFP_STATE_SIZE - sizeof(compat_ulong_t));

	if (count && !ret) {
		fpscr = (uregs->fpsr & VFP_FPSCR_STAT_MASK) |
			(uregs->fpcr & VFP_FPSCR_CTRL_MASK);
		ret = put_user(fpscr, (compat_ulong_t *)ubuf);
	}

	return ret;
}

static int compat_vfp_set(struct task_struct *target,
			  const struct user_regset *regset,
			  unsigned int pos, unsigned int count,
			  const void *kbuf, const void __user *ubuf)
{
	struct user_fpsimd_state *uregs;
	compat_ulong_t fpscr;
	int ret;

	if (pos + count > VFP_STATE_SIZE)
		return -EIO;

	uregs = &target->thread.fpsimd_state.user_fpsimd;

	ret = user_regset_copyin(&pos, &count, &kbuf, &ubuf, uregs, 0,
				 VFP_STATE_SIZE - sizeof(compat_ulong_t));

	if (count && !ret) {
		ret = get_user(fpscr, (compat_ulong_t *)ubuf);
		uregs->fpsr = fpscr & VFP_FPSCR_STAT_MASK;
		uregs->fpcr = fpscr & VFP_FPSCR_CTRL_MASK;
	}

	return ret;
}

static const struct user_regset aarch32_regsets[] = {
	[REGSET_COMPAT_GPR] = {
		.core_note_type = NT_PRSTATUS,
		.n = COMPAT_ELF_NGREG,
		.size = sizeof(compat_elf_greg_t),
		.align = sizeof(compat_elf_greg_t),
		.get = compat_gpr_get,
		.set = compat_gpr_set
	},
	[REGSET_COMPAT_VFP] = {
		.core_note_type = NT_ARM_VFP,
		.n = VFP_STATE_SIZE / sizeof(compat_ulong_t),
		.size = sizeof(compat_ulong_t),
		.align = sizeof(compat_ulong_t),
		.get = compat_vfp_get,
		.set = compat_vfp_set
	},
};

static const struct user_regset_view user_aarch32_view = {
	.name = "aarch32", .e_machine = EM_ARM,
	.regsets = aarch32_regsets, .n = ARRAY_SIZE(aarch32_regsets)
};

static int compat_ptrace_read_user(struct task_struct *tsk, compat_ulong_t off,
				   compat_ulong_t __user *ret)
{
	compat_ulong_t tmp;

	if (off & 3)
		return -EIO;

	if (off == COMPAT_PT_TEXT_ADDR)
		tmp = tsk->mm->start_code;
	else if (off == COMPAT_PT_DATA_ADDR)
		tmp = tsk->mm->start_data;
	else if (off == COMPAT_PT_TEXT_END_ADDR)
		tmp = tsk->mm->end_code;
	else if (off < sizeof(compat_elf_gregset_t))
		return copy_regset_to_user(tsk, &user_aarch32_view,
					   REGSET_COMPAT_GPR, off,
					   sizeof(compat_ulong_t), ret);
	else if (off >= COMPAT_USER_SZ)
		return -EIO;
	else
		tmp = 0;

	return put_user(tmp, ret);
}

static int compat_ptrace_write_user(struct task_struct *tsk, compat_ulong_t off,
				    compat_ulong_t val)
{
	int ret;
	mm_segment_t old_fs = get_fs();

	if (off & 3 || off >= COMPAT_USER_SZ)
		return -EIO;

	if (off >= sizeof(compat_elf_gregset_t))
		return 0;

	set_fs(KERNEL_DS);
	ret = copy_regset_from_user(tsk, &user_aarch32_view,
				    REGSET_COMPAT_GPR, off,
				    sizeof(compat_ulong_t),
				    &val);
	set_fs(old_fs);

	return ret;
}

#ifdef CONFIG_HAVE_HW_BREAKPOINT

/*
 * Convert a virtual register number into an index for a thread_info
 * breakpoint array. Breakpoints are identified using positive numbers
 * whilst watchpoints are negative. The registers are laid out as pairs
 * of (address, control), each pair mapping to a unique hw_breakpoint struct.
 * Register 0 is reserved for describing resource information.
 */
static int compat_ptrace_hbp_num_to_idx(compat_long_t num)
{
	return (abs(num) - 1) >> 1;
}

static int compat_ptrace_hbp_get_resource_info(u32 *kdata)
{
	u8 num_brps, num_wrps, debug_arch, wp_len;
	u32 reg = 0;

	num_brps	= hw_breakpoint_slots(TYPE_INST);
	num_wrps	= hw_breakpoint_slots(TYPE_DATA);

	debug_arch	= debug_monitors_arch();
	wp_len		= 8;
	reg		|= debug_arch;
	reg		<<= 8;
	reg		|= wp_len;
	reg		<<= 8;
	reg		|= num_wrps;
	reg		<<= 8;
	reg		|= num_brps;

	*kdata = reg;
	return 0;
}

static int compat_ptrace_hbp_get(unsigned int note_type,
				 struct task_struct *tsk,
				 compat_long_t num,
				 u32 *kdata)
{
	u64 addr = 0;
	u32 ctrl = 0;

	int err, idx = compat_ptrace_hbp_num_to_idx(num);;

	if (num & 1) {
		err = ptrace_hbp_get_addr(note_type, tsk, idx, &addr);
		*kdata = (u32)addr;
	} else {
		err = ptrace_hbp_get_ctrl(note_type, tsk, idx, &ctrl);
		*kdata = ctrl;
	}

	return err;
}

static int compat_ptrace_hbp_set(unsigned int note_type,
				 struct task_struct *tsk,
				 compat_long_t num,
				 u32 *kdata)
{
	u64 addr;
	u32 ctrl;

	int err, idx = compat_ptrace_hbp_num_to_idx(num);

	if (num & 1) {
		addr = *kdata;
		err = ptrace_hbp_set_addr(note_type, tsk, idx, addr);
	} else {
		ctrl = *kdata;
		err = ptrace_hbp_set_ctrl(note_type, tsk, idx, ctrl);
	}

	return err;
}

static int compat_ptrace_gethbpregs(struct task_struct *tsk, compat_long_t num,
				    compat_ulong_t __user *data)
{
	int ret;
	u32 kdata;
	mm_segment_t old_fs = get_fs();

	set_fs(KERNEL_DS);
	/* Watchpoint */
	if (num < 0) {
		ret = compat_ptrace_hbp_get(NT_ARM_HW_WATCH, tsk, num, &kdata);
	/* Resource info */
	} else if (num == 0) {
		ret = compat_ptrace_hbp_get_resource_info(&kdata);
	/* Breakpoint */
	} else {
		ret = compat_ptrace_hbp_get(NT_ARM_HW_BREAK, tsk, num, &kdata);
	}
	set_fs(old_fs);

	if (!ret)
		ret = put_user(kdata, data);

	return ret;
}

static int compat_ptrace_sethbpregs(struct task_struct *tsk, compat_long_t num,
				    compat_ulong_t __user *data)
{
	int ret;
	u32 kdata = 0;
	mm_segment_t old_fs = get_fs();

	if (num == 0)
		return 0;

	ret = get_user(kdata, data);
	if (ret)
		return ret;

	set_fs(KERNEL_DS);
	if (num < 0)
		ret = compat_ptrace_hbp_set(NT_ARM_HW_WATCH, tsk, num, &kdata);
	else
		ret = compat_ptrace_hbp_set(NT_ARM_HW_BREAK, tsk, num, &kdata);
	set_fs(old_fs);

	return ret;
}
#endif	/* CONFIG_HAVE_HW_BREAKPOINT */

long compat_arch_ptrace(struct task_struct *child, compat_long_t request,
			compat_ulong_t caddr, compat_ulong_t cdata)
{
	unsigned long addr = caddr;
	unsigned long data = cdata;
	void __user *datap = compat_ptr(data);
	int ret;

	switch (request) {
		case PTRACE_PEEKUSR:
			ret = compat_ptrace_read_user(child, addr, datap);
			break;

		case PTRACE_POKEUSR:
			ret = compat_ptrace_write_user(child, addr, data);
			break;

		case COMPAT_PTRACE_GETREGS:
			ret = copy_regset_to_user(child,
						  &user_aarch32_view,
						  REGSET_COMPAT_GPR,
						  0, sizeof(compat_elf_gregset_t),
						  datap);
			break;

		case COMPAT_PTRACE_SETREGS:
			ret = copy_regset_from_user(child,
						    &user_aarch32_view,
						    REGSET_COMPAT_GPR,
						    0, sizeof(compat_elf_gregset_t),
						    datap);
			break;

		case COMPAT_PTRACE_GET_THREAD_AREA:
			ret = put_user((compat_ulong_t)child->thread.tp_value,
				       (compat_ulong_t __user *)datap);
			break;

		case COMPAT_PTRACE_SET_SYSCALL:
			task_pt_regs(child)->syscallno = data;
			ret = 0;
			break;

		case COMPAT_PTRACE_GETVFPREGS:
			ret = copy_regset_to_user(child,
						  &user_aarch32_view,
						  REGSET_COMPAT_VFP,
						  0, VFP_STATE_SIZE,
						  datap);
			break;

		case COMPAT_PTRACE_SETVFPREGS:
			ret = copy_regset_from_user(child,
						    &user_aarch32_view,
						    REGSET_COMPAT_VFP,
						    0, VFP_STATE_SIZE,
						    datap);
			break;

#ifdef CONFIG_HAVE_HW_BREAKPOINT
		case COMPAT_PTRACE_GETHBPREGS:
			ret = compat_ptrace_gethbpregs(child, addr, datap);
			break;

		case COMPAT_PTRACE_SETHBPREGS:
			ret = compat_ptrace_sethbpregs(child, addr, datap);
			break;
#endif

		default:
			ret = compat_ptrace_request(child, request, addr,
						    data);
			break;
	}

	return ret;
}
#endif /* CONFIG_COMPAT */

const struct user_regset_view *task_user_regset_view(struct task_struct *task)
{
#ifdef CONFIG_COMPAT
	if (is_compat_thread(task_thread_info(task)))
		return &user_aarch32_view;
#endif
	return &user_aarch64_view;
}

long arch_ptrace(struct task_struct *child, long request,
		 unsigned long addr, unsigned long data)
{
	int ret;


	switch (request) {
		case PTRACE_SET_SYSCALL:
			task_pt_regs(child)->syscallno = data;
			ret = 0;
			break;
		default:
			ret = ptrace_request(child, request, addr, data);
			break;
	}

	return ret;
}

enum ptrace_syscall_dir {
	PTRACE_SYSCALL_ENTER = 0,
	PTRACE_SYSCALL_EXIT,
};

static void tracehook_report_syscall(struct pt_regs *regs,
				     enum ptrace_syscall_dir dir)
{
	int regno;
	unsigned long saved_reg;

	/*
	 * A scratch register (ip(r12) on AArch32, x7 on AArch64) is
	 * used to denote syscall entry/exit:
	 */
	regno = (is_compat_task() ? 12 : 7);
	saved_reg = regs->regs[regno];
	regs->regs[regno] = dir;

	if (dir == PTRACE_SYSCALL_EXIT)
		tracehook_report_syscall_exit(regs, 0);
	else if (tracehook_report_syscall_entry(regs))
		regs->syscallno = ~0UL;

	regs->regs[regno] = saved_reg;
}

asmlinkage int syscall_trace_enter(struct pt_regs *regs)
{
	if (test_thread_flag(TIF_SYSCALL_TRACE))
		tracehook_report_syscall(regs, PTRACE_SYSCALL_ENTER);

	if (test_thread_flag(TIF_SYSCALL_TRACEPOINT))
		trace_sys_enter(regs, regs->syscallno);

	audit_syscall_entry(syscall_get_arch(), regs->syscallno,
		regs->orig_x0, regs->regs[1], regs->regs[2], regs->regs[3]);

	return regs->syscallno;
}

asmlinkage void syscall_trace_exit(struct pt_regs *regs)
{
	if (test_thread_flag(TIF_SYSCALL_TRACEPOINT))
		trace_sys_exit(regs, regs_return_value(regs));

	audit_syscall_exit(regs);

	if (test_thread_flag(TIF_SYSCALL_TRACE))
		tracehook_report_syscall(regs, PTRACE_SYSCALL_EXIT);
}<|MERGE_RESOLUTION|>--- conflicted
+++ resolved
@@ -658,13 +658,6 @@
 			reg = task_pt_regs(target)->regs[idx];
 		}
 
-<<<<<<< HEAD
-		ret = copy_to_user(ubuf, &reg, sizeof(reg));
-		if (ret)
-			break;
-
-		ubuf += sizeof(reg);
-=======
 		if (kbuf) {
 			memcpy(kbuf, &reg, sizeof(reg));
 			kbuf += sizeof(reg);
@@ -677,7 +670,6 @@
 
 			ubuf += sizeof(reg);
 		}
->>>>>>> 488d2f6a
 	}
 
 	return ret;
@@ -707,13 +699,6 @@
 		unsigned int idx = start + i;
 		compat_ulong_t reg;
 
-<<<<<<< HEAD
-		ret = copy_from_user(&reg, ubuf, sizeof(reg));
-		if (ret)
-			return ret;
-
-		ubuf += sizeof(reg);
-=======
 		if (kbuf) {
 			memcpy(&reg, kbuf, sizeof(reg));
 			kbuf += sizeof(reg);
@@ -726,7 +711,6 @@
 
 			ubuf += sizeof(reg);
 		}
->>>>>>> 488d2f6a
 
 		switch (idx) {
 		case 15:
@@ -1142,11 +1126,32 @@
 
 asmlinkage int syscall_trace_enter(struct pt_regs *regs)
 {
+	unsigned int saved_syscallno = regs->syscallno;
+
+	/* Do the secure computing check first; failures should be fast. */
+	if (secure_computing(regs->syscallno) == -1)
+		return RET_SKIP_SYSCALL_TRACE;
+
 	if (test_thread_flag(TIF_SYSCALL_TRACE))
 		tracehook_report_syscall(regs, PTRACE_SYSCALL_ENTER);
 
-	if (test_thread_flag(TIF_SYSCALL_TRACEPOINT))
-		trace_sys_enter(regs, regs->syscallno);
+	if (IS_SKIP_SYSCALL(regs->syscallno)) {
+		/*
+		 * RESTRICTION: we can't modify a return value of user
+		 * issued syscall(-1) here. In order to ease this flavor,
+		 * we need to treat whatever value in x0 as a return value,
+		 * but this might result in a bogus value being returned.
+		 */
+		/*
+		 * NOTE: syscallno may also be set to -1 if fatal signal is
+		 * detected in tracehook_report_syscall_entry(), but since
+		 * a value set to x0 here is not used in this case, we may
+		 * neglect the case.
+		 */
+		if (!test_thread_flag(TIF_SYSCALL_TRACE) ||
+				(IS_SKIP_SYSCALL(saved_syscallno)))
+			regs->regs[0] = -ENOSYS;
+	}
 
 	audit_syscall_entry(syscall_get_arch(), regs->syscallno,
 		regs->orig_x0, regs->regs[1], regs->regs[2], regs->regs[3]);
@@ -1156,9 +1161,6 @@
 
 asmlinkage void syscall_trace_exit(struct pt_regs *regs)
 {
-	if (test_thread_flag(TIF_SYSCALL_TRACEPOINT))
-		trace_sys_exit(regs, regs_return_value(regs));
-
 	audit_syscall_exit(regs);
 
 	if (test_thread_flag(TIF_SYSCALL_TRACE))
