--- conflicted
+++ resolved
@@ -162,7 +162,7 @@
 	{CPU_FTR_REAL_LE, PPC_FEATURE_TRUE_LE, 5, 0, 0},
 };
 
-static void __init scan_features(unsigned long node, const unsigned char *ftrs,
+static void __init scan_features(unsigned long node, unsigned char *ftrs,
 				 unsigned long tablelen,
 				 struct ibm_pa_feature *fp,
 				 unsigned long ft_size)
@@ -201,8 +201,8 @@
 
 static void __init check_cpu_pa_features(unsigned long node)
 {
-	const unsigned char *pa_ftrs;
-	int tablelen;
+	unsigned char *pa_ftrs;
+	unsigned long tablelen;
 
 	pa_ftrs = of_get_flat_dt_prop(node, "ibm,pa-features", &tablelen);
 	if (pa_ftrs == NULL)
@@ -215,7 +215,7 @@
 #ifdef CONFIG_PPC_STD_MMU_64
 static void __init check_cpu_slb_size(unsigned long node)
 {
-	const __be32 *slb_size_ptr;
+	u32 *slb_size_ptr;
 
 	slb_size_ptr = of_get_flat_dt_prop(node, "slb-size", NULL);
 	if (slb_size_ptr != NULL) {
@@ -256,7 +256,7 @@
 static inline void identical_pvr_fixup(unsigned long node)
 {
 	unsigned int pvr;
-	const char *model = of_get_flat_dt_prop(node, "model", NULL);
+	char *model = of_get_flat_dt_prop(node, "model", NULL);
 
 	/*
 	 * Since 440GR(x)/440EP(x) processors have the same pvr,
@@ -294,11 +294,11 @@
 					  const char *uname, int depth,
 					  void *data)
 {
-	const char *type = of_get_flat_dt_prop(node, "device_type", NULL);
-	const __be32 *prop;
-	const __be32 *intserv;
+	char *type = of_get_flat_dt_prop(node, "device_type", NULL);
+	const u32 *prop;
+	const u32 *intserv;
 	int i, nthreads;
-	int len;
+	unsigned long len;
 	int found = -1;
 	int found_thread = 0;
 
@@ -389,7 +389,7 @@
 int __init early_init_dt_scan_chosen_ppc(unsigned long node, const char *uname,
 					 int depth, void *data)
 {
-	const unsigned long *lprop; /* All these set by kernel, so no need to convert endian */
+	unsigned long *lprop;
 
 	/* Use common scan routine to determine if this is the chosen node */
 	if (early_init_dt_scan_chosen(node, uname, depth, data) == 0)
@@ -440,9 +440,8 @@
  */
 static int __init early_init_dt_scan_drconf_memory(unsigned long node)
 {
-	const __be32 *dm, *ls, *usm;
-	int l;
-	unsigned long n, flags;
+	__be32 *dm, *ls, *usm;
+	unsigned long l, n, flags;
 	u64 base, size, memblock_size;
 	unsigned int is_kexec_kdump = 0, rngs;
 
@@ -545,23 +544,6 @@
 	memblock_add(base, size);
 }
 
-<<<<<<< HEAD
-=======
-void * __init early_init_dt_alloc_memory_arch(u64 size, u64 align)
-{
-	return __va(memblock_alloc(size, align));
-}
-
-#ifdef CONFIG_BLK_DEV_INITRD
-void __init early_init_dt_setup_initrd_arch(u64 start, u64 end)
-{
-	initrd_start = (unsigned long)__va(start);
-	initrd_end = (unsigned long)__va(end);
-	initrd_below_start_ok = 1;
-}
-#endif
-
->>>>>>> 488d2f6a
 static void __init early_reserve_mem(void)
 {
 	u64 base, size;
@@ -760,81 +742,7 @@
 	return NULL;
 }
 
-<<<<<<< HEAD
-#ifdef CONFIG_PPC_PSERIES
-/*
- * Fix up the uninitialized fields in a new device node:
- * name, type and pci-specific fields
- */
-
-static int of_finish_dynamic_node(struct device_node *node)
-{
-	struct device_node *parent = of_get_parent(node);
-	int err = 0;
-	const phandle *ibm_phandle;
-
-	node->name = of_get_property(node, "name", NULL);
-	node->type = of_get_property(node, "device_type", NULL);
-
-	if (!node->name)
-		node->name = "<NULL>";
-	if (!node->type)
-		node->type = "<NULL>";
-
-	if (!parent) {
-		err = -ENODEV;
-		goto out;
-	}
-
-	/* We don't support that function on PowerMac, at least
-	 * not yet
-	 */
-	if (machine_is(powermac))
-		return -ENODEV;
-
-	/* fix up new node's phandle field */
-	if ((ibm_phandle = of_get_property(node, "ibm,phandle", NULL)))
-		node->phandle = *ibm_phandle;
-
-out:
-	of_node_put(parent);
-	return err;
-}
-
-static int prom_reconfig_notifier(struct notifier_block *nb,
-				  unsigned long action, void *node)
-{
-	int err;
-
-	switch (action) {
-	case OF_RECONFIG_ATTACH_NODE:
-		err = of_finish_dynamic_node(node);
-		if (err < 0)
-			printk(KERN_ERR "finish_node returned %d\n", err);
-		break;
-	default:
-		err = 0;
-		break;
-	}
-	return notifier_from_errno(err);
-}
-
-static struct notifier_block prom_reconfig_nb = {
-	.notifier_call = prom_reconfig_notifier,
-	.priority = 10, /* This one needs to run first */
-};
-
-static int __init prom_reconfig_setup(void)
-{
-	return of_reconfig_notifier_register(&prom_reconfig_nb);
-}
-__initcall(prom_reconfig_setup);
-#endif
-
-bool arch_match_cpu_phys_id(int cpu, u64 phys_id)
-=======
 struct device_node *of_get_cpu_node(int cpu, unsigned int *thread)
->>>>>>> 488d2f6a
 {
 	return (int)phys_id == get_hard_smp_processor_id(cpu);
 }
