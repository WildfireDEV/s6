--- conflicted
+++ resolved
@@ -121,18 +121,12 @@
 	{ USB_DEVICE(0x10C4, 0x85F8) }, /* Virtenio Preon32 */
 	{ USB_DEVICE(0x10C4, 0x8664) }, /* AC-Services CAN-IF */
 	{ USB_DEVICE(0x10C4, 0x8665) }, /* AC-Services OBD-IF */
-<<<<<<< HEAD
-	{ USB_DEVICE(0x10C4, 0x88A4) }, /* MMB Networks ZigBee USB Device */
-	{ USB_DEVICE(0x10C4, 0x88A5) }, /* Planet Innovation Ingeni ZigBee USB Device */
-	{ USB_DEVICE(0x10C4, 0x8946) }, /* Ketra N1 Wireless Interface */
-=======
 	{ USB_DEVICE(0x10C4, 0x8856) },	/* CEL EM357 ZigBee USB Stick - LR */
 	{ USB_DEVICE(0x10C4, 0x8857) },	/* CEL EM357 ZigBee USB Stick */
 	{ USB_DEVICE(0x10C4, 0x88A4) }, /* MMB Networks ZigBee USB Device */
 	{ USB_DEVICE(0x10C4, 0x88A5) }, /* Planet Innovation Ingeni ZigBee USB Device */
 	{ USB_DEVICE(0x10C4, 0x8946) }, /* Ketra N1 Wireless Interface */
 	{ USB_DEVICE(0x10C4, 0x8977) },	/* CEL MeshWorks DevKit Device */
->>>>>>> 488d2f6a
 	{ USB_DEVICE(0x10C4, 0xEA60) }, /* Silicon Labs factory default */
 	{ USB_DEVICE(0x10C4, 0xEA61) }, /* Silicon Labs factory default */
 	{ USB_DEVICE(0x10C4, 0xEA70) }, /* Silicon Labs factory default */
