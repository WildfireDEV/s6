--- conflicted
+++ resolved
@@ -710,7 +710,6 @@
 	}
 	return -1;
 }
-<<<<<<< HEAD
 
 static int iscsit_add_reject_cmd(struct iscsi_cmd *cmd, u8 reason,
 				 unsigned char *buf)
@@ -718,15 +717,6 @@
 	return iscsit_add_reject_from_cmd(cmd, reason, true, buf);
 }
 
-=======
-
-static int iscsit_add_reject_cmd(struct iscsi_cmd *cmd, u8 reason,
-				 unsigned char *buf)
-{
-	return iscsit_add_reject_from_cmd(cmd, reason, true, buf);
-}
-
->>>>>>> 488d2f6a
 int iscsit_reject_cmd(struct iscsi_cmd *cmd, u8 reason, unsigned char *buf)
 {
 	return iscsit_add_reject_from_cmd(cmd, reason, false, buf);
@@ -1189,11 +1179,7 @@
 	 * traditional iSCSI block I/O.
 	 */
 	if (iscsit_allocate_iovecs(cmd) < 0) {
-<<<<<<< HEAD
-		return iscsit_add_reject_cmd(cmd,
-=======
 		return iscsit_reject_cmd(cmd,
->>>>>>> 488d2f6a
 				ISCSI_REASON_BOOKMARK_NO_RESOURCES, buf);
 	}
 	immed_data = cmd->immediate_data;
