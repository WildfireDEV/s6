/*
 * Copyright (C) 2003 Christophe Saout <christophe@saout.de>
 * Copyright (C) 2004 Clemens Fruhwirth <clemens@endorphin.org>
 * Copyright (C) 2006-2009 Red Hat, Inc. All rights reserved.
 * Copyright (C) 2013 Milan Broz <gmazyland@gmail.com>
 *
 * This file is released under the GPL.
 */

#include <linux/completion.h>
#include <linux/err.h>
#include <linux/module.h>
#include <linux/init.h>
#include <linux/kernel.h>
#include <linux/bio.h>
#include <linux/blkdev.h>
#include <linux/mempool.h>
#include <linux/slab.h>
#include <linux/crypto.h>
#include <linux/workqueue.h>
#include <linux/backing-dev.h>
#include <linux/atomic.h>
#include <linux/scatterlist.h>
#include <linux/smc.h>
#include <asm/page.h>
#include <asm/unaligned.h>
#include <crypto/hash.h>
#include <crypto/md5.h>
#include <crypto/algapi.h>
#include <mach/regs-clock.h>

#include <linux/device-mapper.h>

#define DM_MSG_PREFIX "crypt"
#define FMP_KEY_STORAGE_OFFSET 0x0FC0

#if defined(CONFIG_FIPS_FMP)
extern bool in_fmp_fips_err(void);
#endif

/*
 * context holding the current state of a multi-part conversion
 */
struct convert_context {
	struct completion restart;
	struct bio *bio_in;
	struct bio *bio_out;
	unsigned int offset_in;
	unsigned int offset_out;
	unsigned int idx_in;
	unsigned int idx_out;
	sector_t cc_sector;
	atomic_t cc_pending;
	struct ablkcipher_request *req;
};

/*
 * per bio private data
 */
struct dm_crypt_io {
	struct crypt_config *cc;
	struct bio *base_bio;
	struct work_struct work;

	struct convert_context ctx;

	atomic_t io_pending;
	int error;
	sector_t sector;
	struct dm_crypt_io *base_io;
} CRYPTO_MINALIGN_ATTR;

struct dm_crypt_request {
	struct convert_context *ctx;
	struct scatterlist sg_in;
	struct scatterlist sg_out;
	sector_t iv_sector;
};

struct crypt_config;

struct crypt_iv_operations {
	int (*ctr)(struct crypt_config *cc, struct dm_target *ti,
		   const char *opts);
	void (*dtr)(struct crypt_config *cc);
	int (*init)(struct crypt_config *cc);
	int (*wipe)(struct crypt_config *cc);
	int (*generator)(struct crypt_config *cc, u8 *iv,
			 struct dm_crypt_request *dmreq);
	int (*post)(struct crypt_config *cc, u8 *iv,
		    struct dm_crypt_request *dmreq);
};

struct iv_essiv_private {
	struct crypto_hash *hash_tfm;
	u8 *salt;
};

struct iv_benbi_private {
	int shift;
};

#define LMK_SEED_SIZE 64 /* hash + 0 */
struct iv_lmk_private {
	struct crypto_shash *hash_tfm;
	u8 *seed;
};

#define TCW_WHITENING_SIZE 16
struct iv_tcw_private {
	struct crypto_shash *crc32_tfm;
	u8 *iv_seed;
	u8 *whitening;
};

/*
 * Crypt: maps a linear range of a block device
 * and encrypts / decrypts at the same time.
 */
enum flags { DM_CRYPT_SUSPENDED, DM_CRYPT_KEY_VALID, DM_CRYPT_SAME_CPU };

/*
 * The fields in here must be read only after initialization.
 */
struct crypt_config {
	struct dm_dev *dev;
	sector_t start;

	/*
	 * pool for per bio private data, crypto requests and
	 * encryption requeusts/buffer pages
	 */
	mempool_t *io_pool;
	mempool_t *req_pool;
	mempool_t *page_pool;
	struct bio_set *bs;

	struct workqueue_struct *io_queue;
	struct workqueue_struct *crypt_queue;

	char *cipher;
	char *cipher_string;

	/* hardware acceleration. 0 : no, 1 : yes */
	unsigned int hw_fmp;

	struct crypt_iv_operations *iv_gen_ops;
	union {
		struct iv_essiv_private essiv;
		struct iv_benbi_private benbi;
		struct iv_lmk_private lmk;
		struct iv_tcw_private tcw;
	} iv_gen_private;
	sector_t iv_offset;
	unsigned int iv_size;

	/* ESSIV: struct crypto_cipher *essiv_tfm */
	void *iv_private;
	struct crypto_ablkcipher **tfms;
	unsigned tfms_count;

	/*
	 * Layout of each crypto request:
	 *
	 *   struct ablkcipher_request
	 *      context
	 *      padding
	 *   struct dm_crypt_request
	 *      padding
	 *   IV
	 *
	 * The padding is added so that dm_crypt_request and the IV are
	 * correctly aligned.
	 */
	unsigned int dmreq_start;

	unsigned int per_bio_data_size;

	unsigned long flags;
	unsigned int key_size;
	unsigned int key_parts;      /* independent parts in key buffer */
	unsigned int key_extra_size; /* additional keys length */
	u8 key[0];
};

#define MIN_IOS        16
#define MIN_POOL_PAGES 32

static struct kmem_cache *_crypt_io_pool;

static void clone_init(struct dm_crypt_io *, struct bio *);
static void kcryptd_queue_crypt(struct dm_crypt_io *io);
static u8 *iv_of_dmreq(struct crypt_config *cc, struct dm_crypt_request *dmreq);

/*
 * Use this to access cipher attributes that are the same for each CPU.
 */
static struct crypto_ablkcipher *any_tfm(struct crypt_config *cc)
{
	return cc->tfms[0];
}

/*
 * Different IV generation algorithms:
 *
 * plain: the initial vector is the 32-bit little-endian version of the sector
 *        number, padded with zeros if necessary.
 *
 * plain64: the initial vector is the 64-bit little-endian version of the sector
 *        number, padded with zeros if necessary.
 *
 * essiv: "encrypted sector|salt initial vector", the sector number is
 *        encrypted with the bulk cipher using a salt as key. The salt
 *        should be derived from the bulk cipher's key via hashing.
 *
 * benbi: the 64-bit "big-endian 'narrow block'-count", starting at 1
 *        (needed for LRW-32-AES and possible other narrow block modes)
 *
 * null: the initial vector is always zero.  Provides compatibility with
 *       obsolete loop_fish2 devices.  Do not use for new devices.
 *
 * lmk:  Compatible implementation of the block chaining mode used
 *       by the Loop-AES block device encryption system
 *       designed by Jari Ruusu. See http://loop-aes.sourceforge.net/
 *       It operates on full 512 byte sectors and uses CBC
 *       with an IV derived from the sector number, the data and
 *       optionally extra IV seed.
 *       This means that after decryption the first block
 *       of sector must be tweaked according to decrypted data.
 *       Loop-AES can use three encryption schemes:
 *         version 1: is plain aes-cbc mode
 *         version 2: uses 64 multikey scheme with lmk IV generator
 *         version 3: the same as version 2 with additional IV seed
 *                   (it uses 65 keys, last key is used as IV seed)
 *
 * tcw:  Compatible implementation of the block chaining mode used
 *       by the TrueCrypt device encryption system (prior to version 4.1).
 *       For more info see: http://www.truecrypt.org
 *       It operates on full 512 byte sectors and uses CBC
 *       with an IV derived from initial key and the sector number.
 *       In addition, whitening value is applied on every sector, whitening
 *       is calculated from initial key, sector number and mixed using CRC32.
 *       Note that this encryption scheme is vulnerable to watermarking attacks
 *       and should be used for old compatible containers access only.
 *
 * plumb: unimplemented, see:
 * http://article.gmane.org/gmane.linux.kernel.device-mapper.dm-crypt/454
 */

static int crypt_iv_plain_gen(struct crypt_config *cc, u8 *iv,
			      struct dm_crypt_request *dmreq)
{
	memset(iv, 0, cc->iv_size);
	*(__le32 *)iv = cpu_to_le32(dmreq->iv_sector & 0xffffffff);

	return 0;
}

static int crypt_iv_plain64_gen(struct crypt_config *cc, u8 *iv,
				struct dm_crypt_request *dmreq)
{
	memset(iv, 0, cc->iv_size);
	*(__le64 *)iv = cpu_to_le64(dmreq->iv_sector);

	return 0;
}

/* Initialise ESSIV - compute salt but no local memory allocations */
static int crypt_iv_essiv_init(struct crypt_config *cc)
{
	struct iv_essiv_private *essiv = &cc->iv_gen_private.essiv;
	struct hash_desc desc;
	struct scatterlist sg;
	struct crypto_cipher *essiv_tfm;
	int err;

	sg_init_one(&sg, cc->key, cc->key_size);
	desc.tfm = essiv->hash_tfm;
	desc.flags = CRYPTO_TFM_REQ_MAY_SLEEP;

	err = crypto_hash_digest(&desc, &sg, cc->key_size, essiv->salt);
	if (err)
		return err;

	essiv_tfm = cc->iv_private;

	err = crypto_cipher_setkey(essiv_tfm, essiv->salt,
			    crypto_hash_digestsize(essiv->hash_tfm));
	if (err)
		return err;

	return 0;
}

/* Wipe salt and reset key derived from volume key */
static int crypt_iv_essiv_wipe(struct crypt_config *cc)
{
	struct iv_essiv_private *essiv = &cc->iv_gen_private.essiv;
	unsigned salt_size = crypto_hash_digestsize(essiv->hash_tfm);
	struct crypto_cipher *essiv_tfm;
	int r, err = 0;

	memset(essiv->salt, 0, salt_size);

	essiv_tfm = cc->iv_private;
	r = crypto_cipher_setkey(essiv_tfm, essiv->salt, salt_size);
	if (r)
		err = r;

	return err;
}

/* Set up per cpu cipher state */
static struct crypto_cipher *setup_essiv_cpu(struct crypt_config *cc,
					     struct dm_target *ti,
					     u8 *salt, unsigned saltsize)
{
	struct crypto_cipher *essiv_tfm;
	int err;

	/* Setup the essiv_tfm with the given salt */
	essiv_tfm = crypto_alloc_cipher(cc->cipher, 0, CRYPTO_ALG_ASYNC);
	if (IS_ERR(essiv_tfm)) {
		ti->error = "Error allocating crypto tfm for ESSIV";
		return essiv_tfm;
	}

	if (crypto_cipher_blocksize(essiv_tfm) !=
	    crypto_ablkcipher_ivsize(any_tfm(cc))) {
		ti->error = "Block size of ESSIV cipher does "
			    "not match IV size of block cipher";
		crypto_free_cipher(essiv_tfm);
		return ERR_PTR(-EINVAL);
	}

	err = crypto_cipher_setkey(essiv_tfm, salt, saltsize);
	if (err) {
		ti->error = "Failed to set key for ESSIV cipher";
		crypto_free_cipher(essiv_tfm);
		return ERR_PTR(err);
	}

	return essiv_tfm;
}

static void crypt_iv_essiv_dtr(struct crypt_config *cc)
{
	struct crypto_cipher *essiv_tfm;
	struct iv_essiv_private *essiv = &cc->iv_gen_private.essiv;

	crypto_free_hash(essiv->hash_tfm);
	essiv->hash_tfm = NULL;

	kzfree(essiv->salt);
	essiv->salt = NULL;

	essiv_tfm = cc->iv_private;

	if (essiv_tfm)
		crypto_free_cipher(essiv_tfm);

	cc->iv_private = NULL;
}

static int crypt_iv_essiv_ctr(struct crypt_config *cc, struct dm_target *ti,
			      const char *opts)
{
	struct crypto_cipher *essiv_tfm = NULL;
	struct crypto_hash *hash_tfm = NULL;
	u8 *salt = NULL;
	int err;

	if (!opts) {
		ti->error = "Digest algorithm missing for ESSIV mode";
		return -EINVAL;
	}

	/* Allocate hash algorithm */
	hash_tfm = crypto_alloc_hash(opts, 0, CRYPTO_ALG_ASYNC);
	if (IS_ERR(hash_tfm)) {
		ti->error = "Error initializing ESSIV hash";
		err = PTR_ERR(hash_tfm);
		goto bad;
	}

	salt = kzalloc(crypto_hash_digestsize(hash_tfm), GFP_KERNEL);
	if (!salt) {
		ti->error = "Error kmallocing salt storage in ESSIV";
		err = -ENOMEM;
		goto bad;
	}

	cc->iv_gen_private.essiv.salt = salt;
	cc->iv_gen_private.essiv.hash_tfm = hash_tfm;

	essiv_tfm = setup_essiv_cpu(cc, ti, salt,
				crypto_hash_digestsize(hash_tfm));
	if (IS_ERR(essiv_tfm)) {
		crypt_iv_essiv_dtr(cc);
		return PTR_ERR(essiv_tfm);
	}
	cc->iv_private = essiv_tfm;

	return 0;

bad:
	if (hash_tfm && !IS_ERR(hash_tfm))
		crypto_free_hash(hash_tfm);
	kfree(salt);
	return err;
}

static int crypt_iv_essiv_gen(struct crypt_config *cc, u8 *iv,
			      struct dm_crypt_request *dmreq)
{
	struct crypto_cipher *essiv_tfm = cc->iv_private;

	memset(iv, 0, cc->iv_size);
	*(__le64 *)iv = cpu_to_le64(dmreq->iv_sector);
	crypto_cipher_encrypt_one(essiv_tfm, iv, iv);

	return 0;
}

static int crypt_iv_benbi_ctr(struct crypt_config *cc, struct dm_target *ti,
			      const char *opts)
{
	unsigned bs = crypto_ablkcipher_blocksize(any_tfm(cc));
	int log = ilog2(bs);

	/* we need to calculate how far we must shift the sector count
	 * to get the cipher block count, we use this shift in _gen */

	if (1 << log != bs) {
		ti->error = "cypher blocksize is not a power of 2";
		return -EINVAL;
	}

	if (log > 9) {
		ti->error = "cypher blocksize is > 512";
		return -EINVAL;
	}

	cc->iv_gen_private.benbi.shift = 9 - log;

	return 0;
}

static void crypt_iv_benbi_dtr(struct crypt_config *cc)
{
}

static int crypt_iv_benbi_gen(struct crypt_config *cc, u8 *iv,
			      struct dm_crypt_request *dmreq)
{
	__be64 val;

	memset(iv, 0, cc->iv_size - sizeof(u64)); /* rest is cleared below */

	val = cpu_to_be64(((u64)dmreq->iv_sector << cc->iv_gen_private.benbi.shift) + 1);
	put_unaligned(val, (__be64 *)(iv + cc->iv_size - sizeof(u64)));

	return 0;
}

static int crypt_iv_null_gen(struct crypt_config *cc, u8 *iv,
			     struct dm_crypt_request *dmreq)
{
	memset(iv, 0, cc->iv_size);

	return 0;
}

static void crypt_iv_lmk_dtr(struct crypt_config *cc)
{
	struct iv_lmk_private *lmk = &cc->iv_gen_private.lmk;

	if (lmk->hash_tfm && !IS_ERR(lmk->hash_tfm))
		crypto_free_shash(lmk->hash_tfm);
	lmk->hash_tfm = NULL;

	kzfree(lmk->seed);
	lmk->seed = NULL;
}

static int crypt_iv_lmk_ctr(struct crypt_config *cc, struct dm_target *ti,
			    const char *opts)
{
	struct iv_lmk_private *lmk = &cc->iv_gen_private.lmk;

	lmk->hash_tfm = crypto_alloc_shash("md5", 0, 0);
	if (IS_ERR(lmk->hash_tfm)) {
		ti->error = "Error initializing LMK hash";
		return PTR_ERR(lmk->hash_tfm);
	}

	/* No seed in LMK version 2 */
	if (cc->key_parts == cc->tfms_count) {
		lmk->seed = NULL;
		return 0;
	}

	lmk->seed = kzalloc(LMK_SEED_SIZE, GFP_KERNEL);
	if (!lmk->seed) {
		crypt_iv_lmk_dtr(cc);
		ti->error = "Error kmallocing seed storage in LMK";
		return -ENOMEM;
	}

	return 0;
}

static int crypt_iv_lmk_init(struct crypt_config *cc)
{
	struct iv_lmk_private *lmk = &cc->iv_gen_private.lmk;
	int subkey_size = cc->key_size / cc->key_parts;

	/* LMK seed is on the position of LMK_KEYS + 1 key */
	if (lmk->seed)
		memcpy(lmk->seed, cc->key + (cc->tfms_count * subkey_size),
		       crypto_shash_digestsize(lmk->hash_tfm));

	return 0;
}

static int crypt_iv_lmk_wipe(struct crypt_config *cc)
{
	struct iv_lmk_private *lmk = &cc->iv_gen_private.lmk;

	if (lmk->seed)
		memset(lmk->seed, 0, LMK_SEED_SIZE);

	return 0;
}

static int crypt_iv_lmk_one(struct crypt_config *cc, u8 *iv,
			    struct dm_crypt_request *dmreq,
			    u8 *data)
{
	struct iv_lmk_private *lmk = &cc->iv_gen_private.lmk;
	struct {
		struct shash_desc desc;
		char ctx[crypto_shash_descsize(lmk->hash_tfm)];
	} sdesc;
	struct md5_state md5state;
	__le32 buf[4];
	int i, r;

	sdesc.desc.tfm = lmk->hash_tfm;
	sdesc.desc.flags = CRYPTO_TFM_REQ_MAY_SLEEP;

	r = crypto_shash_init(&sdesc.desc);
	if (r)
		return r;

	if (lmk->seed) {
		r = crypto_shash_update(&sdesc.desc, lmk->seed, LMK_SEED_SIZE);
		if (r)
			return r;
	}

	/* Sector is always 512B, block size 16, add data of blocks 1-31 */
	r = crypto_shash_update(&sdesc.desc, data + 16, 16 * 31);
	if (r)
		return r;

	/* Sector is cropped to 56 bits here */
	buf[0] = cpu_to_le32(dmreq->iv_sector & 0xFFFFFFFF);
	buf[1] = cpu_to_le32((((u64)dmreq->iv_sector >> 32) & 0x00FFFFFF) | 0x80000000);
	buf[2] = cpu_to_le32(4024);
	buf[3] = 0;
	r = crypto_shash_update(&sdesc.desc, (u8 *)buf, sizeof(buf));
	if (r)
		return r;

	/* No MD5 padding here */
	r = crypto_shash_export(&sdesc.desc, &md5state);
	if (r)
		return r;

	for (i = 0; i < MD5_HASH_WORDS; i++)
		__cpu_to_le32s(&md5state.hash[i]);
	memcpy(iv, &md5state.hash, cc->iv_size);

	return 0;
}

static int crypt_iv_lmk_gen(struct crypt_config *cc, u8 *iv,
			    struct dm_crypt_request *dmreq)
{
	u8 *src;
	int r = 0;

	if (bio_data_dir(dmreq->ctx->bio_in) == WRITE) {
		src = kmap_atomic(sg_page(&dmreq->sg_in));
		r = crypt_iv_lmk_one(cc, iv, dmreq, src + dmreq->sg_in.offset);
		kunmap_atomic(src);
	} else
		memset(iv, 0, cc->iv_size);

	return r;
}

static int crypt_iv_lmk_post(struct crypt_config *cc, u8 *iv,
			     struct dm_crypt_request *dmreq)
{
	u8 *dst;
	int r;

	if (bio_data_dir(dmreq->ctx->bio_in) == WRITE)
		return 0;

	dst = kmap_atomic(sg_page(&dmreq->sg_out));
	r = crypt_iv_lmk_one(cc, iv, dmreq, dst + dmreq->sg_out.offset);

	/* Tweak the first block of plaintext sector */
	if (!r)
		crypto_xor(dst + dmreq->sg_out.offset, iv, cc->iv_size);

	kunmap_atomic(dst);
	return r;
}

static void crypt_iv_tcw_dtr(struct crypt_config *cc)
{
	struct iv_tcw_private *tcw = &cc->iv_gen_private.tcw;

	kzfree(tcw->iv_seed);
	tcw->iv_seed = NULL;
	kzfree(tcw->whitening);
	tcw->whitening = NULL;

	if (tcw->crc32_tfm && !IS_ERR(tcw->crc32_tfm))
		crypto_free_shash(tcw->crc32_tfm);
	tcw->crc32_tfm = NULL;
}

static int crypt_iv_tcw_ctr(struct crypt_config *cc, struct dm_target *ti,
			    const char *opts)
{
	struct iv_tcw_private *tcw = &cc->iv_gen_private.tcw;

	if (cc->key_size <= (cc->iv_size + TCW_WHITENING_SIZE)) {
		ti->error = "Wrong key size for TCW";
		return -EINVAL;
	}

	tcw->crc32_tfm = crypto_alloc_shash("crc32", 0, 0);
	if (IS_ERR(tcw->crc32_tfm)) {
		ti->error = "Error initializing CRC32 in TCW";
		return PTR_ERR(tcw->crc32_tfm);
	}

	tcw->iv_seed = kzalloc(cc->iv_size, GFP_KERNEL);
	tcw->whitening = kzalloc(TCW_WHITENING_SIZE, GFP_KERNEL);
	if (!tcw->iv_seed || !tcw->whitening) {
		crypt_iv_tcw_dtr(cc);
		ti->error = "Error allocating seed storage in TCW";
		return -ENOMEM;
	}

	return 0;
}

static int crypt_iv_tcw_init(struct crypt_config *cc)
{
	struct iv_tcw_private *tcw = &cc->iv_gen_private.tcw;
	int key_offset = cc->key_size - cc->iv_size - TCW_WHITENING_SIZE;

	memcpy(tcw->iv_seed, &cc->key[key_offset], cc->iv_size);
	memcpy(tcw->whitening, &cc->key[key_offset + cc->iv_size],
	       TCW_WHITENING_SIZE);

	return 0;
}

static int crypt_iv_tcw_wipe(struct crypt_config *cc)
{
	struct iv_tcw_private *tcw = &cc->iv_gen_private.tcw;

	memset(tcw->iv_seed, 0, cc->iv_size);
	memset(tcw->whitening, 0, TCW_WHITENING_SIZE);

	return 0;
}

static int crypt_iv_tcw_whitening(struct crypt_config *cc,
				  struct dm_crypt_request *dmreq,
				  u8 *data)
{
	struct iv_tcw_private *tcw = &cc->iv_gen_private.tcw;
	u64 sector = cpu_to_le64((u64)dmreq->iv_sector);
	u8 buf[TCW_WHITENING_SIZE];
	struct {
		struct shash_desc desc;
		char ctx[crypto_shash_descsize(tcw->crc32_tfm)];
	} sdesc;
	int i, r;

	/* xor whitening with sector number */
	memcpy(buf, tcw->whitening, TCW_WHITENING_SIZE);
	crypto_xor(buf, (u8 *)&sector, 8);
	crypto_xor(&buf[8], (u8 *)&sector, 8);

	/* calculate crc32 for every 32bit part and xor it */
	sdesc.desc.tfm = tcw->crc32_tfm;
	sdesc.desc.flags = CRYPTO_TFM_REQ_MAY_SLEEP;
	for (i = 0; i < 4; i++) {
		r = crypto_shash_init(&sdesc.desc);
		if (r)
			goto out;
		r = crypto_shash_update(&sdesc.desc, &buf[i * 4], 4);
		if (r)
			goto out;
		r = crypto_shash_final(&sdesc.desc, &buf[i * 4]);
		if (r)
			goto out;
	}
	crypto_xor(&buf[0], &buf[12], 4);
	crypto_xor(&buf[4], &buf[8], 4);

	/* apply whitening (8 bytes) to whole sector */
	for (i = 0; i < ((1 << SECTOR_SHIFT) / 8); i++)
		crypto_xor(data + i * 8, buf, 8);
out:
	memzero_explicit(buf, sizeof(buf));
	return r;
}

static int crypt_iv_tcw_gen(struct crypt_config *cc, u8 *iv,
			    struct dm_crypt_request *dmreq)
{
	struct iv_tcw_private *tcw = &cc->iv_gen_private.tcw;
	u64 sector = cpu_to_le64((u64)dmreq->iv_sector);
	u8 *src;
	int r = 0;

	/* Remove whitening from ciphertext */
	if (bio_data_dir(dmreq->ctx->bio_in) != WRITE) {
		src = kmap_atomic(sg_page(&dmreq->sg_in));
		r = crypt_iv_tcw_whitening(cc, dmreq, src + dmreq->sg_in.offset);
		kunmap_atomic(src);
	}

	/* Calculate IV */
	memcpy(iv, tcw->iv_seed, cc->iv_size);
	crypto_xor(iv, (u8 *)&sector, 8);
	if (cc->iv_size > 8)
		crypto_xor(&iv[8], (u8 *)&sector, cc->iv_size - 8);

	return r;
}

static int crypt_iv_tcw_post(struct crypt_config *cc, u8 *iv,
			     struct dm_crypt_request *dmreq)
{
	u8 *dst;
	int r;

	if (bio_data_dir(dmreq->ctx->bio_in) != WRITE)
		return 0;

	/* Apply whitening on ciphertext */
	dst = kmap_atomic(sg_page(&dmreq->sg_out));
	r = crypt_iv_tcw_whitening(cc, dmreq, dst + dmreq->sg_out.offset);
	kunmap_atomic(dst);

	return r;
}

static struct crypt_iv_operations crypt_iv_plain_ops = {
	.generator = crypt_iv_plain_gen
};

static struct crypt_iv_operations crypt_iv_plain64_ops = {
	.generator = crypt_iv_plain64_gen
};

static struct crypt_iv_operations crypt_iv_essiv_ops = {
	.ctr       = crypt_iv_essiv_ctr,
	.dtr       = crypt_iv_essiv_dtr,
	.init      = crypt_iv_essiv_init,
	.wipe      = crypt_iv_essiv_wipe,
	.generator = crypt_iv_essiv_gen
};

static struct crypt_iv_operations crypt_iv_benbi_ops = {
	.ctr	   = crypt_iv_benbi_ctr,
	.dtr	   = crypt_iv_benbi_dtr,
	.generator = crypt_iv_benbi_gen
};

static struct crypt_iv_operations crypt_iv_null_ops = {
	.generator = crypt_iv_null_gen
};

static struct crypt_iv_operations crypt_iv_lmk_ops = {
	.ctr	   = crypt_iv_lmk_ctr,
	.dtr	   = crypt_iv_lmk_dtr,
	.init	   = crypt_iv_lmk_init,
	.wipe	   = crypt_iv_lmk_wipe,
	.generator = crypt_iv_lmk_gen,
	.post	   = crypt_iv_lmk_post
};

static struct crypt_iv_operations crypt_iv_tcw_ops = {
	.ctr	   = crypt_iv_tcw_ctr,
	.dtr	   = crypt_iv_tcw_dtr,
	.init	   = crypt_iv_tcw_init,
	.wipe	   = crypt_iv_tcw_wipe,
	.generator = crypt_iv_tcw_gen,
	.post	   = crypt_iv_tcw_post
};

static void crypt_convert_init(struct crypt_config *cc,
			       struct convert_context *ctx,
			       struct bio *bio_out, struct bio *bio_in,
			       sector_t sector)
{
	ctx->bio_in = bio_in;
	ctx->bio_out = bio_out;
	ctx->offset_in = 0;
	ctx->offset_out = 0;
	ctx->idx_in = bio_in ? bio_in->bi_idx : 0;
	ctx->idx_out = bio_out ? bio_out->bi_idx : 0;
	ctx->cc_sector = sector + cc->iv_offset;
	init_completion(&ctx->restart);
}

static struct dm_crypt_request *dmreq_of_req(struct crypt_config *cc,
					     struct ablkcipher_request *req)
{
	return (struct dm_crypt_request *)((char *)req + cc->dmreq_start);
}

static struct ablkcipher_request *req_of_dmreq(struct crypt_config *cc,
					       struct dm_crypt_request *dmreq)
{
	return (struct ablkcipher_request *)((char *)dmreq - cc->dmreq_start);
}

static u8 *iv_of_dmreq(struct crypt_config *cc,
		       struct dm_crypt_request *dmreq)
{
	return (u8 *)ALIGN((unsigned long)(dmreq + 1),
		crypto_ablkcipher_alignmask(any_tfm(cc)) + 1);
}

static int crypt_convert_block(struct crypt_config *cc,
			       struct convert_context *ctx,
			       struct ablkcipher_request *req)
{
	struct bio_vec *bv_in = bio_iovec_idx(ctx->bio_in, ctx->idx_in);
	struct bio_vec *bv_out = bio_iovec_idx(ctx->bio_out, ctx->idx_out);
	struct dm_crypt_request *dmreq;
	u8 *iv;
	int r;

	dmreq = dmreq_of_req(cc, req);
	iv = iv_of_dmreq(cc, dmreq);

	dmreq->iv_sector = ctx->cc_sector;
	dmreq->ctx = ctx;
	sg_init_table(&dmreq->sg_in, 1);
	sg_set_page(&dmreq->sg_in, bv_in->bv_page, 1 << SECTOR_SHIFT,
		    bv_in->bv_offset + ctx->offset_in);

	sg_init_table(&dmreq->sg_out, 1);
	sg_set_page(&dmreq->sg_out, bv_out->bv_page, 1 << SECTOR_SHIFT,
		    bv_out->bv_offset + ctx->offset_out);

	ctx->offset_in += 1 << SECTOR_SHIFT;
	if (ctx->offset_in >= bv_in->bv_len) {
		ctx->offset_in = 0;
		ctx->idx_in++;
	}

	ctx->offset_out += 1 << SECTOR_SHIFT;
	if (ctx->offset_out >= bv_out->bv_len) {
		ctx->offset_out = 0;
		ctx->idx_out++;
	}

	if (cc->iv_gen_ops) {
		r = cc->iv_gen_ops->generator(cc, iv, dmreq);
		if (r < 0)
			return r;
	}

	ablkcipher_request_set_crypt(req, &dmreq->sg_in, &dmreq->sg_out,
				     1 << SECTOR_SHIFT, iv);

	if (bio_data_dir(ctx->bio_in) == WRITE)
		r = crypto_ablkcipher_encrypt(req);
	else
		r = crypto_ablkcipher_decrypt(req);

	if (!r && cc->iv_gen_ops && cc->iv_gen_ops->post)
		r = cc->iv_gen_ops->post(cc, iv, dmreq);

	return r;
}

static void kcryptd_async_done(struct crypto_async_request *async_req,
			       int error);

static void crypt_alloc_req(struct crypt_config *cc,
			    struct convert_context *ctx)
{
	unsigned key_index = ctx->cc_sector & (cc->tfms_count - 1);

	if (!ctx->req)
		ctx->req = mempool_alloc(cc->req_pool, GFP_NOIO);

	ablkcipher_request_set_tfm(ctx->req, cc->tfms[key_index]);
	ablkcipher_request_set_callback(ctx->req,
	    CRYPTO_TFM_REQ_MAY_BACKLOG | CRYPTO_TFM_REQ_MAY_SLEEP,
	    kcryptd_async_done, dmreq_of_req(cc, ctx->req));
}

static void crypt_free_req(struct crypt_config *cc,
			   struct ablkcipher_request *req, struct bio *base_bio)
{
	struct dm_crypt_io *io = dm_per_bio_data(base_bio, cc->per_bio_data_size);

	if ((struct ablkcipher_request *)(io + 1) != req)
		mempool_free(req, cc->req_pool);
}

/*
 * Encrypt / decrypt data from one bio to another one (can be the same one)
 */
static int crypt_convert(struct crypt_config *cc,
			 struct convert_context *ctx)
{
	int r;

	atomic_set(&ctx->cc_pending, 1);

	while(ctx->idx_in < ctx->bio_in->bi_vcnt &&
	      ctx->idx_out < ctx->bio_out->bi_vcnt) {

		crypt_alloc_req(cc, ctx);

		atomic_inc(&ctx->cc_pending);

		r = crypt_convert_block(cc, ctx, ctx->req);

		switch (r) {
		/* async */
		case -EBUSY:
			wait_for_completion(&ctx->restart);
			INIT_COMPLETION(ctx->restart);
			/* fall through*/
		case -EINPROGRESS:
			ctx->req = NULL;
			ctx->cc_sector++;
			continue;

		/* sync */
		case 0:
			atomic_dec(&ctx->cc_pending);
			ctx->cc_sector++;
			cond_resched();
			continue;

		/* error */
		default:
			atomic_dec(&ctx->cc_pending);
			return r;
		}
	}

	return 0;
}

/*
 * Generate a new unfragmented bio with the given size
 * This should never violate the device limitations
 * May return a smaller bio when running out of pages, indicated by
 * *out_of_pages set to 1.
 */
static struct bio *crypt_alloc_buffer(struct dm_crypt_io *io, unsigned size,
				      unsigned *out_of_pages)
{
	struct crypt_config *cc = io->cc;
	struct bio *clone;
	unsigned int nr_iovecs = (size + PAGE_SIZE - 1) >> PAGE_SHIFT;
	gfp_t gfp_mask = GFP_NOIO | __GFP_HIGHMEM;
	unsigned i, len;
	struct page *page;

	clone = bio_alloc_bioset(GFP_NOIO, nr_iovecs, cc->bs);
	if (!clone)
		return NULL;

	clone_init(io, clone);
	*out_of_pages = 0;

	for (i = 0; i < nr_iovecs; i++) {
		page = mempool_alloc(cc->page_pool, gfp_mask);
		if (!page) {
			*out_of_pages = 1;
			break;
		}

		/*
		 * If additional pages cannot be allocated without waiting,
		 * return a partially-allocated bio.  The caller will then try
		 * to allocate more bios while submitting this partial bio.
		 */
		gfp_mask = (gfp_mask | __GFP_NOWARN) & ~__GFP_WAIT;

		len = (size > PAGE_SIZE) ? PAGE_SIZE : size;

		if (!bio_add_page(clone, page, len, 0)) {
			mempool_free(page, cc->page_pool);
			break;
		}

		size -= len;
	}

	if (!clone->bi_size) {
		bio_put(clone);
		return NULL;
	}

	return clone;
}

static void crypt_free_buffer_pages(struct crypt_config *cc, struct bio *clone)
{
	unsigned int i;
	struct bio_vec *bv;

	bio_for_each_segment_all(bv, clone, i) {
		BUG_ON(!bv->bv_page);
		mempool_free(bv->bv_page, cc->page_pool);
		bv->bv_page = NULL;
	}
}

static void crypt_io_init(struct dm_crypt_io *io, struct crypt_config *cc,
			  struct bio *bio, sector_t sector)
{
	io->cc = cc;
	io->base_bio = bio;
	io->sector = sector;
	io->error = 0;
	io->base_io = NULL;
	io->ctx.req = NULL;
	atomic_set(&io->io_pending, 0);
}

static void crypt_inc_pending(struct dm_crypt_io *io)
{
	atomic_inc(&io->io_pending);
}

/*
 * One of the bios was finished. Check for completion of
 * the whole request and correctly clean up the buffer.
 * If base_io is set, wait for the last fragment to complete.
 */
static void crypt_dec_pending(struct dm_crypt_io *io)
{
	struct crypt_config *cc = io->cc;
	struct bio *base_bio = io->base_bio;
	struct dm_crypt_io *base_io = io->base_io;
	int error = io->error;

	if (!atomic_dec_and_test(&io->io_pending))
		return;

	if (io->ctx.req)
		crypt_free_req(cc, io->ctx.req, base_bio);
	if (io != dm_per_bio_data(base_bio, cc->per_bio_data_size))
		mempool_free(io, cc->io_pool);

	if (likely(!base_io))
		bio_endio(base_bio, error);
	else {
		if (error && !base_io->error)
			base_io->error = error;
		crypt_dec_pending(base_io);
	}
}

/*
 * kcryptd/kcryptd_io:
 *
 * Needed because it would be very unwise to do decryption in an
 * interrupt context.
 *
 * kcryptd performs the actual encryption or decryption.
 *
 * kcryptd_io performs the IO submission.
 *
 * They must be separated as otherwise the final stages could be
 * starved by new requests which can block in the first stages due
 * to memory allocation.
 *
 * The work is done per CPU global for all dm-crypt instances.
 * They should not depend on each other and do not block.
 */
static void crypt_endio(struct bio *clone, int error)
{
	struct dm_crypt_io *io = clone->bi_private;
	struct crypt_config *cc = io->cc;
	unsigned rw = bio_data_dir(clone);

	if (unlikely(!bio_flagged(clone, BIO_UPTODATE) && !error))
		error = -EIO;

	if (cc->hw_fmp == 1)
		bio_put(clone);
	else {
		/*
		 * free the processed pages
		 */
		if (rw == WRITE)
			crypt_free_buffer_pages(cc, clone);

		bio_put(clone);

		if (rw == READ && !error) {
			kcryptd_queue_crypt(io);
			return;
		}
	}

	if (unlikely(error))
		io->error = error;

	crypt_dec_pending(io);
}

static void clone_init(struct dm_crypt_io *io, struct bio *clone)
{
	struct crypt_config *cc = io->cc;

	clone->bi_private = io;
	clone->bi_end_io  = crypt_endio;
	clone->bi_bdev    = cc->dev->bdev;
	clone->bi_rw      = io->base_bio->bi_rw;
}

static int kcryptd_io_rw(struct dm_crypt_io *io, gfp_t gfp)
{
	struct crypt_config *cc = io->cc;
	struct bio *base_bio = io->base_bio;
	struct bio *clone;

	/*
	 * The block layer might modify the bvec array, so always
	 * copy the required bvecs because we need the original
	 * one in order to decrypt the whole bio data *afterwards*.
	 */
	clone = bio_clone_bioset(base_bio, gfp, cc->bs);
	if (!clone)
		return 1;

	crypt_inc_pending(io);

	clone_init(io, clone);
#if defined(CONFIG_MMC_DW_FMP_DM_CRYPT) || defined(CONFIG_UFS_FMP_DM_CRYPT)
	clone->bi_sensitive_data = 1;
#endif
	clone->bi_sector = cc->start + io->sector;

	generic_make_request(clone);
	return 0;
}

static int kcryptd_io_read(struct dm_crypt_io *io, gfp_t gfp)
{
	struct crypt_config *cc = io->cc;
	struct bio *base_bio = io->base_bio;
	struct bio *clone;

	/*
	 * The block layer might modify the bvec array, so always
	 * copy the required bvecs because we need the original
	 * one in order to decrypt the whole bio data *afterwards*.
	 */
	clone = bio_clone_bioset(base_bio, gfp, cc->bs);
	if (!clone)
		return 1;

	crypt_inc_pending(io);

	clone_init(io, clone);
	clone->bi_sector = cc->start + io->sector;

	generic_make_request(clone);
	return 0;
}

static void kcryptd_io_write(struct dm_crypt_io *io)
{
	struct bio *clone = io->ctx.bio_out;
	generic_make_request(clone);
}

static void kcryptd_io(struct work_struct *work)
{
	struct dm_crypt_io *io = container_of(work, struct dm_crypt_io, work);

	if (bio_data_dir(io->base_bio) == READ) {
		crypt_inc_pending(io);
		if (kcryptd_io_read(io, GFP_NOIO))
			io->error = -ENOMEM;
		crypt_dec_pending(io);
	} else
		kcryptd_io_write(io);
}

static void kcryptd_fmp_io(struct work_struct *work)
{
	struct dm_crypt_io *io = container_of(work, struct dm_crypt_io, work);

	crypt_inc_pending(io);
	if (kcryptd_io_rw(io, GFP_NOIO))
		io->error = -ENOMEM;
	crypt_dec_pending(io);
}

static void kcryptd_queue_io(struct dm_crypt_io *io)
{
	struct crypt_config *cc = io->cc;

	if (cc->hw_fmp == 1)
		INIT_WORK(&io->work, kcryptd_fmp_io);
	else
		INIT_WORK(&io->work, kcryptd_io);
	queue_work(cc->io_queue, &io->work);
}

static void kcryptd_crypt_write_io_submit(struct dm_crypt_io *io, int async)
{
	struct bio *clone = io->ctx.bio_out;
	struct crypt_config *cc = io->cc;

	if (unlikely(io->error < 0)) {
		crypt_free_buffer_pages(cc, clone);
		bio_put(clone);
		crypt_dec_pending(io);
		return;
	}

	/* crypt_convert should have filled the clone bio */
	BUG_ON(io->ctx.idx_out < clone->bi_vcnt);

	clone->bi_sector = cc->start + io->sector;

	if (async)
		kcryptd_queue_io(io);
	else
		generic_make_request(clone);
}

static void kcryptd_crypt_write_convert(struct dm_crypt_io *io)
{
	struct crypt_config *cc = io->cc;
	struct bio *clone;
	struct dm_crypt_io *new_io;
	int crypt_finished;
	unsigned out_of_pages = 0;
	unsigned remaining = io->base_bio->bi_size;
	sector_t sector = io->sector;
	int r;

	/*
	 * Prevent io from disappearing until this function completes.
	 */
	crypt_inc_pending(io);
	crypt_convert_init(cc, &io->ctx, NULL, io->base_bio, sector);

	/*
	 * The allocated buffers can be smaller than the whole bio,
	 * so repeat the whole process until all the data can be handled.
	 */
	while (remaining) {
		clone = crypt_alloc_buffer(io, remaining, &out_of_pages);
		if (unlikely(!clone)) {
			io->error = -ENOMEM;
			break;
		}

		io->ctx.bio_out = clone;
		io->ctx.idx_out = 0;

		remaining -= clone->bi_size;
		sector += bio_sectors(clone);

		crypt_inc_pending(io);

		r = crypt_convert(cc, &io->ctx);
		if (r < 0)
			io->error = -EIO;

		crypt_finished = atomic_dec_and_test(&io->ctx.cc_pending);

		/* Encryption was already finished, submit io now */
		if (crypt_finished) {
			kcryptd_crypt_write_io_submit(io, 0);

			/*
			 * If there was an error, do not try next fragments.
			 * For async, error is processed in async handler.
			 */
			if (unlikely(r < 0))
				break;

			io->sector = sector;
		}

		/*
		 * Out of memory -> run queues
		 * But don't wait if split was due to the io size restriction
		 */
		if (unlikely(out_of_pages))
			congestion_wait(BLK_RW_ASYNC, HZ/100);

		/*
		 * With async crypto it is unsafe to share the crypto context
		 * between fragments, so switch to a new dm_crypt_io structure.
		 */
		if (unlikely(!crypt_finished && remaining)) {
			new_io = mempool_alloc(cc->io_pool, GFP_NOIO);
			crypt_io_init(new_io, io->cc, io->base_bio, sector);
			crypt_inc_pending(new_io);
			crypt_convert_init(cc, &new_io->ctx, NULL,
					   io->base_bio, sector);
			new_io->ctx.idx_in = io->ctx.idx_in;
			new_io->ctx.offset_in = io->ctx.offset_in;

			/*
			 * Fragments after the first use the base_io
			 * pending count.
			 */
			if (!io->base_io)
				new_io->base_io = io;
			else {
				new_io->base_io = io->base_io;
				crypt_inc_pending(io->base_io);
				crypt_dec_pending(io);
			}

			io = new_io;
		}
	}

	crypt_dec_pending(io);
}

static void kcryptd_crypt_read_done(struct dm_crypt_io *io)
{
	crypt_dec_pending(io);
}

static void kcryptd_crypt_read_convert(struct dm_crypt_io *io)
{
	struct crypt_config *cc = io->cc;
	int r = 0;

	crypt_inc_pending(io);

	crypt_convert_init(cc, &io->ctx, io->base_bio, io->base_bio,
			   io->sector);

	r = crypt_convert(cc, &io->ctx);
	if (r < 0)
		io->error = -EIO;

	if (atomic_dec_and_test(&io->ctx.cc_pending))
		kcryptd_crypt_read_done(io);

	crypt_dec_pending(io);
}

static void kcryptd_async_done(struct crypto_async_request *async_req,
			       int error)
{
	struct dm_crypt_request *dmreq = async_req->data;
	struct convert_context *ctx = dmreq->ctx;
	struct dm_crypt_io *io = container_of(ctx, struct dm_crypt_io, ctx);
	struct crypt_config *cc = io->cc;

	if (error == -EINPROGRESS) {
		complete(&ctx->restart);
		return;
	}

	if (!error && cc->iv_gen_ops && cc->iv_gen_ops->post)
		error = cc->iv_gen_ops->post(cc, iv_of_dmreq(cc, dmreq), dmreq);

	if (error < 0)
		io->error = -EIO;

	crypt_free_req(cc, req_of_dmreq(cc, dmreq), io->base_bio);

	if (!atomic_dec_and_test(&ctx->cc_pending))
		return;

	if (bio_data_dir(io->base_bio) == READ)
		kcryptd_crypt_read_done(io);
	else
		kcryptd_crypt_write_io_submit(io, 1);
}

static void kcryptd_crypt(struct work_struct *work)
{
	struct dm_crypt_io *io = container_of(work, struct dm_crypt_io, work);

	if (bio_data_dir(io->base_bio) == READ)
		kcryptd_crypt_read_convert(io);
	else
		kcryptd_crypt_write_convert(io);
}

static void kcryptd_queue_crypt(struct dm_crypt_io *io)
{
	struct crypt_config *cc = io->cc;

	INIT_WORK(&io->work, kcryptd_crypt);
	queue_work(cc->crypt_queue, &io->work);
}

/*
 * Decode key from its hex representation
 */
static int crypt_decode_key(u8 *key, char *hex, unsigned int size)
{
	char buffer[3];
	unsigned int i;

	buffer[2] = '\0';

	for (i = 0; i < size; i++) {
		buffer[0] = *hex++;
		buffer[1] = *hex++;

		if (kstrtou8(buffer, 16, &key[i]))
			return -EINVAL;
	}

	if (*hex != '\0')
		return -EINVAL;

	return 0;
}

static void crypt_free_tfms(struct crypt_config *cc)
{
	unsigned i;

	if (!cc->tfms)
		return;

	for (i = 0; i < cc->tfms_count; i++)
		if (cc->tfms[i] && !IS_ERR(cc->tfms[i])) {
			crypto_free_ablkcipher(cc->tfms[i]);
			cc->tfms[i] = NULL;
		}

	kfree(cc->tfms);
	cc->tfms = NULL;
}

static int crypt_alloc_tfms(struct crypt_config *cc, char *ciphermode)
{
	unsigned i;
	int err;

	cc->tfms = kmalloc(cc->tfms_count * sizeof(struct crypto_ablkcipher *),
			   GFP_KERNEL);
	if (!cc->tfms)
		return -ENOMEM;

	for (i = 0; i < cc->tfms_count; i++) {
		cc->tfms[i] = crypto_alloc_ablkcipher(ciphermode, 0, 0);
		if (IS_ERR(cc->tfms[i])) {
			err = PTR_ERR(cc->tfms[i]);
			crypt_free_tfms(cc);
			return err;
		}
	}

	return 0;
}

static int crypt_setkey_allcpus(struct crypt_config *cc)
{
<<<<<<< HEAD
	unsigned subkey_size = cc->key_size >> ilog2(cc->tfms_count);
	int err = 0, i = 0, r = 0;
	if (cc->hw_fmp == 1) {
		volatile u8 __iomem *key_storage = (S5P_VA_SYSRAM_NS +
					FMP_KEY_STORAGE_OFFSET);
		for (i = 0; i < cc->key_size; i++)
			key_storage[i] = cc->key[i];

#ifndef CONFIG_64BIT
		if (soc_is_exynos5422())
			r = exynos_smc(SMC_CMD_FMP, FMP_MMC_KEY_SET,
				EXYNOS5422_PA_SYSRAM_NS + FMP_KEY_STORAGE_OFFSET,
				cc->key_size);
		else if (soc_is_exynos5430())
			r = exynos_smc(SMC_CMD_FMP, FMP_MMC_KEY_SET,
				EXYNOS5430_PA_SYSRAM_NS + FMP_KEY_STORAGE_OFFSET,
				cc->key_size);
#else
#ifndef CONFIG_SOC_EXYNOS7420
		if (soc_is_exynos5433())
			r = exynos_smc(SMC_CMD_FMP, FMP_MMC_KEY_SET,
				EXYNOS5433_PA_SYSRAM_NS + FMP_KEY_STORAGE_OFFSET,
				cc->key_size);
#else
		if(soc_is_exynos7420())
			r = exynos_smc(SMC_CMD_FMP, FMP_KEY_STORE,
				EXYNOS7420_PA_SYSRAM_NS + FMP_KEY_STORAGE_OFFSET,
				cc->key_size);
#endif
#endif
		else {
			pr_err("dm-crypt: unsupported SoC type\n");
			return -EINVAL;
		}

		err = ((r == (u32)-1) ? r : 0);
	} else {
		for (i = 0; i < cc->tfms_count; i++) {
			r = crypto_ablkcipher_setkey(cc->tfms[i],
=======
	unsigned subkey_size;
	int err = 0, i, r;

	/* Ignore extra keys (which are used for IV etc) */
	subkey_size = (cc->key_size - cc->key_extra_size) >> ilog2(cc->tfms_count);

	for (i = 0; i < cc->tfms_count; i++) {
		r = crypto_ablkcipher_setkey(cc->tfms[i],
>>>>>>> a93bdb5f
					     cc->key + (i * subkey_size),
					     subkey_size);
			if (r)
				err = r;
		}
	}

	return err;
}

static int crypt_set_key(struct crypt_config *cc, char *key)
{
	int r = -EINVAL;
	int key_string_len = strlen(key);

	/* The key size may not be changed. */
	if (cc->key_size != (key_string_len >> 1))
		goto out;

	/* Hyphen (which gives a key_size of zero) means there is no key. */
	if (!cc->key_size && strcmp(key, "-"))
		goto out;

	if (cc->key_size && crypt_decode_key(cc->key, key, cc->key_size) < 0)
		goto out;

	set_bit(DM_CRYPT_KEY_VALID, &cc->flags);

	r = crypt_setkey_allcpus(cc);

out:
	/* Hex key string not needed after here, so wipe it. */
	memset(key, '0', key_string_len);

	return r;
}

static int crypt_wipe_key(struct crypt_config *cc)
{
	clear_bit(DM_CRYPT_KEY_VALID, &cc->flags);
	memset(&cc->key, 0, cc->key_size * sizeof(u8));

	return crypt_setkey_allcpus(cc);
}

static void crypt_dtr(struct dm_target *ti)
{
	struct crypt_config *cc = ti->private;

	ti->private = NULL;

	if (!cc)
		return;

	if (cc->io_queue)
		destroy_workqueue(cc->io_queue);
	if (cc->hw_fmp == 0)
		if (cc->crypt_queue)
			destroy_workqueue(cc->crypt_queue);

	crypt_free_tfms(cc);

	if (cc->bs)
		bioset_free(cc->bs);

	if (cc->hw_fmp == 0) {
		if (cc->page_pool)
			mempool_destroy(cc->page_pool);
		if (cc->req_pool)
			mempool_destroy(cc->req_pool);
	}

	if (cc->io_pool)
		mempool_destroy(cc->io_pool);

	if (cc->hw_fmp == 0)
		if (cc->iv_gen_ops && cc->iv_gen_ops->dtr)
			cc->iv_gen_ops->dtr(cc);

	if (cc->dev)
		dm_put_device(ti, cc->dev);

	kzfree(cc->cipher);
	kzfree(cc->cipher_string);

	/* Must zero key material before freeing */
	kzfree(cc);
}

static int crypt_ctr_cipher(struct dm_target *ti,
			    char *cipher_in, char *key)
{
	struct crypt_config *cc = ti->private;
	char *tmp, *cipher, *chainmode, *ivmode, *ivopts, *keycount;
	char *cipher_api = NULL;
	int ret = -EINVAL;
	char dummy;

	/* Convert to crypto api definition? */
	if (strchr(cipher_in, '(')) {
		ti->error = "Bad cipher specification";
		return -EINVAL;
	}

	cc->cipher_string = kstrdup(cipher_in, GFP_KERNEL);
	if (!cc->cipher_string)
		goto bad_mem;

	/*
	 * Legacy dm-crypt cipher specification
	 * cipher[:keycount]-mode-iv:ivopts
	 */
	tmp = cipher_in;
	keycount = strsep(&tmp, "-");
	cipher = strsep(&keycount, ":");

	if (!keycount)
		cc->tfms_count = 1;
	else if (sscanf(keycount, "%u%c", &cc->tfms_count, &dummy) != 1 ||
		 !is_power_of_2(cc->tfms_count)) {
		ti->error = "Bad cipher key count specification";
		return -EINVAL;
	}
	cc->key_parts = cc->tfms_count;
	cc->key_extra_size = 0;

	cc->cipher = kstrdup(cipher, GFP_KERNEL);
	if (!cc->cipher)
		goto bad_mem;

	chainmode = strsep(&tmp, "-");
	ivopts = strsep(&tmp, "-");
	ivmode = strsep(&ivopts, ":");

	if (tmp)
		DMWARN("Ignoring unexpected additional cipher options");

	/*
	 * For compatibility with the original dm-crypt mapping format, if
	 * only the cipher name is supplied, use cbc-plain.
	 */
	if (!chainmode || (!strcmp(chainmode, "plain") && !ivmode)) {
		chainmode = "cbc";
		ivmode = "plain";
	}

	if (strcmp(chainmode, "ecb") && !ivmode) {
		ti->error = "IV mechanism required";
		return -EINVAL;
	}

	cipher_api = kmalloc(CRYPTO_MAX_ALG_NAME, GFP_KERNEL);
	if (!cipher_api)
		goto bad_mem;

	ret = snprintf(cipher_api, CRYPTO_MAX_ALG_NAME,
		       "%s(%s)", chainmode, cipher);
	if (ret < 0) {
		kfree(cipher_api);
		goto bad_mem;
	}

<<<<<<< HEAD
	if ((strcmp(chainmode, "xts") == 0) &&
		(strcmp(cipher, "aes") == 0) &&
		(strcmp(ivmode, "fmp") == 0)) {
		pr_info("%s: H/W FMP disk encryption\n", __func__);
#if !defined(CONFIG_MMC_DW_FMP_DM_CRYPT) && !defined(CONFIG_UFS_FMP_DM_CRYPT)
		ti->error = "Error decoding xts-aes-fmp";
=======
	/* Allocate cipher */
	ret = crypt_alloc_tfms(cc, cipher_api);
	if (ret < 0) {
		ti->error = "Error allocating crypto tfm";
		goto bad;
	}

	/* Initialize IV */
	cc->iv_size = crypto_ablkcipher_ivsize(any_tfm(cc));
	if (cc->iv_size)
		/* at least a 64 bit sector number should fit in our buffer */
		cc->iv_size = max(cc->iv_size,
				  (unsigned int)(sizeof(u64) / sizeof(u8)));
	else if (ivmode) {
		DMWARN("Selected cipher does not support IVs");
		ivmode = NULL;
	}

	/* Choose ivmode, see comments at iv code. */
	if (ivmode == NULL)
		cc->iv_gen_ops = NULL;
	else if (strcmp(ivmode, "plain") == 0)
		cc->iv_gen_ops = &crypt_iv_plain_ops;
	else if (strcmp(ivmode, "plain64") == 0)
		cc->iv_gen_ops = &crypt_iv_plain64_ops;
	else if (strcmp(ivmode, "essiv") == 0)
		cc->iv_gen_ops = &crypt_iv_essiv_ops;
	else if (strcmp(ivmode, "benbi") == 0)
		cc->iv_gen_ops = &crypt_iv_benbi_ops;
	else if (strcmp(ivmode, "null") == 0)
		cc->iv_gen_ops = &crypt_iv_null_ops;
	else if (strcmp(ivmode, "lmk") == 0) {
		cc->iv_gen_ops = &crypt_iv_lmk_ops;
		/*
		 * Version 2 and 3 is recognised according
		 * to length of provided multi-key string.
		 * If present (version 3), last key is used as IV seed.
		 * All keys (including IV seed) are always the same size.
		 */
		if (cc->key_size % cc->key_parts) {
			cc->key_parts++;
			cc->key_extra_size = cc->key_size / cc->key_parts;
		}
	} else if (strcmp(ivmode, "tcw") == 0) {
		cc->iv_gen_ops = &crypt_iv_tcw_ops;
		cc->key_parts += 2; /* IV + whitening */
		cc->key_extra_size = cc->iv_size + TCW_WHITENING_SIZE;
	} else {
>>>>>>> a93bdb5f
		ret = -EINVAL;
		goto bad;
#endif
#if defined(CONFIG_FIPS_FMP)
		if (unlikely(in_fmp_fips_err())) {
			ti->error = "Error to work fmp due to fips in error";
			ret = -EPERM;
			goto bad;
		}
#endif
		cc->hw_fmp = 1;

<<<<<<< HEAD
		/* Initialize and set key */
		ret = crypt_set_key(cc, key);
=======
	/* Initialize and set key */
	ret = crypt_set_key(cc, key);
	if (ret < 0) {
		ti->error = "Error decoding and setting key";
		goto bad;
	}

	/* Allocate IV */
	if (cc->iv_gen_ops && cc->iv_gen_ops->ctr) {
		ret = cc->iv_gen_ops->ctr(cc, ti, ivopts);
>>>>>>> a93bdb5f
		if (ret < 0) {
			ti->error = "Error decoding and setting key";
			goto bad;
		}
	} else {
		pr_info("%s: S/W disk encryption\n", __func__);
		/* Allocate cipher */
		ret = crypt_alloc_tfms(cc, cipher_api);
		if (ret < 0) {
			ti->error = "Error allocating crypto tfm";
			goto bad;
		}

		/* Initialize and set key */
		ret = crypt_set_key(cc, key);
		if (ret < 0) {
			ti->error = "Error decoding and setting key";
			goto bad;
		}

		/* Initialize IV */
		cc->iv_size = crypto_ablkcipher_ivsize(any_tfm(cc));
		if (cc->iv_size)
			/* at least a 64 bit sector number should fit in our buffer */
			cc->iv_size = max(cc->iv_size,
				  (unsigned int)(sizeof(u64) / sizeof(u8)));
		else if (ivmode) {
			DMWARN("Selected cipher does not support IVs");
			ivmode = NULL;
		}

		/* Choose ivmode, see comments at iv code. */
		if (ivmode == NULL)
			cc->iv_gen_ops = NULL;
		else if (strcmp(ivmode, "plain") == 0)
			cc->iv_gen_ops = &crypt_iv_plain_ops;
		else if (strcmp(ivmode, "plain64") == 0)
			cc->iv_gen_ops = &crypt_iv_plain64_ops;
		else if (strcmp(ivmode, "essiv") == 0)
			cc->iv_gen_ops = &crypt_iv_essiv_ops;
		else if (strcmp(ivmode, "benbi") == 0)
			cc->iv_gen_ops = &crypt_iv_benbi_ops;
		else if (strcmp(ivmode, "null") == 0)
			cc->iv_gen_ops = &crypt_iv_null_ops;
		else if (strcmp(ivmode, "lmk") == 0) {
			cc->iv_gen_ops = &crypt_iv_lmk_ops;
			/* Version 2 and 3 is recognised according
			 * to length of provided multi-key string.
			 * If present (version 3), last key is used as IV seed.
			 */
			if (cc->key_size % cc->key_parts)
			cc->key_parts++;
		} else {
			ret = -EINVAL;
			ti->error = "Invalid IV mode";
			goto bad;
		}

		/* Allocate IV */
		if (cc->iv_gen_ops && cc->iv_gen_ops->ctr) {
			ret = cc->iv_gen_ops->ctr(cc, ti, ivopts);
			if (ret < 0) {
				ti->error = "Error creating IV";
				goto bad;
			}
		}

		/* Initialize IV (set keys for ESSIV etc) */
		if (cc->iv_gen_ops && cc->iv_gen_ops->init) {
			ret = cc->iv_gen_ops->init(cc);
			if (ret < 0) {
				ti->error = "Error initialising IV";
				goto bad;
			}
		}
	}

	ret = 0;
bad:
	kfree(cipher_api);
	return ret;

bad_mem:
	ti->error = "Cannot allocate cipher strings";
	return -ENOMEM;
}

/*
 * Construct an encryption mapping:
 * <cipher> <key> <iv_offset> <dev_path> <start>
 */
static int crypt_ctr(struct dm_target *ti, unsigned int argc, char **argv)
{
	struct crypt_config *cc;
	unsigned int key_size, opt_params;
	unsigned long long tmpll;
	int ret;
	size_t iv_size_padding;
	struct dm_arg_set as;
	const char *opt_string;
	char dummy;
	char tmp[32];

	static struct dm_arg _args[] = {
		{0, 2, "Invalid number of feature args"},
	};

	if (argc < 5) {
		ti->error = "Not enough arguments";
		return -EINVAL;
	}

	key_size = strlen(argv[1]) >> 1;

	cc = kzalloc(sizeof(*cc) + key_size * sizeof(u8), GFP_KERNEL);
	if (!cc) {
		ti->error = "Cannot allocate encryption context";
		return -ENOMEM;
	}
	cc->key_size = key_size;

	ti->private = cc;
	ret = crypt_ctr_cipher(ti, argv[0], argv[1]);
	if (ret < 0)
		goto bad;

	ret = -ENOMEM;
	cc->io_pool = mempool_create_slab_pool(MIN_IOS, _crypt_io_pool);
	if (!cc->io_pool) {
		ti->error = "Cannot allocate crypt io mempool";
		goto bad;
	}

	if (cc->hw_fmp == 0) {
		cc->dmreq_start = sizeof(struct ablkcipher_request);
		cc->dmreq_start += crypto_ablkcipher_reqsize(any_tfm(cc));
		cc->dmreq_start = ALIGN(cc->dmreq_start, __alignof__(struct dm_crypt_request));

		if (crypto_ablkcipher_alignmask(any_tfm(cc)) < CRYPTO_MINALIGN) {
			/* Allocate the padding exactly */
			iv_size_padding = -(cc->dmreq_start + sizeof(struct dm_crypt_request))
					& crypto_ablkcipher_alignmask(any_tfm(cc));
		} else {
			/*
			 * If the cipher requires greater alignment than kmalloc
			 * alignment, we don't know the exact position of the
			 * initialization vector. We must assume worst case.
			 */
			iv_size_padding = crypto_ablkcipher_alignmask(any_tfm(cc));
		}

		cc->req_pool = mempool_create_kmalloc_pool(MIN_IOS, cc->dmreq_start +
				sizeof(struct dm_crypt_request) + iv_size_padding + cc->iv_size);
		if (!cc->req_pool) {
			ti->error = "Cannot allocate crypt request mempool";
			goto bad;
		}

<<<<<<< HEAD
		cc->page_pool = mempool_create_page_pool(MIN_POOL_PAGES, 0);
		if (!cc->page_pool) {
			ti->error = "Cannot allocate page mempool";
			goto bad;
		}
=======
	cc->per_bio_data_size = ti->per_bio_data_size =
				sizeof(struct dm_crypt_io) + cc->dmreq_start +
				sizeof(struct dm_crypt_request) + cc->iv_size;

	cc->page_pool = mempool_create_page_pool(MIN_POOL_PAGES, 0);
	if (!cc->page_pool) {
		ti->error = "Cannot allocate page mempool";
		goto bad;
>>>>>>> a93bdb5f
	}

	cc->bs = bioset_create(MIN_IOS, 0);
	if (!cc->bs) {
		ti->error = "Cannot allocate crypt bioset";
		goto bad;
	}

	if (cc->hw_fmp == 0) {
		ret = -EINVAL;
		memset(tmp, 0, sizeof(tmp));
		snprintf(tmp, sizeof(tmp) - 1, "%s", argv[2]);
		if (sscanf(tmp, "%llu%c", &tmpll, &dummy) != 1) {
			ti->error = "Invalid iv_offset sector";
			goto bad;
		}
		cc->iv_offset = tmpll;
	}

	if (dm_get_device(ti, argv[3], dm_table_get_mode(ti->table), &cc->dev)) {
		ti->error = "Device lookup failed";
		goto bad;
	}

	memset(tmp, 0, sizeof(tmp));
	snprintf(tmp, sizeof(tmp) - 1, "%s", argv[4]);
	if (sscanf(tmp, "%llu%c", &tmpll, &dummy) != 1) {
		ti->error = "Invalid device sector";
		goto bad;
	}
	cc->start = tmpll;

	argv += 5;
	argc -= 5;

	/* Optional parameters */
	if (argc) {
		as.argc = argc;
		as.argv = argv;

		ret = dm_read_arg_group(_args, &as, &opt_params, &ti->error);
		if (ret)
			goto bad;

		while (opt_params--) {
			opt_string = dm_shift_arg(&as);
			if (!opt_string) {
				ti->error = "Not enough feature arguments";
				goto bad;
			}

			if (!strcasecmp(opt_string, "allow_discards"))
				ti->num_discard_bios = 1;

			else if (!strcasecmp(opt_string, "same_cpu_crypt"))
				set_bit(DM_CRYPT_SAME_CPU, &cc->flags);

			else {
				ti->error = "Invalid feature arguments";
				goto bad;
			}
		}
	}

	ret = -ENOMEM;
	cc->io_queue = alloc_workqueue("kcryptd_io", WQ_MEM_RECLAIM, 1);
	if (!cc->io_queue) {
		ti->error = "Couldn't create kcryptd io queue";
		goto bad;
	}

<<<<<<< HEAD
	if (cc->hw_fmp == 0) {
		cc->crypt_queue = alloc_workqueue("kcryptd",
					  WQ_NON_REENTRANT|
					  WQ_CPU_INTENSIVE|
					  WQ_MEM_RECLAIM,
					  num_possible_cpus() * 2);
		if (!cc->crypt_queue) {
			ti->error = "Couldn't create kcryptd queue";
			goto bad;
		}
=======
	if (test_bit(DM_CRYPT_SAME_CPU, &cc->flags))
		cc->crypt_queue = alloc_workqueue("kcryptd", WQ_CPU_INTENSIVE | WQ_MEM_RECLAIM, 1);
	else
		cc->crypt_queue = alloc_workqueue("kcryptd", WQ_CPU_INTENSIVE | WQ_MEM_RECLAIM | WQ_UNBOUND,
						  num_online_cpus());
	if (!cc->crypt_queue) {
		ti->error = "Couldn't create kcryptd queue";
		goto bad;
>>>>>>> a93bdb5f
	}

	ti->num_flush_bios = 1;
	ti->discard_zeroes_data_unsupported = true;

	return 0;

bad:
	crypt_dtr(ti);
	return ret;
}

static int crypt_map(struct dm_target *ti, struct bio *bio)
{
	struct dm_crypt_io *io;
	struct crypt_config *cc = ti->private;

	/*
	 * If bio is REQ_FLUSH or REQ_DISCARD, just bypass crypt queues.
	 * - for REQ_FLUSH device-mapper core ensures that no IO is in-flight
	 * - for REQ_DISCARD caller must use flush if IO ordering matters
	 */
	if (unlikely(bio->bi_rw & (REQ_FLUSH | REQ_DISCARD))) {
		bio->bi_bdev = cc->dev->bdev;
		if (bio_sectors(bio))
			bio->bi_sector = cc->start + dm_target_offset(ti, bio->bi_sector);
		return DM_MAPIO_REMAPPED;
	}

	io = dm_per_bio_data(bio, cc->per_bio_data_size);
	crypt_io_init(io, cc, bio, dm_target_offset(ti, bio->bi_sector));
	io->ctx.req = (struct ablkcipher_request *)(io + 1);

	if (cc->hw_fmp == 1)
		kcryptd_queue_io(io);
	else {
		if (bio_data_dir(io->base_bio) == READ) {
			if (kcryptd_io_read(io, GFP_NOWAIT))
				kcryptd_queue_io(io);
		} else
			kcryptd_queue_crypt(io);
	}

	return DM_MAPIO_SUBMITTED;
}

static void crypt_status(struct dm_target *ti, status_type_t type,
			 unsigned status_flags, char *result, unsigned maxlen)
{
	struct crypt_config *cc = ti->private;
	unsigned i, sz = 0;
	int num_feature_args = 0;

	switch (type) {
	case STATUSTYPE_INFO:
		result[0] = '\0';
		break;

	case STATUSTYPE_TABLE:
		DMEMIT("%s ", cc->cipher_string);

		if (cc->key_size > 0)
			for (i = 0; i < cc->key_size; i++)
				DMEMIT("%02x", cc->key[i]);
		else
			DMEMIT("-");

		DMEMIT(" %llu %s %llu", (unsigned long long)cc->iv_offset,
				cc->dev->name, (unsigned long long)cc->start);

		num_feature_args += !!ti->num_discard_bios;
		num_feature_args += test_bit(DM_CRYPT_SAME_CPU, &cc->flags);
		if (num_feature_args) {
			DMEMIT(" %d", num_feature_args);
			if (ti->num_discard_bios)
				DMEMIT(" allow_discards");
			if (test_bit(DM_CRYPT_SAME_CPU, &cc->flags))
				DMEMIT(" same_cpu_crypt");
		}

		break;
	}
}

static void crypt_postsuspend(struct dm_target *ti)
{
	struct crypt_config *cc = ti->private;

	set_bit(DM_CRYPT_SUSPENDED, &cc->flags);
}

static int crypt_preresume(struct dm_target *ti)
{
	struct crypt_config *cc = ti->private;

	if (!test_bit(DM_CRYPT_KEY_VALID, &cc->flags)) {
		DMERR("aborting resume - crypt key is not set.");
		return -EAGAIN;
	}

	return 0;
}

static void crypt_resume(struct dm_target *ti)
{
	struct crypt_config *cc = ti->private;

	clear_bit(DM_CRYPT_SUSPENDED, &cc->flags);
}

/* Message interface
 *	key set <key>
 *	key wipe
 */
static int crypt_message(struct dm_target *ti, unsigned argc, char **argv)
{
	struct crypt_config *cc = ti->private;
	int ret = -EINVAL;

	if (argc < 2)
		goto error;

	if (!strcasecmp(argv[0], "key")) {
		if (!test_bit(DM_CRYPT_SUSPENDED, &cc->flags)) {
			DMWARN("not suspended during key manipulation.");
			return -EINVAL;
		}
		if (argc == 3 && !strcasecmp(argv[1], "set")) {
			ret = crypt_set_key(cc, argv[2]);
			if (ret)
				return ret;
			if (cc->iv_gen_ops && cc->iv_gen_ops->init)
				ret = cc->iv_gen_ops->init(cc);
			return ret;
		}
		if (argc == 2 && !strcasecmp(argv[1], "wipe")) {
			if (cc->iv_gen_ops && cc->iv_gen_ops->wipe) {
				ret = cc->iv_gen_ops->wipe(cc);
				if (ret)
					return ret;
			}
			return crypt_wipe_key(cc);
		}
	}

error:
	DMWARN("unrecognised message received.");
	return -EINVAL;
}

static int crypt_merge(struct dm_target *ti, struct bvec_merge_data *bvm,
		       struct bio_vec *biovec, int max_size)
{
	struct crypt_config *cc = ti->private;
	struct request_queue *q = bdev_get_queue(cc->dev->bdev);

	if (!q->merge_bvec_fn)
		return max_size;

	bvm->bi_bdev = cc->dev->bdev;
	bvm->bi_sector = cc->start + dm_target_offset(ti, bvm->bi_sector);

	return min(max_size, q->merge_bvec_fn(q, bvm, biovec));
}

static int crypt_iterate_devices(struct dm_target *ti,
				 iterate_devices_callout_fn fn, void *data)
{
	struct crypt_config *cc = ti->private;

	return fn(ti, cc->dev, cc->start, ti->len, data);
}

static struct target_type crypt_target = {
	.name   = "crypt",
	.version = {1, 14, 0},
	.module = THIS_MODULE,
	.ctr    = crypt_ctr,
	.dtr    = crypt_dtr,
	.map    = crypt_map,
	.status = crypt_status,
	.postsuspend = crypt_postsuspend,
	.preresume = crypt_preresume,
	.resume = crypt_resume,
	.message = crypt_message,
	.merge  = crypt_merge,
	.iterate_devices = crypt_iterate_devices,
};

static int __init dm_crypt_init(void)
{
	int r;

	_crypt_io_pool = KMEM_CACHE(dm_crypt_io, 0);
	if (!_crypt_io_pool)
		return -ENOMEM;

	r = dm_register_target(&crypt_target);
	if (r < 0) {
		DMERR("register failed %d", r);
		kmem_cache_destroy(_crypt_io_pool);
	}

	return r;
}

static void __exit dm_crypt_exit(void)
{
	dm_unregister_target(&crypt_target);
	kmem_cache_destroy(_crypt_io_pool);
}

module_init(dm_crypt_init);
module_exit(dm_crypt_exit);

MODULE_AUTHOR("Christophe Saout <christophe@saout.de>");
MODULE_DESCRIPTION(DM_NAME " target for transparent encryption / decryption");
MODULE_LICENSE("GPL");<|MERGE_RESOLUTION|>--- conflicted
+++ resolved
@@ -2,7 +2,6 @@
  * Copyright (C) 2003 Christophe Saout <christophe@saout.de>
  * Copyright (C) 2004 Clemens Fruhwirth <clemens@endorphin.org>
  * Copyright (C) 2006-2009 Red Hat, Inc. All rights reserved.
- * Copyright (C) 2013 Milan Broz <gmazyland@gmail.com>
  *
  * This file is released under the GPL.
  */
@@ -68,7 +67,7 @@
 	int error;
 	sector_t sector;
 	struct dm_crypt_io *base_io;
-} CRYPTO_MINALIGN_ATTR;
+};
 
 struct dm_crypt_request {
 	struct convert_context *ctx;
@@ -106,18 +105,11 @@
 	u8 *seed;
 };
 
-#define TCW_WHITENING_SIZE 16
-struct iv_tcw_private {
-	struct crypto_shash *crc32_tfm;
-	u8 *iv_seed;
-	u8 *whitening;
-};
-
 /*
  * Crypt: maps a linear range of a block device
  * and encrypts / decrypts at the same time.
  */
-enum flags { DM_CRYPT_SUSPENDED, DM_CRYPT_KEY_VALID, DM_CRYPT_SAME_CPU };
+enum flags { DM_CRYPT_SUSPENDED, DM_CRYPT_KEY_VALID };
 
 /*
  * The fields in here must be read only after initialization.
@@ -149,7 +141,6 @@
 		struct iv_essiv_private essiv;
 		struct iv_benbi_private benbi;
 		struct iv_lmk_private lmk;
-		struct iv_tcw_private tcw;
 	} iv_gen_private;
 	sector_t iv_offset;
 	unsigned int iv_size;
@@ -174,12 +165,9 @@
 	 */
 	unsigned int dmreq_start;
 
-	unsigned int per_bio_data_size;
-
 	unsigned long flags;
 	unsigned int key_size;
-	unsigned int key_parts;      /* independent parts in key buffer */
-	unsigned int key_extra_size; /* additional keys length */
+	unsigned int key_parts;
 	u8 key[0];
 };
 
@@ -233,16 +221,6 @@
  *         version 3: the same as version 2 with additional IV seed
  *                   (it uses 65 keys, last key is used as IV seed)
  *
- * tcw:  Compatible implementation of the block chaining mode used
- *       by the TrueCrypt device encryption system (prior to version 4.1).
- *       For more info see: http://www.truecrypt.org
- *       It operates on full 512 byte sectors and uses CBC
- *       with an IV derived from initial key and the sector number.
- *       In addition, whitening value is applied on every sector, whitening
- *       is calculated from initial key, sector number and mixed using CRC32.
- *       Note that this encryption scheme is vulnerable to watermarking attacks
- *       and should be used for old compatible containers access only.
- *
  * plumb: unimplemented, see:
  * http://article.gmane.org/gmane.linux.kernel.device-mapper.dm-crypt/454
  */
@@ -543,7 +521,7 @@
 		char ctx[crypto_shash_descsize(lmk->hash_tfm)];
 	} sdesc;
 	struct md5_state md5state;
-	__le32 buf[4];
+	u32 buf[4];
 	int i, r;
 
 	sdesc.desc.tfm = lmk->hash_tfm;
@@ -621,153 +599,6 @@
 	return r;
 }
 
-static void crypt_iv_tcw_dtr(struct crypt_config *cc)
-{
-	struct iv_tcw_private *tcw = &cc->iv_gen_private.tcw;
-
-	kzfree(tcw->iv_seed);
-	tcw->iv_seed = NULL;
-	kzfree(tcw->whitening);
-	tcw->whitening = NULL;
-
-	if (tcw->crc32_tfm && !IS_ERR(tcw->crc32_tfm))
-		crypto_free_shash(tcw->crc32_tfm);
-	tcw->crc32_tfm = NULL;
-}
-
-static int crypt_iv_tcw_ctr(struct crypt_config *cc, struct dm_target *ti,
-			    const char *opts)
-{
-	struct iv_tcw_private *tcw = &cc->iv_gen_private.tcw;
-
-	if (cc->key_size <= (cc->iv_size + TCW_WHITENING_SIZE)) {
-		ti->error = "Wrong key size for TCW";
-		return -EINVAL;
-	}
-
-	tcw->crc32_tfm = crypto_alloc_shash("crc32", 0, 0);
-	if (IS_ERR(tcw->crc32_tfm)) {
-		ti->error = "Error initializing CRC32 in TCW";
-		return PTR_ERR(tcw->crc32_tfm);
-	}
-
-	tcw->iv_seed = kzalloc(cc->iv_size, GFP_KERNEL);
-	tcw->whitening = kzalloc(TCW_WHITENING_SIZE, GFP_KERNEL);
-	if (!tcw->iv_seed || !tcw->whitening) {
-		crypt_iv_tcw_dtr(cc);
-		ti->error = "Error allocating seed storage in TCW";
-		return -ENOMEM;
-	}
-
-	return 0;
-}
-
-static int crypt_iv_tcw_init(struct crypt_config *cc)
-{
-	struct iv_tcw_private *tcw = &cc->iv_gen_private.tcw;
-	int key_offset = cc->key_size - cc->iv_size - TCW_WHITENING_SIZE;
-
-	memcpy(tcw->iv_seed, &cc->key[key_offset], cc->iv_size);
-	memcpy(tcw->whitening, &cc->key[key_offset + cc->iv_size],
-	       TCW_WHITENING_SIZE);
-
-	return 0;
-}
-
-static int crypt_iv_tcw_wipe(struct crypt_config *cc)
-{
-	struct iv_tcw_private *tcw = &cc->iv_gen_private.tcw;
-
-	memset(tcw->iv_seed, 0, cc->iv_size);
-	memset(tcw->whitening, 0, TCW_WHITENING_SIZE);
-
-	return 0;
-}
-
-static int crypt_iv_tcw_whitening(struct crypt_config *cc,
-				  struct dm_crypt_request *dmreq,
-				  u8 *data)
-{
-	struct iv_tcw_private *tcw = &cc->iv_gen_private.tcw;
-	u64 sector = cpu_to_le64((u64)dmreq->iv_sector);
-	u8 buf[TCW_WHITENING_SIZE];
-	struct {
-		struct shash_desc desc;
-		char ctx[crypto_shash_descsize(tcw->crc32_tfm)];
-	} sdesc;
-	int i, r;
-
-	/* xor whitening with sector number */
-	memcpy(buf, tcw->whitening, TCW_WHITENING_SIZE);
-	crypto_xor(buf, (u8 *)&sector, 8);
-	crypto_xor(&buf[8], (u8 *)&sector, 8);
-
-	/* calculate crc32 for every 32bit part and xor it */
-	sdesc.desc.tfm = tcw->crc32_tfm;
-	sdesc.desc.flags = CRYPTO_TFM_REQ_MAY_SLEEP;
-	for (i = 0; i < 4; i++) {
-		r = crypto_shash_init(&sdesc.desc);
-		if (r)
-			goto out;
-		r = crypto_shash_update(&sdesc.desc, &buf[i * 4], 4);
-		if (r)
-			goto out;
-		r = crypto_shash_final(&sdesc.desc, &buf[i * 4]);
-		if (r)
-			goto out;
-	}
-	crypto_xor(&buf[0], &buf[12], 4);
-	crypto_xor(&buf[4], &buf[8], 4);
-
-	/* apply whitening (8 bytes) to whole sector */
-	for (i = 0; i < ((1 << SECTOR_SHIFT) / 8); i++)
-		crypto_xor(data + i * 8, buf, 8);
-out:
-	memzero_explicit(buf, sizeof(buf));
-	return r;
-}
-
-static int crypt_iv_tcw_gen(struct crypt_config *cc, u8 *iv,
-			    struct dm_crypt_request *dmreq)
-{
-	struct iv_tcw_private *tcw = &cc->iv_gen_private.tcw;
-	u64 sector = cpu_to_le64((u64)dmreq->iv_sector);
-	u8 *src;
-	int r = 0;
-
-	/* Remove whitening from ciphertext */
-	if (bio_data_dir(dmreq->ctx->bio_in) != WRITE) {
-		src = kmap_atomic(sg_page(&dmreq->sg_in));
-		r = crypt_iv_tcw_whitening(cc, dmreq, src + dmreq->sg_in.offset);
-		kunmap_atomic(src);
-	}
-
-	/* Calculate IV */
-	memcpy(iv, tcw->iv_seed, cc->iv_size);
-	crypto_xor(iv, (u8 *)&sector, 8);
-	if (cc->iv_size > 8)
-		crypto_xor(&iv[8], (u8 *)&sector, cc->iv_size - 8);
-
-	return r;
-}
-
-static int crypt_iv_tcw_post(struct crypt_config *cc, u8 *iv,
-			     struct dm_crypt_request *dmreq)
-{
-	u8 *dst;
-	int r;
-
-	if (bio_data_dir(dmreq->ctx->bio_in) != WRITE)
-		return 0;
-
-	/* Apply whitening on ciphertext */
-	dst = kmap_atomic(sg_page(&dmreq->sg_out));
-	r = crypt_iv_tcw_whitening(cc, dmreq, dst + dmreq->sg_out.offset);
-	kunmap_atomic(dst);
-
-	return r;
-}
-
 static struct crypt_iv_operations crypt_iv_plain_ops = {
 	.generator = crypt_iv_plain_gen
 };
@@ -803,15 +634,6 @@
 	.post	   = crypt_iv_lmk_post
 };
 
-static struct crypt_iv_operations crypt_iv_tcw_ops = {
-	.ctr	   = crypt_iv_tcw_ctr,
-	.dtr	   = crypt_iv_tcw_dtr,
-	.init	   = crypt_iv_tcw_init,
-	.wipe	   = crypt_iv_tcw_wipe,
-	.generator = crypt_iv_tcw_gen,
-	.post	   = crypt_iv_tcw_post
-};
-
 static void crypt_convert_init(struct crypt_config *cc,
 			       struct convert_context *ctx,
 			       struct bio *bio_out, struct bio *bio_in,
@@ -916,15 +738,6 @@
 	ablkcipher_request_set_callback(ctx->req,
 	    CRYPTO_TFM_REQ_MAY_BACKLOG | CRYPTO_TFM_REQ_MAY_SLEEP,
 	    kcryptd_async_done, dmreq_of_req(cc, ctx->req));
-}
-
-static void crypt_free_req(struct crypt_config *cc,
-			   struct ablkcipher_request *req, struct bio *base_bio)
-{
-	struct dm_crypt_io *io = dm_per_bio_data(base_bio, cc->per_bio_data_size);
-
-	if ((struct ablkcipher_request *)(io + 1) != req)
-		mempool_free(req, cc->req_pool);
 }
 
 /*
@@ -1041,9 +854,12 @@
 	}
 }
 
-static void crypt_io_init(struct dm_crypt_io *io, struct crypt_config *cc,
-			  struct bio *bio, sector_t sector)
-{
+static struct dm_crypt_io *crypt_io_alloc(struct crypt_config *cc,
+					  struct bio *bio, sector_t sector)
+{
+	struct dm_crypt_io *io;
+
+	io = mempool_alloc(cc->io_pool, GFP_NOIO);
 	io->cc = cc;
 	io->base_bio = bio;
 	io->sector = sector;
@@ -1051,6 +867,8 @@
 	io->base_io = NULL;
 	io->ctx.req = NULL;
 	atomic_set(&io->io_pending, 0);
+
+	return io;
 }
 
 static void crypt_inc_pending(struct dm_crypt_io *io)
@@ -1074,9 +892,8 @@
 		return;
 
 	if (io->ctx.req)
-		crypt_free_req(cc, io->ctx.req, base_bio);
-	if (io != dm_per_bio_data(base_bio, cc->per_bio_data_size))
-		mempool_free(io, cc->io_pool);
+		mempool_free(io->ctx.req, cc->req_pool);
+	mempool_free(io, cc->io_pool);
 
 	if (likely(!base_io))
 		bio_endio(base_bio, error);
@@ -1328,8 +1145,8 @@
 		 * between fragments, so switch to a new dm_crypt_io structure.
 		 */
 		if (unlikely(!crypt_finished && remaining)) {
-			new_io = mempool_alloc(cc->io_pool, GFP_NOIO);
-			crypt_io_init(new_io, io->cc, io->base_bio, sector);
+			new_io = crypt_io_alloc(io->cc, io->base_bio,
+						sector);
 			crypt_inc_pending(new_io);
 			crypt_convert_init(cc, &new_io->ctx, NULL,
 					   io->base_bio, sector);
@@ -1399,7 +1216,7 @@
 	if (error < 0)
 		io->error = -EIO;
 
-	crypt_free_req(cc, req_of_dmreq(cc, dmreq), io->base_bio);
+	mempool_free(req_of_dmreq(cc, dmreq), cc->req_pool);
 
 	if (!atomic_dec_and_test(&ctx->cc_pending))
 		return;
@@ -1493,7 +1310,6 @@
 
 static int crypt_setkey_allcpus(struct crypt_config *cc)
 {
-<<<<<<< HEAD
 	unsigned subkey_size = cc->key_size >> ilog2(cc->tfms_count);
 	int err = 0, i = 0, r = 0;
 	if (cc->hw_fmp == 1) {
@@ -1533,16 +1349,6 @@
 	} else {
 		for (i = 0; i < cc->tfms_count; i++) {
 			r = crypto_ablkcipher_setkey(cc->tfms[i],
-=======
-	unsigned subkey_size;
-	int err = 0, i, r;
-
-	/* Ignore extra keys (which are used for IV etc) */
-	subkey_size = (cc->key_size - cc->key_extra_size) >> ilog2(cc->tfms_count);
-
-	for (i = 0; i < cc->tfms_count; i++) {
-		r = crypto_ablkcipher_setkey(cc->tfms[i],
->>>>>>> a93bdb5f
 					     cc->key + (i * subkey_size),
 					     subkey_size);
 			if (r)
@@ -1667,7 +1473,6 @@
 		return -EINVAL;
 	}
 	cc->key_parts = cc->tfms_count;
-	cc->key_extra_size = 0;
 
 	cc->cipher = kstrdup(cipher, GFP_KERNEL);
 	if (!cc->cipher)
@@ -1705,63 +1510,12 @@
 		goto bad_mem;
 	}
 
-<<<<<<< HEAD
 	if ((strcmp(chainmode, "xts") == 0) &&
 		(strcmp(cipher, "aes") == 0) &&
 		(strcmp(ivmode, "fmp") == 0)) {
 		pr_info("%s: H/W FMP disk encryption\n", __func__);
 #if !defined(CONFIG_MMC_DW_FMP_DM_CRYPT) && !defined(CONFIG_UFS_FMP_DM_CRYPT)
 		ti->error = "Error decoding xts-aes-fmp";
-=======
-	/* Allocate cipher */
-	ret = crypt_alloc_tfms(cc, cipher_api);
-	if (ret < 0) {
-		ti->error = "Error allocating crypto tfm";
-		goto bad;
-	}
-
-	/* Initialize IV */
-	cc->iv_size = crypto_ablkcipher_ivsize(any_tfm(cc));
-	if (cc->iv_size)
-		/* at least a 64 bit sector number should fit in our buffer */
-		cc->iv_size = max(cc->iv_size,
-				  (unsigned int)(sizeof(u64) / sizeof(u8)));
-	else if (ivmode) {
-		DMWARN("Selected cipher does not support IVs");
-		ivmode = NULL;
-	}
-
-	/* Choose ivmode, see comments at iv code. */
-	if (ivmode == NULL)
-		cc->iv_gen_ops = NULL;
-	else if (strcmp(ivmode, "plain") == 0)
-		cc->iv_gen_ops = &crypt_iv_plain_ops;
-	else if (strcmp(ivmode, "plain64") == 0)
-		cc->iv_gen_ops = &crypt_iv_plain64_ops;
-	else if (strcmp(ivmode, "essiv") == 0)
-		cc->iv_gen_ops = &crypt_iv_essiv_ops;
-	else if (strcmp(ivmode, "benbi") == 0)
-		cc->iv_gen_ops = &crypt_iv_benbi_ops;
-	else if (strcmp(ivmode, "null") == 0)
-		cc->iv_gen_ops = &crypt_iv_null_ops;
-	else if (strcmp(ivmode, "lmk") == 0) {
-		cc->iv_gen_ops = &crypt_iv_lmk_ops;
-		/*
-		 * Version 2 and 3 is recognised according
-		 * to length of provided multi-key string.
-		 * If present (version 3), last key is used as IV seed.
-		 * All keys (including IV seed) are always the same size.
-		 */
-		if (cc->key_size % cc->key_parts) {
-			cc->key_parts++;
-			cc->key_extra_size = cc->key_size / cc->key_parts;
-		}
-	} else if (strcmp(ivmode, "tcw") == 0) {
-		cc->iv_gen_ops = &crypt_iv_tcw_ops;
-		cc->key_parts += 2; /* IV + whitening */
-		cc->key_extra_size = cc->iv_size + TCW_WHITENING_SIZE;
-	} else {
->>>>>>> a93bdb5f
 		ret = -EINVAL;
 		goto bad;
 #endif
@@ -1774,21 +1528,8 @@
 #endif
 		cc->hw_fmp = 1;
 
-<<<<<<< HEAD
 		/* Initialize and set key */
 		ret = crypt_set_key(cc, key);
-=======
-	/* Initialize and set key */
-	ret = crypt_set_key(cc, key);
-	if (ret < 0) {
-		ti->error = "Error decoding and setting key";
-		goto bad;
-	}
-
-	/* Allocate IV */
-	if (cc->iv_gen_ops && cc->iv_gen_ops->ctr) {
-		ret = cc->iv_gen_ops->ctr(cc, ti, ivopts);
->>>>>>> a93bdb5f
 		if (ret < 0) {
 			ti->error = "Error decoding and setting key";
 			goto bad;
@@ -1893,7 +1634,7 @@
 	char tmp[32];
 
 	static struct dm_arg _args[] = {
-		{0, 2, "Invalid number of feature args"},
+		{0, 1, "Invalid number of feature args"},
 	};
 
 	if (argc < 5) {
@@ -1947,22 +1688,11 @@
 			goto bad;
 		}
 
-<<<<<<< HEAD
 		cc->page_pool = mempool_create_page_pool(MIN_POOL_PAGES, 0);
 		if (!cc->page_pool) {
 			ti->error = "Cannot allocate page mempool";
 			goto bad;
 		}
-=======
-	cc->per_bio_data_size = ti->per_bio_data_size =
-				sizeof(struct dm_crypt_io) + cc->dmreq_start +
-				sizeof(struct dm_crypt_request) + cc->iv_size;
-
-	cc->page_pool = mempool_create_page_pool(MIN_POOL_PAGES, 0);
-	if (!cc->page_pool) {
-		ti->error = "Cannot allocate page mempool";
-		goto bad;
->>>>>>> a93bdb5f
 	}
 
 	cc->bs = bioset_create(MIN_IOS, 0);
@@ -2007,54 +1737,36 @@
 		if (ret)
 			goto bad;
 
-		while (opt_params--) {
-			opt_string = dm_shift_arg(&as);
-			if (!opt_string) {
-				ti->error = "Not enough feature arguments";
-				goto bad;
-			}
-
-			if (!strcasecmp(opt_string, "allow_discards"))
-				ti->num_discard_bios = 1;
-
-			else if (!strcasecmp(opt_string, "same_cpu_crypt"))
-				set_bit(DM_CRYPT_SAME_CPU, &cc->flags);
-
-			else {
-				ti->error = "Invalid feature arguments";
-				goto bad;
-			}
+		opt_string = dm_shift_arg(&as);
+
+		if (opt_params == 1 && opt_string &&
+		    !strcasecmp(opt_string, "allow_discards"))
+			ti->num_discard_bios = 1;
+		else if (opt_params) {
+			ret = -EINVAL;
+			ti->error = "Invalid feature arguments";
+			goto bad;
 		}
 	}
 
 	ret = -ENOMEM;
-	cc->io_queue = alloc_workqueue("kcryptd_io", WQ_MEM_RECLAIM, 1);
+	cc->io_queue = alloc_workqueue("kcryptd_io",
+				       WQ_NON_REENTRANT|
+				       WQ_MEM_RECLAIM,
+				       1);
 	if (!cc->io_queue) {
 		ti->error = "Couldn't create kcryptd io queue";
 		goto bad;
 	}
 
-<<<<<<< HEAD
 	if (cc->hw_fmp == 0) {
 		cc->crypt_queue = alloc_workqueue("kcryptd",
-					  WQ_NON_REENTRANT|
-					  WQ_CPU_INTENSIVE|
-					  WQ_MEM_RECLAIM,
+					  WQ_CPU_INTENSIVE | WQ_MEM_RECLAIM,
 					  num_possible_cpus() * 2);
 		if (!cc->crypt_queue) {
 			ti->error = "Couldn't create kcryptd queue";
 			goto bad;
 		}
-=======
-	if (test_bit(DM_CRYPT_SAME_CPU, &cc->flags))
-		cc->crypt_queue = alloc_workqueue("kcryptd", WQ_CPU_INTENSIVE | WQ_MEM_RECLAIM, 1);
-	else
-		cc->crypt_queue = alloc_workqueue("kcryptd", WQ_CPU_INTENSIVE | WQ_MEM_RECLAIM | WQ_UNBOUND,
-						  num_online_cpus());
-	if (!cc->crypt_queue) {
-		ti->error = "Couldn't create kcryptd queue";
-		goto bad;
->>>>>>> a93bdb5f
 	}
 
 	ti->num_flush_bios = 1;
@@ -2084,9 +1796,7 @@
 		return DM_MAPIO_REMAPPED;
 	}
 
-	io = dm_per_bio_data(bio, cc->per_bio_data_size);
-	crypt_io_init(io, cc, bio, dm_target_offset(ti, bio->bi_sector));
-	io->ctx.req = (struct ablkcipher_request *)(io + 1);
+	io = crypt_io_alloc(cc, bio, dm_target_offset(ti, bio->bi_sector));
 
 	if (cc->hw_fmp == 1)
 		kcryptd_queue_io(io);
@@ -2106,7 +1816,6 @@
 {
 	struct crypt_config *cc = ti->private;
 	unsigned i, sz = 0;
-	int num_feature_args = 0;
 
 	switch (type) {
 	case STATUSTYPE_INFO:
@@ -2125,15 +1834,8 @@
 		DMEMIT(" %llu %s %llu", (unsigned long long)cc->iv_offset,
 				cc->dev->name, (unsigned long long)cc->start);
 
-		num_feature_args += !!ti->num_discard_bios;
-		num_feature_args += test_bit(DM_CRYPT_SAME_CPU, &cc->flags);
-		if (num_feature_args) {
-			DMEMIT(" %d", num_feature_args);
-			if (ti->num_discard_bios)
-				DMEMIT(" allow_discards");
-			if (test_bit(DM_CRYPT_SAME_CPU, &cc->flags))
-				DMEMIT(" same_cpu_crypt");
-		}
+		if (ti->num_discard_bios)
+			DMEMIT(" 1 allow_discards");
 
 		break;
 	}
@@ -2230,7 +1932,7 @@
 
 static struct target_type crypt_target = {
 	.name   = "crypt",
-	.version = {1, 14, 0},
+	.version = {1, 12, 1},
 	.module = THIS_MODULE,
 	.ctr    = crypt_ctr,
 	.dtr    = crypt_dtr,
