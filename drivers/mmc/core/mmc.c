/*
 *  linux/drivers/mmc/core/mmc.c
 *
 *  Copyright (C) 2003-2004 Russell King, All Rights Reserved.
 *  Copyright (C) 2005-2007 Pierre Ossman, All Rights Reserved.
 *  MMCv4 support Copyright (C) 2006 Philip Langdale, All Rights Reserved.
 *
 * This program is free software; you can redistribute it and/or modify
 * it under the terms of the GNU General Public License version 2 as
 * published by the Free Software Foundation.
 */

#include <linux/err.h>
#include <linux/slab.h>
#include <linux/stat.h>

#include <linux/mmc/host.h>
#include <linux/mmc/card.h>
#include <linux/mmc/mmc.h>

#include "core.h"
#include "bus.h"
#include "mmc_ops.h"
#include "sd_ops.h"

static const unsigned int tran_exp[] = {
	10000,		100000,		1000000,	10000000,
	0,		0,		0,		0
};

static const unsigned char tran_mant[] = {
	0,	10,	12,	13,	15,	20,	25,	30,
	35,	40,	45,	50,	55,	60,	70,	80,
};

static const unsigned int tacc_exp[] = {
	1,	10,	100,	1000,	10000,	100000,	1000000, 10000000,
};

static const unsigned int tacc_mant[] = {
	0,	10,	12,	13,	15,	20,	25,	30,
	35,	40,	45,	50,	55,	60,	70,	80,
};

#define UNSTUFF_BITS(resp,start,size)					\
	({								\
		const int __size = size;				\
		const u32 __mask = (__size < 32 ? 1 << __size : 0) - 1;	\
		const int __off = 3 - ((start) / 32);			\
		const int __shft = (start) & 31;			\
		u32 __res;						\
									\
		__res = resp[__off] >> __shft;				\
		if (__size + __shft > 32)				\
			__res |= resp[__off-1] << ((32 - __shft) % 32);	\
		__res & __mask;						\
	})

/*
 * Given the decoded CSD structure, decode the raw CID to our CID structure.
 */
static int mmc_decode_cid(struct mmc_card *card)
{
	u32 *resp = card->raw_cid;

	/*
	 * The selection of the format here is based upon published
	 * specs from sandisk and from what people have reported.
	 */
	switch (card->csd.mmca_vsn) {
	case 0: /* MMC v1.0 - v1.2 */
	case 1: /* MMC v1.4 */
		card->cid.manfid	= UNSTUFF_BITS(resp, 104, 24);
		card->cid.prod_name[0]	= UNSTUFF_BITS(resp, 96, 8);
		card->cid.prod_name[1]	= UNSTUFF_BITS(resp, 88, 8);
		card->cid.prod_name[2]	= UNSTUFF_BITS(resp, 80, 8);
		card->cid.prod_name[3]	= UNSTUFF_BITS(resp, 72, 8);
		card->cid.prod_name[4]	= UNSTUFF_BITS(resp, 64, 8);
		card->cid.prod_name[5]	= UNSTUFF_BITS(resp, 56, 8);
		card->cid.prod_name[6]	= UNSTUFF_BITS(resp, 48, 8);
		card->cid.hwrev		= UNSTUFF_BITS(resp, 44, 4);
		card->cid.fwrev		= UNSTUFF_BITS(resp, 40, 4);
		card->cid.serial	= UNSTUFF_BITS(resp, 16, 24);
		card->cid.month		= UNSTUFF_BITS(resp, 12, 4);
		card->cid.year		= UNSTUFF_BITS(resp, 8, 4) + 1997;
		break;

	case 2: /* MMC v2.0 - v2.2 */
	case 3: /* MMC v3.1 - v3.3 */
	case 4: /* MMC v4 */
		card->cid.manfid	= UNSTUFF_BITS(resp, 120, 8);
		card->cid.oemid		= UNSTUFF_BITS(resp, 104, 16);
		card->cid.prod_name[0]	= UNSTUFF_BITS(resp, 96, 8);
		card->cid.prod_name[1]	= UNSTUFF_BITS(resp, 88, 8);
		card->cid.prod_name[2]	= UNSTUFF_BITS(resp, 80, 8);
		card->cid.prod_name[3]	= UNSTUFF_BITS(resp, 72, 8);
		card->cid.prod_name[4]	= UNSTUFF_BITS(resp, 64, 8);
		card->cid.prod_name[5]	= UNSTUFF_BITS(resp, 56, 8);
		card->cid.prv		= UNSTUFF_BITS(resp, 48, 8);
		card->cid.serial	= UNSTUFF_BITS(resp, 16, 32);
		card->cid.month		= UNSTUFF_BITS(resp, 12, 4);
		card->cid.year		= UNSTUFF_BITS(resp, 8, 4) + 1997;
		break;

	default:
		pr_err("%s: card has unknown MMCA version %d\n",
			mmc_hostname(card->host), card->csd.mmca_vsn);
		return -EINVAL;
	}

	return 0;
}

static void mmc_set_erase_size(struct mmc_card *card)
{
	if (card->ext_csd.erase_group_def & 1)
		card->erase_size = card->ext_csd.hc_erase_size;
	else
		card->erase_size = card->csd.erase_size;

	mmc_init_erase(card);
}

/*
 * Given a 128-bit response, decode to our card CSD structure.
 */
static int mmc_decode_csd(struct mmc_card *card)
{
	struct mmc_csd *csd = &card->csd;
	unsigned int e, m, a, b;
	u32 *resp = card->raw_csd;

	/*
	 * We only understand CSD structure v1.1 and v1.2.
	 * v1.2 has extra information in bits 15, 11 and 10.
	 * We also support eMMC v4.4 & v4.41.
	 */
	csd->structure = UNSTUFF_BITS(resp, 126, 2);
	if (csd->structure == 0) {
		pr_err("%s: unrecognised CSD structure version %d\n",
			mmc_hostname(card->host), csd->structure);
		return -EINVAL;
	}

	csd->mmca_vsn	 = UNSTUFF_BITS(resp, 122, 4);
	m = UNSTUFF_BITS(resp, 115, 4);
	e = UNSTUFF_BITS(resp, 112, 3);
	csd->tacc_ns	 = (tacc_exp[e] * tacc_mant[m] + 9) / 10;
	csd->tacc_clks	 = UNSTUFF_BITS(resp, 104, 8) * 100;

	m = UNSTUFF_BITS(resp, 99, 4);
	e = UNSTUFF_BITS(resp, 96, 3);
	csd->max_dtr	  = tran_exp[e] * tran_mant[m];
	csd->cmdclass	  = UNSTUFF_BITS(resp, 84, 12);

	e = UNSTUFF_BITS(resp, 47, 3);
	m = UNSTUFF_BITS(resp, 62, 12);
	csd->capacity	  = (1 + m) << (e + 2);

	csd->read_blkbits = UNSTUFF_BITS(resp, 80, 4);
	csd->read_partial = UNSTUFF_BITS(resp, 79, 1);
	csd->write_misalign = UNSTUFF_BITS(resp, 78, 1);
	csd->read_misalign = UNSTUFF_BITS(resp, 77, 1);
	csd->r2w_factor = UNSTUFF_BITS(resp, 26, 3);
	csd->write_blkbits = UNSTUFF_BITS(resp, 22, 4);
	csd->write_partial = UNSTUFF_BITS(resp, 21, 1);

	if (csd->write_blkbits >= 9) {
		a = UNSTUFF_BITS(resp, 42, 5);
		b = UNSTUFF_BITS(resp, 37, 5);
		csd->erase_size = (a + 1) * (b + 1);
		csd->erase_size <<= csd->write_blkbits - 9;
	}

	return 0;
}

/*
 * Read extended CSD.
 */
static int mmc_get_ext_csd(struct mmc_card *card, u8 **new_ext_csd)
{
	int err;
	u8 *ext_csd;

	BUG_ON(!card);
	BUG_ON(!new_ext_csd);

	*new_ext_csd = NULL;

	if (card->csd.mmca_vsn < CSD_SPEC_VER_4)
		return 0;

	/*
	 * As the ext_csd is so large and mostly unused, we don't store the
	 * raw block in mmc_card.
	 */
	ext_csd = kmalloc(512, GFP_KERNEL);
	if (!ext_csd) {
		pr_err("%s: could not allocate a buffer to "
			"receive the ext_csd.\n", mmc_hostname(card->host));
		return -ENOMEM;
	}

	err = mmc_send_ext_csd(card, ext_csd);
	if (err) {
		kfree(ext_csd);
		*new_ext_csd = NULL;

		/* If the host or the card can't do the switch,
		 * fail more gracefully. */
		if ((err != -EINVAL)
		 && (err != -ENOSYS)
		 && (err != -EFAULT))
			return err;

		/*
		 * High capacity cards should have this "magic" size
		 * stored in their CSD.
		 */
		if (card->csd.capacity == (4096 * 512)) {
			pr_err("%s: unable to read EXT_CSD "
				"on a possible high capacity card. "
				"Card will be ignored.\n",
				mmc_hostname(card->host));
		} else {
			pr_warning("%s: unable to read "
				"EXT_CSD, performance might "
				"suffer.\n",
				mmc_hostname(card->host));
			err = 0;
		}
	} else
		*new_ext_csd = ext_csd;

	return err;
}

static void mmc_select_card_type(struct mmc_card *card)
{
	struct mmc_host *host = card->host;
	u8 card_type = card->ext_csd.raw_card_type & EXT_CSD_CARD_TYPE_MASK;
	u32 caps = host->caps, caps2 = host->caps2;
	unsigned int hs_max_dtr = 0;

	if (card_type & EXT_CSD_CARD_TYPE_26)
		hs_max_dtr = MMC_HIGH_26_MAX_DTR;

	if (caps & MMC_CAP_MMC_HIGHSPEED &&
			card_type & EXT_CSD_CARD_TYPE_52)
		hs_max_dtr = MMC_HIGH_52_MAX_DTR;

	if ((caps & MMC_CAP_1_8V_DDR &&
			card_type & EXT_CSD_CARD_TYPE_DDR_1_8V) ||
	    (caps & MMC_CAP_1_2V_DDR &&
			card_type & EXT_CSD_CARD_TYPE_DDR_1_2V))
		hs_max_dtr = MMC_HIGH_DDR_MAX_DTR;

	if ((caps2 & MMC_CAP2_HS200_1_8V_SDR &&
			card_type & EXT_CSD_CARD_TYPE_SDR_1_8V) ||
	    (caps2 & MMC_CAP2_HS200_1_2V_SDR &&
			card_type & EXT_CSD_CARD_TYPE_SDR_1_2V))
		hs_max_dtr = MMC_HS200_MAX_DTR;

	if ((caps2 & MMC_CAP2_HS200_1_8V_DDR &&
			card_type & EXT_CSD_CARD_TYPE_DDR_200_1_8V) ||
	    (caps2 & MMC_CAP2_HS200_1_2V_DDR &&
			card_type & EXT_CSD_CARD_TYPE_DDR_200_1_2V))
		hs_max_dtr = MMC_HS200_MAX_DTR;

	card->ext_csd.hs_max_dtr = hs_max_dtr;
	card->ext_csd.card_type = card_type;
}

/*
 * Decode extended CSD.
 */
static int mmc_read_ext_csd(struct mmc_card *card, u8 *ext_csd)
{
	int err = 0, idx;
	unsigned int part_size;
	u8 hc_erase_grp_sz = 0, hc_wp_grp_sz = 0;

	BUG_ON(!card);

	if (!ext_csd)
		return 0;

	/* Version is coded in the CSD_STRUCTURE byte in the EXT_CSD register */
	card->ext_csd.raw_ext_csd_structure = ext_csd[EXT_CSD_STRUCTURE];
	if (card->csd.structure == 3) {
		if (card->ext_csd.raw_ext_csd_structure > 2) {
			pr_err("%s: unrecognised EXT_CSD structure "
				"version %d\n", mmc_hostname(card->host),
					card->ext_csd.raw_ext_csd_structure);
			err = -EINVAL;
			goto out;
		}
	}

	card->ext_csd.rev = ext_csd[EXT_CSD_REV];
	if (card->ext_csd.rev > 7) {
		pr_err("%s: unrecognised EXT_CSD revision %d\n",
			mmc_hostname(card->host), card->ext_csd.rev);
		err = -EINVAL;
		goto out;
	}

	card->ext_csd.raw_sectors[0] = ext_csd[EXT_CSD_SEC_CNT + 0];
	card->ext_csd.raw_sectors[1] = ext_csd[EXT_CSD_SEC_CNT + 1];
	card->ext_csd.raw_sectors[2] = ext_csd[EXT_CSD_SEC_CNT + 2];
	card->ext_csd.raw_sectors[3] = ext_csd[EXT_CSD_SEC_CNT + 3];
	if (card->ext_csd.rev >= 2) {
		card->ext_csd.sectors =
			ext_csd[EXT_CSD_SEC_CNT + 0] << 0 |
			ext_csd[EXT_CSD_SEC_CNT + 1] << 8 |
			ext_csd[EXT_CSD_SEC_CNT + 2] << 16 |
			ext_csd[EXT_CSD_SEC_CNT + 3] << 24;

		/* Cards with density > 2GiB are sector addressed */
		if (card->ext_csd.sectors > (2u * 1024 * 1024 * 1024) / 512)
			mmc_card_set_blockaddr(card);
	}

	card->ext_csd.raw_card_type = ext_csd[EXT_CSD_CARD_TYPE];
	mmc_select_card_type(card);

	card->ext_csd.raw_s_a_timeout = ext_csd[EXT_CSD_S_A_TIMEOUT];
	card->ext_csd.raw_erase_timeout_mult =
		ext_csd[EXT_CSD_ERASE_TIMEOUT_MULT];
	card->ext_csd.raw_hc_erase_grp_size =
		ext_csd[EXT_CSD_HC_ERASE_GRP_SIZE];
	if (card->ext_csd.rev >= 3) {
		u8 sa_shift = ext_csd[EXT_CSD_S_A_TIMEOUT];
		card->ext_csd.part_config = ext_csd[EXT_CSD_PART_CONFIG];

		/* EXT_CSD value is in units of 10ms, but we store in ms */
		card->ext_csd.part_time = 10 * ext_csd[EXT_CSD_PART_SWITCH_TIME];

		/* Sleep / awake timeout in 100ns units */
		if (sa_shift > 0 && sa_shift <= 0x17)
			card->ext_csd.sa_timeout =
					1 << ext_csd[EXT_CSD_S_A_TIMEOUT];
		card->ext_csd.erase_group_def =
			ext_csd[EXT_CSD_ERASE_GROUP_DEF];
		card->ext_csd.hc_erase_timeout = 300 *
			ext_csd[EXT_CSD_ERASE_TIMEOUT_MULT];
		card->ext_csd.hc_erase_size =
			ext_csd[EXT_CSD_HC_ERASE_GRP_SIZE] << 10;

		card->ext_csd.rel_sectors = ext_csd[EXT_CSD_REL_WR_SEC_C];

		/*
		 * There are two boot regions of equal size, defined in
		 * multiples of 128K.
		 */
		if (ext_csd[EXT_CSD_BOOT_MULT] && mmc_boot_partition_access(card->host)) {
			for (idx = 0; idx < MMC_NUM_BOOT_PARTITION; idx++) {
				part_size = ext_csd[EXT_CSD_BOOT_MULT] << 17;
				mmc_part_add(card, part_size,
					EXT_CSD_PART_CONFIG_ACC_BOOT0 + idx,
					"boot%d", idx, true,
					MMC_BLK_DATA_AREA_BOOT);
			}
		}
	}

	card->ext_csd.raw_hc_erase_gap_size =
		ext_csd[EXT_CSD_HC_WP_GRP_SIZE];
	card->ext_csd.raw_sec_trim_mult =
		ext_csd[EXT_CSD_SEC_TRIM_MULT];
	card->ext_csd.raw_sec_erase_mult =
		ext_csd[EXT_CSD_SEC_ERASE_MULT];
	card->ext_csd.raw_sec_feature_support =
		ext_csd[EXT_CSD_SEC_FEATURE_SUPPORT];
	card->ext_csd.raw_trim_mult =
		ext_csd[EXT_CSD_TRIM_MULT];
	card->ext_csd.raw_partition_support = ext_csd[EXT_CSD_PARTITION_SUPPORT];
	if (card->ext_csd.rev >= 4) {
		/*
		 * Enhanced area feature support -- check whether the eMMC
		 * card has the Enhanced area enabled.  If so, export enhanced
		 * area offset and size to user by adding sysfs interface.
		 */
		if ((ext_csd[EXT_CSD_PARTITION_SUPPORT] & 0x2) &&
		    (ext_csd[EXT_CSD_PARTITION_ATTRIBUTE] & 0x1)) {
			hc_erase_grp_sz =
				ext_csd[EXT_CSD_HC_ERASE_GRP_SIZE];
			hc_wp_grp_sz =
				ext_csd[EXT_CSD_HC_WP_GRP_SIZE];

			card->ext_csd.enhanced_area_en = 1;
			/*
			 * calculate the enhanced data area offset, in bytes
			 */
			card->ext_csd.enhanced_area_offset =
				(ext_csd[139] << 24) + (ext_csd[138] << 16) +
				(ext_csd[137] << 8) + ext_csd[136];
			if (mmc_card_blockaddr(card))
				card->ext_csd.enhanced_area_offset <<= 9;
			/*
			 * calculate the enhanced data area size, in kilobytes
			 */
			card->ext_csd.enhanced_area_size =
				(ext_csd[142] << 16) + (ext_csd[141] << 8) +
				ext_csd[140];
			card->ext_csd.enhanced_area_size *=
				(size_t)(hc_erase_grp_sz * hc_wp_grp_sz);
			card->ext_csd.enhanced_area_size <<= 9;
		} else {
			/*
			 * If the enhanced area is not enabled, disable these
			 * device attributes.
			 */
			card->ext_csd.enhanced_area_offset = -EINVAL;
			card->ext_csd.enhanced_area_size = -EINVAL;
		}

		/*
		 * General purpose partition feature support --
		 * If ext_csd has the size of general purpose partitions,
		 * set size, part_cfg, partition name in mmc_part.
		 */
		if (ext_csd[EXT_CSD_PARTITION_SUPPORT] &
			EXT_CSD_PART_SUPPORT_PART_EN) {
			if (card->ext_csd.enhanced_area_en != 1) {
				hc_erase_grp_sz =
					ext_csd[EXT_CSD_HC_ERASE_GRP_SIZE];
				hc_wp_grp_sz =
					ext_csd[EXT_CSD_HC_WP_GRP_SIZE];

				card->ext_csd.enhanced_area_en = 1;
			}

			for (idx = 0; idx < MMC_NUM_GP_PARTITION; idx++) {
				if (!ext_csd[EXT_CSD_GP_SIZE_MULT + idx * 3] &&
				!ext_csd[EXT_CSD_GP_SIZE_MULT + idx * 3 + 1] &&
				!ext_csd[EXT_CSD_GP_SIZE_MULT + idx * 3 + 2])
					continue;
				part_size =
				(ext_csd[EXT_CSD_GP_SIZE_MULT + idx * 3 + 2]
					<< 16) +
				(ext_csd[EXT_CSD_GP_SIZE_MULT + idx * 3 + 1]
					<< 8) +
				ext_csd[EXT_CSD_GP_SIZE_MULT + idx * 3];
				part_size *= (size_t)(hc_erase_grp_sz *
					hc_wp_grp_sz);
				mmc_part_add(card, part_size << 19,
					EXT_CSD_PART_CONFIG_ACC_GP0 + idx,
					"gp%d", idx, false,
					MMC_BLK_DATA_AREA_GP);
			}
		}
		card->ext_csd.sec_trim_mult =
			ext_csd[EXT_CSD_SEC_TRIM_MULT];
		card->ext_csd.sec_erase_mult =
			ext_csd[EXT_CSD_SEC_ERASE_MULT];
		card->ext_csd.sec_feature_support =
			ext_csd[EXT_CSD_SEC_FEATURE_SUPPORT];
		card->ext_csd.trim_timeout = 300 *
			ext_csd[EXT_CSD_TRIM_MULT];

		/*
		 * Note that the call to mmc_part_add above defaults to read
		 * only. If this default assumption is changed, the call must
		 * take into account the value of boot_locked below.
		 */
		card->ext_csd.boot_ro_lock = ext_csd[EXT_CSD_BOOT_WP];
		card->ext_csd.boot_ro_lockable = true;
	}

	if (card->ext_csd.rev >= 5) {
		/* check whether the eMMC card supports BKOPS */
		if (ext_csd[EXT_CSD_BKOPS_SUPPORT] & 0x1) {
			card->ext_csd.bkops = 1;
			card->ext_csd.bkops_en = ext_csd[EXT_CSD_BKOPS_EN];
			card->ext_csd.raw_bkops_status =
				ext_csd[EXT_CSD_BKOPS_STATUS];
			if (!card->ext_csd.bkops_en)
				pr_info("%s: BKOPS_EN bit is not set\n",
					mmc_hostname(card->host));
		}

		/* check whether the eMMC card supports HPI */
		if (ext_csd[EXT_CSD_HPI_FEATURES] & 0x1) {
			card->ext_csd.hpi = 1;
			if (ext_csd[EXT_CSD_HPI_FEATURES] & 0x2)
				card->ext_csd.hpi_cmd =	MMC_STOP_TRANSMISSION;
			else
				card->ext_csd.hpi_cmd = MMC_SEND_STATUS;
			/*
			 * Indicate the maximum timeout to close
			 * a command interrupted by HPI
			 */
			card->ext_csd.out_of_int_time =
				ext_csd[EXT_CSD_OUT_OF_INTERRUPT_TIME] * 10;
		}

		card->ext_csd.rel_param = ext_csd[EXT_CSD_WR_REL_PARAM];
		card->ext_csd.rst_n_function = ext_csd[EXT_CSD_RST_N_FUNCTION];

		/*
		 * RPMB regions are defined in multiples of 128K.
		 */
		card->ext_csd.raw_rpmb_size_mult = ext_csd[EXT_CSD_RPMB_MULT];
		if (ext_csd[EXT_CSD_RPMB_MULT] && mmc_host_cmd23(card->host)) {
			mmc_part_add(card, ext_csd[EXT_CSD_RPMB_MULT] << 17,
				EXT_CSD_PART_CONFIG_ACC_RPMB,
				"rpmb", 0, false,
				MMC_BLK_DATA_AREA_RPMB);
		}
	}

	card->ext_csd.raw_erased_mem_count = ext_csd[EXT_CSD_ERASED_MEM_CONT];
	if (ext_csd[EXT_CSD_ERASED_MEM_CONT])
		card->erased_byte = 0xFF;
	else
		card->erased_byte = 0x0;

	/* eMMC v4.5 or later */
	if (card->ext_csd.rev >= 6) {
		card->ext_csd.feature_support |= MMC_DISCARD_FEATURE;

		card->ext_csd.generic_cmd6_time = 10 *
			ext_csd[EXT_CSD_GENERIC_CMD6_TIME];
		card->ext_csd.power_off_longtime = 10 *
			ext_csd[EXT_CSD_POWER_OFF_LONG_TIME];

		card->ext_csd.cache_size =
			ext_csd[EXT_CSD_CACHE_SIZE + 0] << 0 |
			ext_csd[EXT_CSD_CACHE_SIZE + 1] << 8 |
			ext_csd[EXT_CSD_CACHE_SIZE + 2] << 16 |
			ext_csd[EXT_CSD_CACHE_SIZE + 3] << 24;

		if (ext_csd[EXT_CSD_DATA_SECTOR_SIZE] == 1)
			card->ext_csd.data_sector_size = 4096;
		else
			card->ext_csd.data_sector_size = 512;

		if ((ext_csd[EXT_CSD_DATA_TAG_SUPPORT] & 1) &&
		    (ext_csd[EXT_CSD_TAG_UNIT_SIZE] <= 8)) {
			card->ext_csd.data_tag_unit_size =
			((unsigned int) 1 << ext_csd[EXT_CSD_TAG_UNIT_SIZE]) *
			(card->ext_csd.data_sector_size);
		} else {
			card->ext_csd.data_tag_unit_size = 0;
		}

		card->ext_csd.max_packed_writes =
			ext_csd[EXT_CSD_MAX_PACKED_WRITES];
		card->ext_csd.max_packed_reads =
			ext_csd[EXT_CSD_MAX_PACKED_READS];
	} else {
		card->ext_csd.data_sector_size = 512;
	}

	if (card->ext_csd.rev >= 7) {
		card->ext_csd.cmdq_support = ext_csd[EXT_CSD_CMDQ_SUPPORT];
		if (card->ext_csd.cmdq_support) {
			card->ext_csd.cmdq_depth = ext_csd[EXT_CSD_CMDQ_DEPTH];
			card->ext_csd.qrdy_support =
				ext_csd[EXT_CSD_QRDY_SUPPORT];
			card->ext_csd.qrdy_function =
				ext_csd[EXT_CSD_CMDQ_QRDY_FUNCTION];
		}
	}

	if (card->ext_csd.rev >= 7) {
		card->ext_csd.enhanced_strobe_support =
				ext_csd[EXT_CSD_STORBE_SUPPORT];
	}
out:
	return err;
}

static inline void mmc_free_ext_csd(u8 *ext_csd)
{
	kfree(ext_csd);
}


static int mmc_compare_ext_csds(struct mmc_card *card, unsigned bus_width)
{
	u8 *bw_ext_csd;
	int err;

	if (bus_width == MMC_BUS_WIDTH_1)
		return 0;

	err = mmc_get_ext_csd(card, &bw_ext_csd);

	if (err || bw_ext_csd == NULL) {
		err = -EINVAL;
		goto out;
	}

	/* only compare read only fields */
	err = !((card->ext_csd.raw_partition_support ==
			bw_ext_csd[EXT_CSD_PARTITION_SUPPORT]) &&
		(card->ext_csd.raw_erased_mem_count ==
			bw_ext_csd[EXT_CSD_ERASED_MEM_CONT]) &&
		(card->ext_csd.rev ==
			bw_ext_csd[EXT_CSD_REV]) &&
		(card->ext_csd.raw_ext_csd_structure ==
			bw_ext_csd[EXT_CSD_STRUCTURE]) &&
		(card->ext_csd.raw_card_type ==
			bw_ext_csd[EXT_CSD_CARD_TYPE]) &&
		(card->ext_csd.raw_s_a_timeout ==
			bw_ext_csd[EXT_CSD_S_A_TIMEOUT]) &&
		(card->ext_csd.raw_hc_erase_gap_size ==
			bw_ext_csd[EXT_CSD_HC_WP_GRP_SIZE]) &&
		(card->ext_csd.raw_erase_timeout_mult ==
			bw_ext_csd[EXT_CSD_ERASE_TIMEOUT_MULT]) &&
		(card->ext_csd.raw_hc_erase_grp_size ==
			bw_ext_csd[EXT_CSD_HC_ERASE_GRP_SIZE]) &&
		(card->ext_csd.raw_sec_trim_mult ==
			bw_ext_csd[EXT_CSD_SEC_TRIM_MULT]) &&
		(card->ext_csd.raw_sec_erase_mult ==
			bw_ext_csd[EXT_CSD_SEC_ERASE_MULT]) &&
		(card->ext_csd.raw_sec_feature_support ==
			bw_ext_csd[EXT_CSD_SEC_FEATURE_SUPPORT]) &&
		(card->ext_csd.raw_trim_mult ==
			bw_ext_csd[EXT_CSD_TRIM_MULT]) &&
		(card->ext_csd.raw_sectors[0] ==
			bw_ext_csd[EXT_CSD_SEC_CNT + 0]) &&
		(card->ext_csd.raw_sectors[1] ==
			bw_ext_csd[EXT_CSD_SEC_CNT + 1]) &&
		(card->ext_csd.raw_sectors[2] ==
			bw_ext_csd[EXT_CSD_SEC_CNT + 2]) &&
		(card->ext_csd.raw_sectors[3] ==
			bw_ext_csd[EXT_CSD_SEC_CNT + 3]));
	if (err)
		err = -EINVAL;

out:
	mmc_free_ext_csd(bw_ext_csd);
	return err;
}

MMC_DEV_ATTR(cid, "%08x%08x%08x%08x\n", card->raw_cid[0], card->raw_cid[1],
	card->raw_cid[2], card->raw_cid[3]);
MMC_DEV_ATTR(csd, "%08x%08x%08x%08x\n", card->raw_csd[0], card->raw_csd[1],
	card->raw_csd[2], card->raw_csd[3]);
MMC_DEV_ATTR(date, "%02d/%04d\n", card->cid.month, card->cid.year);
MMC_DEV_ATTR(erase_size, "%u\n", card->erase_size << 9);
MMC_DEV_ATTR(preferred_erase_size, "%u\n", card->pref_erase << 9);
MMC_DEV_ATTR(fwrev, "0x%x\n", card->cid.fwrev);
MMC_DEV_ATTR(hwrev, "0x%x\n", card->cid.hwrev);
MMC_DEV_ATTR(manfid, "0x%06x\n", card->cid.manfid);
MMC_DEV_ATTR(name, "%s\n", card->cid.prod_name);
MMC_DEV_ATTR(oemid, "0x%04x\n", card->cid.oemid);
MMC_DEV_ATTR(prv, "0x%x\n", card->cid.prv);
MMC_DEV_ATTR(serial, "0x%08x\n", card->cid.serial);
MMC_DEV_ATTR(enhanced_area_offset, "%llu\n",
		card->ext_csd.enhanced_area_offset);
MMC_DEV_ATTR(enhanced_area_size, "%u\n", card->ext_csd.enhanced_area_size);
MMC_DEV_ATTR(raw_rpmb_size_mult, "%#x\n", card->ext_csd.raw_rpmb_size_mult);
MMC_DEV_ATTR(rel_sectors, "%#x\n", card->ext_csd.rel_sectors);

static struct attribute *mmc_std_attrs[] = {
	&dev_attr_cid.attr,
	&dev_attr_csd.attr,
	&dev_attr_date.attr,
	&dev_attr_erase_size.attr,
	&dev_attr_preferred_erase_size.attr,
	&dev_attr_fwrev.attr,
	&dev_attr_hwrev.attr,
	&dev_attr_manfid.attr,
	&dev_attr_name.attr,
	&dev_attr_oemid.attr,
	&dev_attr_prv.attr,
	&dev_attr_serial.attr,
	&dev_attr_enhanced_area_offset.attr,
	&dev_attr_enhanced_area_size.attr,
	&dev_attr_raw_rpmb_size_mult.attr,
	&dev_attr_rel_sectors.attr,
	NULL,
};

static struct attribute_group mmc_std_attr_group = {
	.attrs = mmc_std_attrs,
};

static const struct attribute_group *mmc_attr_groups[] = {
	&mmc_std_attr_group,
	NULL,
};

static struct device_type mmc_type = {
	.groups = mmc_attr_groups,
};

/*
 * Select the PowerClass for the current bus width
 * If power class is defined for 4/8 bit bus in the
 * extended CSD register, select it by executing the
 * mmc_switch command.
 */
static int mmc_select_powerclass(struct mmc_card *card,
		unsigned int bus_width, u8 *ext_csd)
{
	int err = 0;
	unsigned int pwrclass_val;
	unsigned int index = 0;
	struct mmc_host *host;

	BUG_ON(!card);

	host = card->host;
	BUG_ON(!host);

	if (ext_csd == NULL)
		return 0;

	/* Power class selection is supported for versions >= 4.0 */
	if (card->csd.mmca_vsn < CSD_SPEC_VER_4)
		return 0;

	/* Power class values are defined only for 4/8 bit bus */
	if (bus_width == EXT_CSD_BUS_WIDTH_1)
		return 0;

	switch (1 << host->ios.vdd) {
	case MMC_VDD_165_195:
		if (host->ios.clock <= 26000000)
			index = EXT_CSD_PWR_CL_26_195;
		else if	(host->ios.clock <= 52000000)
			index = (bus_width <= EXT_CSD_BUS_WIDTH_8) ?
				EXT_CSD_PWR_CL_52_195 :
				EXT_CSD_PWR_CL_DDR_52_195;
		else if (host->ios.clock <= 200000000)
			index = EXT_CSD_PWR_CL_200_195;
		break;
	case MMC_VDD_27_28:
	case MMC_VDD_28_29:
	case MMC_VDD_29_30:
	case MMC_VDD_30_31:
	case MMC_VDD_31_32:
	case MMC_VDD_32_33:
	case MMC_VDD_33_34:
	case MMC_VDD_34_35:
	case MMC_VDD_35_36:
		if (host->ios.clock <= 26000000)
			index = EXT_CSD_PWR_CL_26_360;
		else if	(host->ios.clock <= 52000000)
			index = (bus_width <= EXT_CSD_BUS_WIDTH_8) ?
				EXT_CSD_PWR_CL_52_360 :
				EXT_CSD_PWR_CL_DDR_52_360;
		else if (host->ios.clock <= 200000000)
			index = EXT_CSD_PWR_CL_200_360;
		break;
	default:
		pr_warning("%s: Voltage range not supported "
			   "for power class.\n", mmc_hostname(host));
		return -EINVAL;
	}

	pwrclass_val = ext_csd[index];

	if (bus_width & (EXT_CSD_BUS_WIDTH_8 | EXT_CSD_DDR_BUS_WIDTH_8))
		pwrclass_val = (pwrclass_val & EXT_CSD_PWR_CL_8BIT_MASK) >>
				EXT_CSD_PWR_CL_8BIT_SHIFT;
	else
		pwrclass_val = (pwrclass_val & EXT_CSD_PWR_CL_4BIT_MASK) >>
				EXT_CSD_PWR_CL_4BIT_SHIFT;

	/* If the power class is different from the default value */
	if (pwrclass_val > 0) {
		err = mmc_switch(card, EXT_CSD_CMD_SET_NORMAL,
				 EXT_CSD_POWER_CLASS,
				 pwrclass_val,
				 card->ext_csd.generic_cmd6_time);
	}

	return err;
}

/*
 * Selects bus width
 */
static int mmc_select_bus_width(struct mmc_card *card)
{
	int idx, err = -EINVAL;
	struct mmc_host *host;
	static unsigned ext_csd_bits[][2] = {
		{EXT_CSD_BUS_WIDTH_4, EXT_CSD_DDR_BUS_WIDTH_4},
		{EXT_CSD_BUS_WIDTH_8, EXT_CSD_DDR_BUS_WIDTH_8},
	};
	static unsigned bus_widths[] = {
		MMC_BUS_WIDTH_4,
		MMC_BUS_WIDTH_8,
	};

	BUG_ON(!card);

	host = card->host;

	if ((card->ext_csd.card_type & EXT_CSD_CARD_TYPE_SDR_1_2V &&
			host->caps2 & MMC_CAP2_HS200_1_2V_SDR) ||
	    (card->ext_csd.card_type & EXT_CSD_CARD_TYPE_DDR_200_1_2V &&
			host->caps2 & MMC_CAP2_HS200_1_2V_DDR))
		err = __mmc_set_signal_voltage(host, MMC_SIGNAL_VOLTAGE_120);

	if (err && ((card->ext_csd.card_type & EXT_CSD_CARD_TYPE_SDR_1_8V &&
			host->caps2 & MMC_CAP2_HS200_1_8V_SDR) ||
		    (card->ext_csd.card_type & EXT_CSD_CARD_TYPE_DDR_200_1_8V &&
			host->caps2 & MMC_CAP2_HS200_1_8V_DDR)))
		err = __mmc_set_signal_voltage(host, MMC_SIGNAL_VOLTAGE_180);

	/* If fails try again during next card power cycle */
	if (err)
		return err;

	idx = (host->caps & MMC_CAP_8_BIT_DATA) ? 1 : 0;

	/*
	 * Unlike SD, MMC cards dont have a configuration register to notify
	 * supported bus width. So bus test command should be run to identify
	 * the supported bus width or compare the ext csd values of current
	 * bus width and ext csd values of 1 bit mode read earlier.
	 */
	for (; idx >= 0; idx--) {

		/*
		 * Host is capable of 8bit transfer, then switch
		 * the device to work in 8bit transfer mode. If the
		 * mmc switch command returns error then switch to
		 * 4bit transfer mode. On success set the corresponding
		 * bus width on the host.
		 */
		err = mmc_switch(card, EXT_CSD_CMD_SET_NORMAL,
				 EXT_CSD_BUS_WIDTH,
				 ext_csd_bits[idx][0],
				 card->ext_csd.generic_cmd6_time);
		if (err)
			continue;

		mmc_set_bus_width(card->host, bus_widths[idx]);

		if (!(host->caps & MMC_CAP_BUS_WIDTH_TEST))
			err = mmc_compare_ext_csds(card, bus_widths[idx]);
		else
			err = mmc_bus_test(card, bus_widths[idx]);
		if (!err)
			break;
	}

	return err;
}

/*
 * Selects the desired buswidth and switch to the HS200 mode
 * if bus width set without error
 */
static int mmc_select_hs200(struct mmc_card *card, u8 driver_type)
{
	int err = -EINVAL;

	err = mmc_select_bus_width(card);

	/* switch to HS200 mode if bus width set successfully */
	if (!err)
		err = mmc_switch(card, EXT_CSD_CMD_SET_NORMAL,
				EXT_CSD_HS_TIMING,
				driver_type | MMC_HS_TIMING_HS200, 0);

	return err;
}

/*
 * Selects the desired buswidth and switch to the HS mode
 * if bus width set without error
 */
static int mmc_select_hs(struct mmc_card *card)
{
	int err = -EINVAL;

	err = mmc_select_bus_width(card);

	/* switch to HS mode if bus width set successfully */
	if (!err)
		err = mmc_switch(card, EXT_CSD_CMD_SET_NORMAL,
				EXT_CSD_HS_TIMING, 1,
				card->ext_csd.generic_cmd6_time);

	return err;
}

/*
 * Handle the detection and initialisation of a card.
 *
 * In the case of a resume, "oldcard" will contain the card
 * we're trying to reinitialise.
 */
static int mmc_init_card(struct mmc_host *host, u32 ocr,
	struct mmc_card *oldcard)
{
	struct mmc_card *card;
	int err, ddr = 0;
	u32 cid[4];
	unsigned int max_dtr;
	u32 rocr;
	u8 *ext_csd = NULL;
	u8 driver_type = MMC_DRIVER_TYPE_0 << 4;
	bool en_strobe_enhanced = false;

	BUG_ON(!host);
	WARN_ON(!host->claimed);

	/* Set correct bus mode for MMC before attempting init */
	if (!mmc_host_is_spi(host))
		mmc_set_bus_mode(host, MMC_BUSMODE_OPENDRAIN);

	/* Initialization should be done at 3.3 V I/O voltage. */
	__mmc_set_signal_voltage(host, MMC_SIGNAL_VOLTAGE_330);

	/*
	 * Since we're changing the OCR value, we seem to
	 * need to tell some cards to go back to the idle
	 * state.  We wait 1ms to give cards time to
	 * respond.
	 * mmc_go_idle is needed for eMMC that are asleep
	 */
	mmc_go_idle(host);

	/* The extra bit indicates that we support high capacity */
	err = mmc_send_op_cond(host, ocr | (1 << 30), &rocr);
	if (err)
		goto err;

	/*
	 * For SPI, enable CRC as appropriate.
	 */
	if (mmc_host_is_spi(host)) {
		err = mmc_spi_set_crc(host, use_spi_crc);
		if (err)
			goto err;
	}

	/*
	 * Fetch CID from card.
	 */
	if (mmc_host_is_spi(host))
		err = mmc_send_cid(host, cid);
	else
		err = mmc_all_send_cid(host, cid);
	if (err)
		goto err;

	if (oldcard) {
		if (memcmp(cid, oldcard->raw_cid, sizeof(cid)) != 0) {
			err = -ENOENT;
			goto err;
		}

		card = oldcard;
	} else {
		/*
		 * Allocate card structure.
		 */
		card = mmc_alloc_card(host, &mmc_type);
		if (IS_ERR(card)) {
			err = PTR_ERR(card);
			goto err;
		}

		card->type = MMC_TYPE_MMC;
		card->rca = 1;
		memcpy(card->raw_cid, cid, sizeof(card->raw_cid));
	}

	/*
	 * For native busses:  set card RCA and quit open drain mode.
	 */
	if (!mmc_host_is_spi(host)) {
		err = mmc_set_relative_addr(card);
		if (err)
			goto free_card;

		mmc_set_bus_mode(host, MMC_BUSMODE_PUSHPULL);
	}

	if (!oldcard) {
		/*
		 * Fetch CSD from card.
		 */
		err = mmc_send_csd(card, card->raw_csd);
		if (err)
			goto free_card;

		err = mmc_decode_csd(card);
		if (err)
			goto free_card;
		err = mmc_decode_cid(card);
		if (err)
			goto free_card;
	}

	/*
	 * Select card, as all following commands rely on that.
	 */
	if (!mmc_host_is_spi(host)) {
		err = mmc_select_card(card);
		if (err)
			goto free_card;
	}

	if (!oldcard) {
		/*
		 * Fetch and process extended CSD.
		 */

		err = mmc_get_ext_csd(card, &ext_csd);
		if (err)
			goto free_card;
		err = mmc_read_ext_csd(card, ext_csd);
		if (err)
			goto free_card;

		/* If doing byte addressing, check if required to do sector
		 * addressing.  Handle the case of <2GB cards needing sector
		 * addressing.  See section 8.1 JEDEC Standard JED84-A441;
		 * ocr register has bit 30 set for sector addressing.
		 */
		if (!(mmc_card_blockaddr(card)) && (rocr & (1<<30)))
			mmc_card_set_blockaddr(card);

		/* Erase size depends on CSD and Extended CSD */
		mmc_set_erase_size(card);
	}

	/*
	 * If enhanced_area_en is TRUE, host needs to enable ERASE_GRP_DEF
	 * bit.  This bit will be lost every time after a reset or power off.
	 */
	if (card->ext_csd.enhanced_area_en ||
	    (card->ext_csd.rev >= 3 && (host->caps2 & MMC_CAP2_HC_ERASE_SZ))) {
		err = mmc_switch(card, EXT_CSD_CMD_SET_NORMAL,
				 EXT_CSD_ERASE_GROUP_DEF, 1,
				 card->ext_csd.generic_cmd6_time);

		if (err && err != -EBADMSG)
			goto free_card;

		if (err) {
			err = 0;
			/*
			 * Just disable enhanced area off & sz
			 * will try to enable ERASE_GROUP_DEF
			 * during next time reinit
			 */
			card->ext_csd.enhanced_area_offset = -EINVAL;
			card->ext_csd.enhanced_area_size = -EINVAL;
		} else {
			card->ext_csd.erase_group_def = 1;
			/*
			 * enable ERASE_GRP_DEF successfully.
			 * This will affect the erase size, so
			 * here need to reset erase size
			 */
			mmc_set_erase_size(card);
		}
	}

	/*
	 * Ensure eMMC user default partition is enabled
	 */
	if (card->ext_csd.part_config & EXT_CSD_PART_CONFIG_ACC_MASK) {
		card->ext_csd.part_config &= ~EXT_CSD_PART_CONFIG_ACC_MASK;
		err = mmc_switch(card, EXT_CSD_CMD_SET_NORMAL, EXT_CSD_PART_CONFIG,
				 card->ext_csd.part_config,
				 card->ext_csd.part_time);
		if (err && err != -EBADMSG)
			goto free_card;
	}

	/*
	 * Enable power_off_notification byte in the ext_csd register
	 */
	if (card->ext_csd.rev >= 6) {
		err = mmc_switch(card, EXT_CSD_CMD_SET_NORMAL,
				 EXT_CSD_POWER_OFF_NOTIFICATION,
				 EXT_CSD_POWER_ON,
				 card->ext_csd.generic_cmd6_time);
		if (err && err != -EBADMSG)
			goto free_card;

		/*
		 * The err can be -EBADMSG or 0,
		 * so check for success and update the flag
		 */
		if (!err)
			card->ext_csd.power_off_notification = EXT_CSD_POWER_ON;
	}

	/*
	 * Sequence for Enhanced Strobe
	 *
	 * 1. CMD6(BUS_WIDTH) with 8 bit SDR bus
	 * 2. CMD6(HS_TIMING) with HS mode
	 * 3. Set timing and clock as HS mode
	 * 4. CMD6(BUS_WIDTH) with 8 bit DDR bus and enhanced strobe
	 * 5. CMD6(HS_TIMING) with HS400 mode
	 * 6. Set timing and clock as HS400 mode and enhanced strobe
	 * 7. CMD6(POWER_CLASS) with 8 bit DDR bus and MMC_HS200_MAX_DTR
	 */
	if (card->ext_csd.enhanced_strobe_support &
			MMC_STROBE_ENHANCED_SUPPORT) {
		if (host->caps2 & MMC_CAP2_STROBE_ENHANCED &&
				host->caps2 & MMC_CAP2_HS200_DDR) {
			en_strobe_enhanced = true;
			pr_warning("%s: STROBE ENHANCED enable\n",
					mmc_hostname(card->host));
		}
	}

	/*
	 * Activate high speed (if supported)
	 */
	if (card->ext_csd.hs_max_dtr != 0) {
		err = 0;
		if (card->ext_csd.hs_max_dtr > 52000000 &&
			(host->caps2 & MMC_CAP2_HS200 ||
			 host->caps2 & MMC_CAP2_HS200_DDR)) {
			if (en_strobe_enhanced) {
				err = mmc_select_hs(card);
			} else {
				/*
				 * Device output driver strength
				 */
				driver_type = host->dev_drv_str << 4;
				err = mmc_select_hs200(card, driver_type);
			}
		} else if (host->caps & MMC_CAP_MMC_HIGHSPEED)
			err = mmc_switch(card, EXT_CSD_CMD_SET_NORMAL,
					 EXT_CSD_HS_TIMING, 1,
					 card->ext_csd.generic_cmd6_time);

		if (err && err != -EBADMSG)
			goto free_card;

		if (err) {
			pr_warning("%s: switch to highspeed failed\n",
			       mmc_hostname(card->host));
			err = 0;
		} else {
			if (card->ext_csd.hs_max_dtr > 52000000 &&
					!en_strobe_enhanced) {
				if (host->caps2 & MMC_CAP2_HS200 ||
					host->caps2 & MMC_CAP2_HS200_DDR) {
					mmc_card_set_hs200(card);
					mmc_set_timing(card->host,
							MMC_TIMING_MMC_HS200);
				}
			} else {
				mmc_card_set_highspeed(card);
				mmc_set_timing(card->host, MMC_TIMING_MMC_HS);
			}
		}
	}

	/*
	 * Compute bus speed.
	 */
	max_dtr = (unsigned int)-1;

	if (mmc_card_highspeed(card) ||
			mmc_card_hs200(card)) {
		if (en_strobe_enhanced)
			max_dtr = MMC_HIGH_52_MAX_DTR;
		else if (max_dtr > card->ext_csd.hs_max_dtr)
			max_dtr = card->ext_csd.hs_max_dtr;
		if (mmc_card_highspeed(card) && (max_dtr > 52000000))
			max_dtr = 52000000;
	} else if (max_dtr > card->csd.max_dtr) {
		max_dtr = card->csd.max_dtr;
	}

	mmc_set_clock(host, max_dtr);

	/*
	 * Indicate DDR mode (if supported).
	 */
	if (mmc_card_highspeed(card)) {
		if ((card->ext_csd.card_type & EXT_CSD_CARD_TYPE_DDR_1_8V)
			&& ((host->caps & (MMC_CAP_1_8V_DDR |
			     MMC_CAP_UHS_DDR50))
				== (MMC_CAP_1_8V_DDR | MMC_CAP_UHS_DDR50)))
				ddr = MMC_1_8V_DDR_MODE;
		else if ((card->ext_csd.card_type & EXT_CSD_CARD_TYPE_DDR_1_2V)
			&& ((host->caps & (MMC_CAP_1_2V_DDR |
			     MMC_CAP_UHS_DDR50))
				== (MMC_CAP_1_2V_DDR | MMC_CAP_UHS_DDR50)))
				ddr = MMC_1_2V_DDR_MODE;
	}

	/*
	 * Indicate HS200 SDR mode (if supported).
	 */
	if (mmc_card_hs200(card) || en_strobe_enhanced) {
		u32 ext_csd_bits;
		u32 bus_width = card->host->ios.bus_width;
		int ddr;
		unsigned int timing;

		/*
		 * For devices supporting HS200 mode, the bus width has
		 * to be set before executing the tuning function. If
		 * set before tuning, then device will respond with CRC
		 * errors for responses on CMD line. So for HS200 the
		 * sequence will be
		 * 1. set bus width 4bit / 8 bit (1 bit not supported)
		 * 2. switch to HS200 mode
		 * 3. set the clock to > 52Mhz <=200MHz and
		 * 4. execute tuning for HS200
		 */

		ddr = ((card->ext_csd.card_type & EXT_CSD_CARD_TYPE_DDR_200_1_2V &&
				host->caps2 & MMC_CAP2_HS200_1_2V_DDR) ||
			(card->ext_csd.card_type & EXT_CSD_CARD_TYPE_DDR_200_1_8V &&
				 host->caps2 & MMC_CAP2_HS200_1_8V_DDR)) ? 1 : 0;

		if (card->host->ops->execute_tuning && !en_strobe_enhanced) {
			host->tuning_progress |= MMC_HS200_TUNING;
			mmc_host_clk_hold(card->host);
			if (ddr) {
				host->tuning_progress |= MMC_DDR200_TUNING;
				mmc_set_timing(card->host, MMC_TIMING_MMC_HS200_DDR);
				mmc_set_clock(host, MMC_HS200_MAX_DTR);
			}
			err = card->host->ops->execute_tuning(card->host,
				MMC_SEND_TUNING_BLOCK_HS200);
			mmc_host_clk_release(card->host);
			host->tuning_progress = 0;
			if (err) {
				pr_warning("%s: tuning execution failed\n",
						mmc_hostname(card->host));
				goto err;
			}
		}

		ext_csd_bits = (bus_width == MMC_BUS_WIDTH_8) ?
				EXT_CSD_BUS_WIDTH_8 : EXT_CSD_BUS_WIDTH_4;
		err = mmc_select_powerclass(card, ext_csd_bits, ext_csd);
		if (err)
			pr_warning("%s: power class selection to bus width %d"
				   " failed\n", mmc_hostname(card->host),
				   1 << bus_width);

		if (ddr) {
			if (!en_strobe_enhanced) {
				err = mmc_switch(card, EXT_CSD_CMD_SET_NORMAL,
						EXT_CSD_HS_TIMING, 1,
						card->ext_csd.generic_cmd6_time);
				if (err) {
					pr_warning("%s: switch to high-speed "
							"from hs200 failed\n",
							mmc_hostname(card->host));
					goto err;
				}

				mmc_set_timing(card->host, MMC_TIMING_MMC_HS);
				mmc_set_clock(host, MMC_HIGH_52_MAX_DTR);
			}

			ext_csd_bits = (bus_width == MMC_BUS_WIDTH_8) ?
				EXT_CSD_DDR_BUS_WIDTH_8 : EXT_CSD_DDR_BUS_WIDTH_4;

			if (en_strobe_enhanced) {
				ext_csd_bits |= EXT_CSD_STROBE_ENHANCED_EN;
			}

			err = mmc_switch(card, EXT_CSD_CMD_SET_NORMAL,
					EXT_CSD_BUS_WIDTH,
					ext_csd_bits,
					card->ext_csd.generic_cmd6_time);
			if (err) {
				pr_warning("%s: switch to bus width %d ddr "
					"failed, err:%d\n", mmc_hostname(card->host),
					1 << bus_width, err);
				goto err;
			}

			err = mmc_switch(card, EXT_CSD_CMD_SET_NORMAL,
					EXT_CSD_HS_TIMING,
					driver_type | MMC_HS_TIMING_DDR200, 0);
			if (err) {
				pr_warning("%s: switch to ddr200 failed, err:%d\n",
						mmc_hostname(card->host), err);
				goto err;
			}

			mmc_card_clr_hs200(card);
			mmc_card_set_hs200_ddr(card);
			if (en_strobe_enhanced)
				timing = MMC_TIMING_MMC_HS200_DDR_ES;
			else
				timing = MMC_TIMING_MMC_HS200_DDR;
			mmc_set_timing(card->host, timing);
			mmc_set_clock(host, MMC_HS200_MAX_DTR);
		}
	}

	/*
	 * Activate wide bus and DDR (if supported).
	 */
	if (!mmc_card_hs200(card) && !mmc_card_hs200_ddr(card) &&
	    (card->csd.mmca_vsn >= CSD_SPEC_VER_4) &&
	    (host->caps & (MMC_CAP_4_BIT_DATA | MMC_CAP_8_BIT_DATA))) {
		static unsigned ext_csd_bits[][2] = {
			{ EXT_CSD_BUS_WIDTH_8, EXT_CSD_DDR_BUS_WIDTH_8 },
			{ EXT_CSD_BUS_WIDTH_4, EXT_CSD_DDR_BUS_WIDTH_4 },
			{ EXT_CSD_BUS_WIDTH_1, EXT_CSD_BUS_WIDTH_1 },
		};
		static unsigned bus_widths[] = {
			MMC_BUS_WIDTH_8,
			MMC_BUS_WIDTH_4,
			MMC_BUS_WIDTH_1
		};
		unsigned idx, bus_width = 0;

		if (host->caps & MMC_CAP_8_BIT_DATA)
			idx = 0;
		else
			idx = 1;
		for (; idx < ARRAY_SIZE(bus_widths); idx++) {
			bus_width = bus_widths[idx];
			if (bus_width == MMC_BUS_WIDTH_1)
				ddr = 0; /* no DDR for 1-bit width */
			err = mmc_select_powerclass(card, ext_csd_bits[idx][0],
						    ext_csd);
			if (err)
				pr_warning("%s: power class selection to "
					   "bus width %d failed\n",
					   mmc_hostname(card->host),
					   1 << bus_width);

			err = mmc_switch(card, EXT_CSD_CMD_SET_NORMAL,
					 EXT_CSD_BUS_WIDTH,
					 ext_csd_bits[idx][0],
					 card->ext_csd.generic_cmd6_time);
			if (!err) {
				mmc_set_bus_width(card->host, bus_width);

				/*
				 * If controller can't handle bus width test,
				 * compare ext_csd previously read in 1 bit mode
				 * against ext_csd at new bus width
				 */
				if (!(host->caps & MMC_CAP_BUS_WIDTH_TEST))
					err = mmc_compare_ext_csds(card,
						bus_width);
				else
					err = mmc_bus_test(card, bus_width);
				if (!err)
					break;
			}
		}

		if (!err && ddr) {
			err = mmc_select_powerclass(card, ext_csd_bits[idx][1],
						    ext_csd);
			if (err)
				pr_warning("%s: power class selection to "
					   "bus width %d ddr %d failed\n",
					   mmc_hostname(card->host),
					   1 << bus_width, ddr);

			err = mmc_switch(card, EXT_CSD_CMD_SET_NORMAL,
					 EXT_CSD_BUS_WIDTH,
					 ext_csd_bits[idx][1],
					 card->ext_csd.generic_cmd6_time);
		}
		if (err) {
			pr_warning("%s: switch to bus width %d ddr %d "
				"failed\n", mmc_hostname(card->host),
				1 << bus_width, ddr);
			goto free_card;
		} else if (ddr) {
			/*
			 * eMMC cards can support 3.3V to 1.2V i/o (vccq)
			 * signaling.
			 *
			 * EXT_CSD_CARD_TYPE_DDR_1_8V means 3.3V or 1.8V vccq.
			 *
			 * 1.8V vccq at 3.3V core voltage (vcc) is not required
			 * in the JEDEC spec for DDR.
			 *
			 * Do not force change in vccq since we are obviously
			 * working and no change to vccq is needed.
			 *
			 * WARNING: eMMC rules are NOT the same as SD DDR
			 */
			if (ddr == MMC_1_2V_DDR_MODE) {
				err = __mmc_set_signal_voltage(host,
					MMC_SIGNAL_VOLTAGE_120);
				if (err)
					goto err;
			}
			mmc_card_set_ddr_mode(card);
			mmc_set_timing(card->host, MMC_TIMING_UHS_DDR50);
			mmc_set_bus_width(card->host, bus_width);
		}
	}

	/*
	 * Enable HPI feature (if supported)
	 */
	if (card->ext_csd.hpi) {
		err = mmc_switch(card, EXT_CSD_CMD_SET_NORMAL,
				EXT_CSD_HPI_MGMT, 1,
				card->ext_csd.generic_cmd6_time);
		if (err && err != -EBADMSG)
			goto free_card;
		if (err) {
			pr_warning("%s: Enabling HPI failed\n",
				   mmc_hostname(card->host));
			err = 0;
		} else
			card->ext_csd.hpi_en = 1;
	}

	/*
	 * If cache size is higher than 0, this indicates
	 * the existence of cache and it can be turned on.
	 */
	if ((host->caps2 & MMC_CAP2_CACHE_CTRL) &&
			card->ext_csd.cache_size > 0) {
		err = mmc_switch(card, EXT_CSD_CMD_SET_NORMAL,
				EXT_CSD_CACHE_CTRL, 1,
				card->ext_csd.generic_cmd6_time);
		if (err && err != -EBADMSG)
			goto free_card;

		/*
		 * Only if no error, cache is turned on successfully.
		 */
		if (err) {
			pr_warning("%s: Cache is supported, "
					"but failed to turn on (%d)\n",
					mmc_hostname(card->host), err);
			card->ext_csd.cache_ctrl = 0;
			err = 0;
		} else {
			card->ext_csd.cache_ctrl = 1;
		}
	}

	/*
	 * The mandatory minimum values are defined for packed command.
	 * read: 5, write: 3
	 */
	if (card->ext_csd.max_packed_writes >= 3 &&
	    card->ext_csd.max_packed_reads >= 5 &&
	    host->caps2 & MMC_CAP2_PACKED_CMD) {
		err = mmc_switch(card, EXT_CSD_CMD_SET_NORMAL,
				EXT_CSD_EXP_EVENTS_CTRL,
				EXT_CSD_PACKED_EVENT_EN,
				card->ext_csd.generic_cmd6_time);
		if (err && err != -EBADMSG)
			goto free_card;
		if (err) {
			pr_warn("%s: Enabling packed event failed\n",
				mmc_hostname(card->host));
			card->ext_csd.packed_event_en = 0;
			err = 0;
		} else {
			card->ext_csd.packed_event_en = 1;
		}
	}

	/* if it is from resume. check bkops mode */
	if (oldcard) {
		if (oldcard->bkops_enable & 0xFE) {
			/*
			 * if bkops mode is enable before getting suspend.
			 * turn on the bkops mode
			 */
			mmc_bkops_enable(oldcard->host, oldcard->bkops_enable);
		}
	}

	if (!oldcard)
		host->card = card;

	mmc_free_ext_csd(ext_csd);
	return 0;

free_card:
	if (!oldcard)
		mmc_remove_card(card);
err:
	mmc_free_ext_csd(ext_csd);

	return err;
}

static int mmc_can_poweroff_notify(const struct mmc_card *card)
{
	return card &&
		mmc_card_mmc(card) &&
		(card->ext_csd.power_off_notification == EXT_CSD_POWER_ON);
}

static int mmc_poweroff_notify(struct mmc_card *card, unsigned int notify_type)
{
	unsigned int timeout = card->ext_csd.generic_cmd6_time;
	int err;

	/* Use EXT_CSD_POWER_OFF_SHORT as default notification type. */
	if (notify_type == EXT_CSD_POWER_OFF_LONG)
		timeout = card->ext_csd.power_off_longtime;

	err = mmc_switch(card, EXT_CSD_CMD_SET_NORMAL,
			 EXT_CSD_POWER_OFF_NOTIFICATION,
			 notify_type, timeout);
	if (err)
		pr_err("%s: Power Off Notification timed out, %u\n",
		       mmc_hostname(card->host), timeout);

	/* Disable the power off notification after the switch operation. */
	card->ext_csd.power_off_notification = EXT_CSD_NO_POWER_NOTIFICATION;

	return err;
}

/*
 * Host is being removed. Free up the current card.
 */
static void mmc_remove(struct mmc_host *host)
{
	BUG_ON(!host);
	BUG_ON(!host->card);

	mmc_remove_card(host->card);
	host->card = NULL;
}

/*
 * Card detection - card is alive.
 */
static int mmc_alive(struct mmc_host *host)
{
	return mmc_send_status(host->card, NULL, 0);
}

/*
 * Card detection callback from host.
 */
static void mmc_detect(struct mmc_host *host)
{
	int err;

	BUG_ON(!host);
	BUG_ON(!host->card);

	mmc_claim_host(host);

	/*
	 * Just check if our card has been removed.
	 */
	err = _mmc_detect_card_removed(host);

	mmc_release_host(host);

	if (err) {
		mmc_remove(host);

		mmc_claim_host(host);
		mmc_detach_bus(host);
		mmc_power_off(host);
		mmc_release_host(host);
	}
}

static int _mmc_suspend(struct mmc_host *host, bool is_suspend)
{
	int err = 0;
	unsigned int notify_type = is_suspend ? EXT_CSD_POWER_OFF_SHORT :
					EXT_CSD_POWER_OFF_LONG;

	BUG_ON(!host);
	BUG_ON(!host->card);

	mmc_claim_host(host);

<<<<<<< HEAD
	mmc_wait_cmdq_empty(host);

=======
>>>>>>> 1a6fd153
	err = mmc_flush_cache(host->card);
	if (err)
		goto out;

	if (mmc_can_poweroff_notify(host->card) &&
		((host->caps2 & MMC_CAP2_FULL_PWR_CYCLE) || !is_suspend))
		err = mmc_poweroff_notify(host->card, notify_type);
	else if (mmc_card_can_sleep(host))
		err = mmc_card_sleep(host);
	else if (!mmc_host_is_spi(host))
		err = mmc_deselect_cards(host);
	host->card->state &= ~(MMC_STATE_HIGHSPEED | MMC_STATE_HIGHSPEED_200);

out:
	mmc_release_host(host);
	return err;
}

/*
 * Suspend callback from host.
 */
static int mmc_suspend(struct mmc_host *host)
{
	return _mmc_suspend(host, true);
}

/*
 * Shutdown callback
 */
static int mmc_shutdown(struct mmc_host *host)
{
	return _mmc_suspend(host, false);
}

/*
 * Resume callback from host.
 *
 * This function tries to determine if the same card is still present
 * and, if so, restore all state to it.
 */
static int mmc_resume(struct mmc_host *host)
{
	int err;

	BUG_ON(!host);
	BUG_ON(!host->card);

	mmc_claim_host(host);
	err = mmc_init_card(host, host->ocr, host->card);
	mmc_release_host(host);

	return err;
}

static int mmc_power_restore(struct mmc_host *host)
{
	int ret;

	host->card->state &= ~(MMC_STATE_HIGHSPEED | MMC_STATE_HIGHSPEED_200);
	mmc_claim_host(host);
	ret = mmc_init_card(host, host->ocr, host->card);
	mmc_release_host(host);

	return ret;
}

static int mmc_sleep(struct mmc_host *host)
{
	struct mmc_card *card = host->card;
	int err = -ENOSYS;

	if (card && card->ext_csd.rev >= 3) {
		err = mmc_card_sleepawake(host, 1);
		if (err < 0)
			pr_debug("%s: Error %d while putting card into sleep",
				 mmc_hostname(host), err);
	}

	return err;
}

static int mmc_awake(struct mmc_host *host)
{
	struct mmc_card *card = host->card;
	int err = -ENOSYS;

	if (card && card->ext_csd.rev >= 3) {
		err = mmc_card_sleepawake(host, 0);
		if (err < 0)
			pr_debug("%s: Error %d while awaking sleeping card",
				 mmc_hostname(host), err);
	}

	return err;
}

static const struct mmc_bus_ops mmc_ops = {
	.awake = mmc_awake,
	.sleep = mmc_sleep,
	.remove = mmc_remove,
	.detect = mmc_detect,
	.suspend = NULL,
	.resume = NULL,
	.power_restore = mmc_power_restore,
	.alive = mmc_alive,
	.shutdown = mmc_shutdown,
};

static const struct mmc_bus_ops mmc_ops_unsafe = {
	.awake = mmc_awake,
	.sleep = mmc_sleep,
	.remove = mmc_remove,
	.detect = mmc_detect,
	.suspend = mmc_suspend,
	.resume = mmc_resume,
	.power_restore = mmc_power_restore,
	.alive = mmc_alive,
	.shutdown = mmc_shutdown,
};

static void mmc_attach_bus_ops(struct mmc_host *host)
{
	const struct mmc_bus_ops *bus_ops;

	if (!mmc_card_is_removable(host))
		bus_ops = &mmc_ops_unsafe;
	else
		bus_ops = &mmc_ops;
	mmc_attach_bus(host, bus_ops);
}

/*
 * Starting point for MMC card init.
 */
int mmc_attach_mmc(struct mmc_host *host)
{
	int err;
	u32 ocr;

	BUG_ON(!host);
	WARN_ON(!host->claimed);

	/* Set correct bus mode for MMC before attempting attach */
	if (!mmc_host_is_spi(host))
		mmc_set_bus_mode(host, MMC_BUSMODE_OPENDRAIN);

	err = mmc_send_op_cond(host, 0, &ocr);
	if (err)
		return err;

	mmc_attach_bus_ops(host);
	if (host->ocr_avail_mmc)
		host->ocr_avail = host->ocr_avail_mmc;

	/*
	 * We need to get OCR a different way for SPI.
	 */
	if (mmc_host_is_spi(host)) {
		err = mmc_spi_read_ocr(host, 1, &ocr);
		if (err)
			goto err;
	}

	/*
	 * Sanity check the voltages that the card claims to
	 * support.
	 */
	if (ocr & 0x7F) {
		pr_warning("%s: card claims to support voltages "
		       "below the defined range. These will be ignored.\n",
		       mmc_hostname(host));
		ocr &= ~0x7F;
	}

	host->ocr = mmc_select_voltage(host, ocr);

	/*
	 * Can we support the voltage of the card?
	 */
	if (!host->ocr) {
		err = -EINVAL;
		goto err;
	}

	/*
	 * Detect and init the card.
	 */
	err = mmc_init_card(host, host->ocr, NULL);
	if (err)
		goto err;

	mmc_release_host(host);
	err = mmc_add_card(host->card);
	mmc_claim_host(host);
	if (err)
		goto remove_card;

	return 0;

remove_card:
	mmc_release_host(host);
	mmc_remove_card(host->card);
	mmc_claim_host(host);
	host->card = NULL;
err:
	mmc_detach_bus(host);

	pr_err("%s: error %d whilst initialising MMC card\n",
		mmc_hostname(host), err);

	return err;
}<|MERGE_RESOLUTION|>--- conflicted
+++ resolved
@@ -1584,11 +1584,8 @@
 
 	mmc_claim_host(host);
 
-<<<<<<< HEAD
 	mmc_wait_cmdq_empty(host);
 
-=======
->>>>>>> 1a6fd153
 	err = mmc_flush_cache(host->card);
 	if (err)
 		goto out;
