/*
 * Block driver for media (i.e., flash cards)
 *
 * Copyright 2002 Hewlett-Packard Company
 * Copyright 2005-2008 Pierre Ossman
 *
 * Use consistent with the GNU GPL is permitted,
 * provided that this copyright notice is
 * preserved in its entirety in all copies and derived works.
 *
 * HEWLETT-PACKARD COMPANY MAKES NO WARRANTIES, EXPRESSED OR IMPLIED,
 * AS TO THE USEFULNESS OR CORRECTNESS OF THIS CODE OR ITS
 * FITNESS FOR ANY PARTICULAR PURPOSE.
 *
 * Many thanks to Alessandro Rubini and Jonathan Corbet!
 *
 * Author:  Andrew Christian
 *          28 May 2002
 */
#include <linux/moduleparam.h>
#include <linux/module.h>
#include <linux/init.h>

#include <linux/kernel.h>
#include <linux/fs.h>
#include <linux/slab.h>
#include <linux/errno.h>
#include <linux/hdreg.h>
#include <linux/kdev_t.h>
#include <linux/blkdev.h>
#include <linux/mutex.h>
#include <linux/scatterlist.h>
#include <linux/string_helpers.h>
#include <linux/delay.h>
#include <linux/capability.h>
#include <linux/compat.h>

#define CREATE_TRACE_POINTS
#include <trace/events/mmc.h>

#include <linux/mmc/ioctl.h>
#include <linux/mmc/card.h>
#include <linux/mmc/host.h>
#include <linux/mmc/mmc.h>
#include <linux/mmc/sd.h>

#include <asm/uaccess.h>

#include "queue.h"

MODULE_ALIAS("mmc:block");
#ifdef MODULE_PARAM_PREFIX
#undef MODULE_PARAM_PREFIX
#endif
#define MODULE_PARAM_PREFIX "mmcblk."

#define INAND_CMD38_ARG_EXT_CSD  113
#define INAND_CMD38_ARG_ERASE    0x00
#define INAND_CMD38_ARG_TRIM     0x01
#define INAND_CMD38_ARG_SECERASE 0x80
#define INAND_CMD38_ARG_SECTRIM1 0x81
#define INAND_CMD38_ARG_SECTRIM2 0x88
#define MMC_BLK_TIMEOUT_MS  (10 * 60 * 1000)        /* 10 minute timeout */

#define mmc_req_rel_wr(req)	(((req->cmd_flags & REQ_FUA) || \
				  (req->cmd_flags & REQ_META)) && \
				  (rq_data_dir(req) == WRITE))
#define PACKED_CMD_VER	0x01
#define PACKED_CMD_WR	0x02

static DEFINE_MUTEX(block_mutex);

/*
 * The defaults come from config options but can be overriden by module
 * or bootarg options.
 */
static int perdev_minors = CONFIG_MMC_BLOCK_MINORS;

/*
 * We've only got one major, so number of mmcblk devices is
 * limited to 256 / number of minors per device.
 */
static int max_devices;

/* 256 minors, so at most 256 separate devices */
static DECLARE_BITMAP(dev_use, 256);
static DECLARE_BITMAP(name_use, 256);

/*
 * There is one mmc_blk_data per slot.
 */
struct mmc_blk_data {
	spinlock_t	lock;
	struct gendisk	*disk;
	struct mmc_queue queue;
	struct list_head part;

	unsigned int	flags;
#define MMC_BLK_CMD23	(1 << 0)	/* Can do SET_BLOCK_COUNT for multiblock */
#define MMC_BLK_REL_WR	(1 << 1)	/* MMC Reliable write support */
#define MMC_BLK_PACKED_CMD	(1 << 2)	/* MMC packed command support */

	unsigned int	usage;
	unsigned int	read_only;
	unsigned int	part_type;
	unsigned int	name_idx;
	unsigned int	reset_done;
#define MMC_BLK_READ		BIT(0)
#define MMC_BLK_WRITE		BIT(1)
#define MMC_BLK_DISCARD		BIT(2)
#define MMC_BLK_SECDISCARD	BIT(3)

	/*
	 * Only set in main mmc_blk_data associated
	 * with mmc_card with mmc_set_drvdata, and keeps
	 * track of the current selected device partition.
	 */
	unsigned int	part_curr;
	struct device_attribute force_ro;
	struct device_attribute power_ro_lock;
	int	area_type;
};

static DEFINE_MUTEX(open_lock);

enum {
	MMC_PACKED_NR_IDX = -1,
	MMC_PACKED_NR_ZERO,
	MMC_PACKED_NR_SINGLE,
};

module_param(perdev_minors, int, 0444);
MODULE_PARM_DESC(perdev_minors, "Minors numbers to allocate per device");

static inline int mmc_blk_part_switch(struct mmc_card *card,
				      struct mmc_blk_data *md);
static int get_card_status(struct mmc_card *card, u32 *status, int retries);

static inline void mmc_blk_clear_packed(struct mmc_queue_req *mqrq)
{
	struct mmc_packed *packed = mqrq->packed;

	BUG_ON(!packed);

	mqrq->cmd_type = MMC_PACKED_NONE;
	packed->nr_entries = MMC_PACKED_NR_ZERO;
	packed->idx_failure = MMC_PACKED_NR_IDX;
	packed->retries = 0;
	packed->blocks = 0;
}

static struct mmc_blk_data *mmc_blk_get(struct gendisk *disk)
{
	struct mmc_blk_data *md;

	mutex_lock(&open_lock);
	md = disk->private_data;
	if (md && md->usage == 0)
		md = NULL;
	if (md)
		md->usage++;
	mutex_unlock(&open_lock);

	return md;
}

static inline int mmc_get_devidx(struct gendisk *disk)
{
	int devidx = disk->first_minor / perdev_minors;
	return devidx;
}

static void mmc_blk_put(struct mmc_blk_data *md)
{
	mutex_lock(&open_lock);
	md->usage--;
	if (md->usage == 0) {
		int devidx = mmc_get_devidx(md->disk);
		blk_cleanup_queue(md->queue.queue);

		__clear_bit(devidx, dev_use);

		put_disk(md->disk);
		kfree(md);
	}
	mutex_unlock(&open_lock);
}

static ssize_t power_ro_lock_show(struct device *dev,
		struct device_attribute *attr, char *buf)
{
	int ret;
	struct mmc_blk_data *md = mmc_blk_get(dev_to_disk(dev));
	struct mmc_card *card = md->queue.card;
	int locked = 0;

	if (card->ext_csd.boot_ro_lock & EXT_CSD_BOOT_WP_B_PERM_WP_EN)
		locked = 2;
	else if (card->ext_csd.boot_ro_lock & EXT_CSD_BOOT_WP_B_PWR_WP_EN)
		locked = 1;

	ret = snprintf(buf, PAGE_SIZE, "%d\n", locked);

	return ret;
}

static ssize_t power_ro_lock_store(struct device *dev,
		struct device_attribute *attr, const char *buf, size_t count)
{
	int ret;
	struct mmc_blk_data *md, *part_md;
	struct mmc_card *card;
	unsigned long set;

	if (kstrtoul(buf, 0, &set))
		return -EINVAL;

	if (set != 1)
		return count;

	md = mmc_blk_get(dev_to_disk(dev));
	card = md->queue.card;

	mmc_claim_host(card->host);

	ret = mmc_switch(card, EXT_CSD_CMD_SET_NORMAL, EXT_CSD_BOOT_WP,
				card->ext_csd.boot_ro_lock |
				EXT_CSD_BOOT_WP_B_PWR_WP_EN,
				card->ext_csd.part_time);
	if (ret)
		pr_err("%s: Locking boot partition ro until next power on failed: %d\n", md->disk->disk_name, ret);
	else
		card->ext_csd.boot_ro_lock |= EXT_CSD_BOOT_WP_B_PWR_WP_EN;

	mmc_release_host(card->host);

	if (!ret) {
		pr_info("%s: Locking boot partition ro until next power on\n",
			md->disk->disk_name);
		set_disk_ro(md->disk, 1);

		list_for_each_entry(part_md, &md->part, part)
			if (part_md->area_type == MMC_BLK_DATA_AREA_BOOT) {
				pr_info("%s: Locking boot partition ro until next power on\n", part_md->disk->disk_name);
				set_disk_ro(part_md->disk, 1);
			}
	}

	mmc_blk_put(md);
	return count;
}

static ssize_t force_ro_show(struct device *dev, struct device_attribute *attr,
			     char *buf)
{
	int ret;
	struct mmc_blk_data *md = mmc_blk_get(dev_to_disk(dev));

	ret = snprintf(buf, PAGE_SIZE, "%d\n",
		       get_disk_ro(dev_to_disk(dev)) ^
		       md->read_only);
	mmc_blk_put(md);
	return ret;
}

static ssize_t force_ro_store(struct device *dev, struct device_attribute *attr,
			      const char *buf, size_t count)
{
	int ret;
	char *end;
	struct mmc_blk_data *md = mmc_blk_get(dev_to_disk(dev));
	unsigned long set = simple_strtoul(buf, &end, 0);
	if (end == buf) {
		ret = -EINVAL;
		goto out;
	}

	set_disk_ro(dev_to_disk(dev), set || md->read_only);
	ret = count;
out:
	mmc_blk_put(md);
	return ret;
}

static int mmc_blk_open(struct block_device *bdev, fmode_t mode)
{
	struct mmc_blk_data *md = mmc_blk_get(bdev->bd_disk);
	int ret = -ENXIO;

	mutex_lock(&block_mutex);
	if (md) {
		if (md->usage == 2)
			check_disk_change(bdev);
		ret = 0;

		if ((mode & FMODE_WRITE) && md->read_only) {
			mmc_blk_put(md);
			ret = -EROFS;
		}
	}
	mutex_unlock(&block_mutex);

	return ret;
}

static void mmc_blk_release(struct gendisk *disk, fmode_t mode)
{
	struct mmc_blk_data *md = disk->private_data;

	mutex_lock(&block_mutex);
	mmc_blk_put(md);
	mutex_unlock(&block_mutex);
}

static int
mmc_blk_getgeo(struct block_device *bdev, struct hd_geometry *geo)
{
	geo->cylinders = get_capacity(bdev->bd_disk) / (4 * 16);
	geo->heads = 4;
	geo->sectors = 16;
	return 0;
}

struct mmc_blk_ioc_data {
	struct mmc_ioc_cmd ic;
	unsigned char *buf;
	u64 buf_bytes;
};

static struct mmc_blk_ioc_data *mmc_blk_ioctl_copy_from_user(
	struct mmc_ioc_cmd __user *user)
{
	struct mmc_blk_ioc_data *idata;
	int err;

	idata = kzalloc(sizeof(*idata), GFP_KERNEL);
	if (!idata) {
		err = -ENOMEM;
		goto out;
	}

	if (copy_from_user(&idata->ic, user, sizeof(idata->ic))) {
		err = -EFAULT;
		goto idata_err;
	}

	idata->buf_bytes = (u64) idata->ic.blksz * idata->ic.blocks;
	if (idata->buf_bytes > MMC_IOC_MAX_BYTES) {
		err = -EOVERFLOW;
		goto idata_err;
	}

	if (!idata->buf_bytes)
		return idata;

	idata->buf = kzalloc(idata->buf_bytes, GFP_KERNEL);
	if (!idata->buf) {
		err = -ENOMEM;
		goto idata_err;
	}

	if (copy_from_user(idata->buf, (void __user *)(unsigned long)
					idata->ic.data_ptr, idata->buf_bytes)) {
		err = -EFAULT;
		goto copy_err;
	}

	return idata;

copy_err:
	kfree(idata->buf);
idata_err:
	kfree(idata);
out:
	return ERR_PTR(err);
}

static int ioctl_rpmb_card_status_poll(struct mmc_card *card, u32 *status,
				       u32 retries_max)
{
	int err;
	u32 retry_count = 0;

	if (!status || !retries_max)
		return -EINVAL;

	do {
		err = get_card_status(card, status, 5);
		if (err)
			break;

		if (!R1_STATUS(*status) &&
				(R1_CURRENT_STATE(*status) != R1_STATE_PRG))
			break; /* RPMB programming operation complete */

		/*
		 * Rechedule to give the MMC device a chance to continue
		 * processing the previous command without being polled too
		 * frequently.
		 */
		usleep_range(1000, 5000);
	} while (++retry_count < retries_max);

	if (retry_count == retries_max)
		err = -EPERM;

	return err;
}

static int mmc_blk_ioctl_cmd(struct block_device *bdev,
	struct mmc_ioc_cmd __user *ic_ptr)
{
	struct mmc_blk_ioc_data *idata;
	struct mmc_blk_data *md;
	struct mmc_card *card;
	struct mmc_command cmd = {0};
	struct mmc_data data = {0};
	struct mmc_request mrq = {NULL};
	struct scatterlist sg;
	int err;
	int is_rpmb = false;
	u32 status = 0;

	/*
	 * The caller must have CAP_SYS_RAWIO, and must be calling this on the
	 * whole block device, not on a partition.  This prevents overspray
	 * between sibling partitions.
	 */
	if ((!capable(CAP_SYS_RAWIO)) || (bdev != bdev->bd_contains))
		return -EPERM;

	idata = mmc_blk_ioctl_copy_from_user(ic_ptr);
	if (IS_ERR(idata))
		return PTR_ERR(idata);

	md = mmc_blk_get(bdev->bd_disk);
	if (!md) {
		err = -EINVAL;
		goto cmd_err;
	}

	if (md->area_type & MMC_BLK_DATA_AREA_RPMB)
		is_rpmb = true;

	card = md->queue.card;
	if (IS_ERR(card)) {
		err = PTR_ERR(card);
		goto cmd_done;
	}

	cmd.opcode = idata->ic.opcode;
	cmd.arg = idata->ic.arg;
	cmd.flags = idata->ic.flags;

	if (idata->buf_bytes) {
		data.sg = &sg;
		data.sg_len = 1;
		data.blksz = idata->ic.blksz;
		data.blocks = idata->ic.blocks;

		sg_init_one(data.sg, idata->buf, idata->buf_bytes);

		if (idata->ic.write_flag)
			data.flags = MMC_DATA_WRITE;
		else
			data.flags = MMC_DATA_READ;

		/* data.flags must already be set before doing this. */
		mmc_set_data_timeout(&data, card);

		/* Allow overriding the timeout_ns for empirical tuning. */
		if (idata->ic.data_timeout_ns)
			data.timeout_ns = idata->ic.data_timeout_ns;

		if ((cmd.flags & MMC_RSP_R1B) == MMC_RSP_R1B) {
			/*
			 * Pretend this is a data transfer and rely on the
			 * host driver to compute timeout.  When all host
			 * drivers support cmd.cmd_timeout for R1B, this
			 * can be changed to:
			 *
			 *     mrq.data = NULL;
			 *     cmd.cmd_timeout = idata->ic.cmd_timeout_ms;
			 */
			data.timeout_ns = idata->ic.cmd_timeout_ms * 1000000;
		}

		mrq.data = &data;
	}

	mrq.cmd = &cmd;

	mmc_claim_host(card->host);

	err = mmc_blk_part_switch(card, md);
	if (err)
		goto cmd_rel_host;

	if (idata->ic.is_acmd) {
		err = mmc_app_cmd(card->host, card);
		if (err)
			goto cmd_rel_host;
	}

	if (is_rpmb) {
		err = mmc_set_blockcount(card, data.blocks,
			idata->ic.write_flag & (1 << 31));
		if (err)
			goto cmd_rel_host;
	}

	mmc_wait_for_req(card->host, &mrq);

	if (cmd.error) {
		dev_err(mmc_dev(card->host), "%s: cmd error %d\n",
						__func__, cmd.error);
		err = cmd.error;
		goto cmd_rel_host;
	}
	if (data.error) {
		dev_err(mmc_dev(card->host), "%s: data error %d\n",
						__func__, data.error);
		err = data.error;
		goto cmd_rel_host;
	}

	/*
	 * According to the SD specs, some commands require a delay after
	 * issuing the command.
	 */
	if (idata->ic.postsleep_min_us)
		usleep_range(idata->ic.postsleep_min_us, idata->ic.postsleep_max_us);

	if (copy_to_user(&(ic_ptr->response), cmd.resp, sizeof(cmd.resp))) {
		err = -EFAULT;
		goto cmd_rel_host;
	}

	if (!idata->ic.write_flag) {
		if (copy_to_user((void __user *)(unsigned long) idata->ic.data_ptr,
						idata->buf, idata->buf_bytes)) {
			err = -EFAULT;
			goto cmd_rel_host;
		}
	}

	if (is_rpmb) {
		/*
		 * Ensure RPMB command has completed by polling CMD13
		 * "Send Status".
		 */
		err = ioctl_rpmb_card_status_poll(card, &status, 5);
		if (err)
			dev_err(mmc_dev(card->host),
					"%s: Card Status=0x%08X, error %d\n",
					__func__, status, err);
	}

cmd_rel_host:
	mmc_release_host(card->host);

cmd_done:
	mmc_blk_put(md);
cmd_err:
	kfree(idata->buf);
	kfree(idata);
	return err;
}

static int mmc_blk_ioctl(struct block_device *bdev, fmode_t mode,
	unsigned int cmd, unsigned long arg)
{
	int ret = -EINVAL;
	if (cmd == MMC_IOC_CMD)
		ret = mmc_blk_ioctl_cmd(bdev, (struct mmc_ioc_cmd __user *)arg);
	return ret;
}

#ifdef CONFIG_COMPAT
static int mmc_blk_compat_ioctl(struct block_device *bdev, fmode_t mode,
	unsigned int cmd, unsigned long arg)
{
	return mmc_blk_ioctl(bdev, mode, cmd, (unsigned long) compat_ptr(arg));
}
#endif

static const struct block_device_operations mmc_bdops = {
	.open			= mmc_blk_open,
	.release		= mmc_blk_release,
	.getgeo			= mmc_blk_getgeo,
	.owner			= THIS_MODULE,
	.ioctl			= mmc_blk_ioctl,
#ifdef CONFIG_COMPAT
	.compat_ioctl		= mmc_blk_compat_ioctl,
#endif
};

static int mmc_blk_cmdq_switch(struct mmc_card *card, int enable)
{
	int ret;

	if (!card->ext_csd.cache_ctrl || !card->ext_csd.cmdq_support ||
			(card->host->caps2 & MMC_CAP2_CMDQ) != MMC_CAP2_CMDQ)
		return 0;

	ret = mmc_switch(card, EXT_CSD_CMD_SET_NORMAL,
			 EXT_CSD_CMDQ_MODE_EN, enable,
			 card->ext_csd.generic_cmd6_time);
	if (ret)
		return ret;
	card->ext_csd.cmdq_mode_en = enable;

	pr_info("%s %s cmdq mode %s\n", mmc_card_id(card),
			mmc_card_name(card), enable ? "enable" : "disable");

	if (!card->ext_csd.qrdy_support || card->ext_csd.qrdy_function)
		return 0;

	ret = mmc_switch(card, EXT_CSD_CMD_SET_NORMAL,
			 EXT_CSD_CMDQ_QRDY_FUNCTION, 1,
			 card->ext_csd.generic_cmd6_time);
	if (ret)
		return ret;
	card->ext_csd.qrdy_function = enable;

	return 0;
}

static inline int mmc_blk_part_switch(struct mmc_card *card,
				      struct mmc_blk_data *md)
{
	int ret;
	struct mmc_blk_data *main_md = mmc_get_drvdata(card);

	if (main_md->part_curr == md->part_type)
		return 0;

	if (mmc_card_mmc(card)) {
		u8 part_config = card->ext_csd.part_config;

		part_config &= ~EXT_CSD_PART_CONFIG_ACC_MASK;
		part_config |= md->part_type;

		if (card->ext_csd.cmdq_mode_en)
			mmc_wait_cmdq_empty(card->host);

		/* disable command queue if partition is not user */
		if (card->ext_csd.cmdq_mode_en && md->part_type) {
			ret = mmc_blk_cmdq_switch(card, 0);
			if (ret)
				return ret;
		}

		ret = mmc_switch(card, EXT_CSD_CMD_SET_NORMAL,
				 EXT_CSD_PART_CONFIG, part_config,
				 card->ext_csd.part_time);
		if (ret)
			return ret;

		/* enable command queue if partition is user */
		if (!card->ext_csd.cmdq_mode_en && !md->part_type) {
			mmc_blk_cmdq_switch(card, 1);
			/* do not return error,
			 * just work without command queue */
		}

		card->ext_csd.part_config = part_config;
	}

	main_md->part_curr = md->part_type;
	return 0;
}

static u32 mmc_sd_num_wr_blocks(struct mmc_card *card)
{
	int err;
	u32 result;
	__be32 *blocks;

	struct mmc_request mrq = {NULL};
	struct mmc_command cmd = {0};
	struct mmc_data data = {0};

	struct scatterlist sg;

	cmd.opcode = MMC_APP_CMD;
	cmd.arg = card->rca << 16;
	cmd.flags = MMC_RSP_SPI_R1 | MMC_RSP_R1 | MMC_CMD_AC;

	err = mmc_wait_for_cmd(card->host, &cmd, 0);
	if (err)
		return (u32)-1;
	if (!mmc_host_is_spi(card->host) && !(cmd.resp[0] & R1_APP_CMD))
		return (u32)-1;

	memset(&cmd, 0, sizeof(struct mmc_command));

	cmd.opcode = SD_APP_SEND_NUM_WR_BLKS;
	cmd.arg = 0;
	cmd.flags = MMC_RSP_SPI_R1 | MMC_RSP_R1 | MMC_CMD_ADTC;

	data.blksz = 4;
	data.blocks = 1;
	data.flags = MMC_DATA_READ;
	data.sg = &sg;
	data.sg_len = 1;
	mmc_set_data_timeout(&data, card);

	mrq.cmd = &cmd;
	mrq.data = &data;

	blocks = kmalloc(4, GFP_KERNEL);
	if (!blocks)
		return (u32)-1;

	sg_init_one(&sg, blocks, 4);

	mmc_wait_for_req(card->host, &mrq);

	result = ntohl(*blocks);
	kfree(blocks);

	if (cmd.error || data.error)
		result = (u32)-1;

	return result;
}

static int send_stop(struct mmc_card *card, u32 *status)
{
	struct mmc_command cmd = {0};
	int err;

	cmd.opcode = MMC_STOP_TRANSMISSION;
	cmd.flags = MMC_RSP_SPI_R1B | MMC_RSP_R1B | MMC_CMD_AC;
	err = mmc_wait_for_cmd(card->host, &cmd, 5);
	if (err == 0)
		*status = cmd.resp[0];
	return err;
}

static int get_card_status(struct mmc_card *card, u32 *status, int retries)
{
	struct mmc_command cmd = {0};
	int err;

	cmd.opcode = MMC_SEND_STATUS;
	if (!mmc_host_is_spi(card->host))
		cmd.arg = card->rca << 16;
	cmd.flags = MMC_RSP_SPI_R2 | MMC_RSP_R1 | MMC_CMD_AC;
	err = mmc_wait_for_cmd(card->host, &cmd, retries);
	if (err == 0)
		*status = cmd.resp[0];
	return err;
}

#define ERR_NOMEDIUM	3
#define ERR_RETRY	2
#define ERR_ABORT	1
#define ERR_CONTINUE	0

static int mmc_blk_cmd_error(struct request *req, const char *name, int error,
	bool status_valid, u32 status)
{
	switch (error) {
	case -EILSEQ:
		/* response crc error, retry the r/w cmd */
		pr_err("%s: %s sending %s command, card status %#x\n",
			req->rq_disk->disk_name, "response CRC error",
			name, status);
		return ERR_RETRY;

	case -ETIMEDOUT:
		pr_err("%s: %s sending %s command, card status %#x\n",
			req->rq_disk->disk_name, "timed out", name, status);

		/* If the status cmd initially failed, retry the r/w cmd */
		if (!status_valid) {
			pr_err("%s: status not valid, retrying timeout\n", req->rq_disk->disk_name);
			return ERR_RETRY;
		}
		/*
		 * If it was a r/w cmd crc error, or illegal command
		 * (eg, issued in wrong state) then retry - we should
		 * have corrected the state problem above.
		 */
		if (status & (R1_COM_CRC_ERROR | R1_ILLEGAL_COMMAND)) {
			pr_err("%s: command error, retrying timeout\n", req->rq_disk->disk_name);
			return ERR_RETRY;
		}

		/* Otherwise abort the command */
		pr_err("%s: not retrying timeout\n", req->rq_disk->disk_name);
		return ERR_ABORT;

	default:
		/* We don't understand the error code the driver gave us */
		pr_err("%s: unknown error %d sending read/write command, card status %#x\n",
		       req->rq_disk->disk_name, error, status);
		return ERR_ABORT;
	}
}

/*
 * Initial r/w and stop cmd error recovery.
 * We don't know whether the card received the r/w cmd or not, so try to
 * restore things back to a sane state.  Essentially, we do this as follows:
 * - Obtain card status.  If the first attempt to obtain card status fails,
 *   the status word will reflect the failed status cmd, not the failed
 *   r/w cmd.  If we fail to obtain card status, it suggests we can no
 *   longer communicate with the card.
 * - Check the card state.  If the card received the cmd but there was a
 *   transient problem with the response, it might still be in a data transfer
 *   mode.  Try to send it a stop command.  If this fails, we can't recover.
 * - If the r/w cmd failed due to a response CRC error, it was probably
 *   transient, so retry the cmd.
 * - If the r/w cmd timed out, but we didn't get the r/w cmd status, retry.
 * - If the r/w cmd timed out, and the r/w cmd failed due to CRC error or
 *   illegal cmd, retry.
 * Otherwise we don't understand what happened, so abort.
 */
static int mmc_blk_cmd_recovery(struct mmc_card *card, struct request *req,
	struct mmc_blk_request *brq, int *ecc_err, int *gen_err)
{
	bool prev_cmd_status_valid = true;
	u32 status, stop_status = 0;
	int err, retry;

	if (mmc_card_removed(card))
		return ERR_NOMEDIUM;

	/*
	 * Try to get card status which indicates both the card state
	 * and why there was no response.  If the first attempt fails,
	 * we can't be sure the returned status is for the r/w command.
	 */
	for (retry = 2; retry >= 0; retry--) {
		err = get_card_status(card, &status, 0);
		if (!err)
			break;

		prev_cmd_status_valid = false;
		pr_err("%s: error %d sending status command, %sing\n",
		       req->rq_disk->disk_name, err, retry ? "retry" : "abort");
	}

	/* We couldn't get a response from the card.  Give up. */
	if (err) {
		/* Check if the card is removed */
		if (mmc_detect_card_removed(card->host))
			return ERR_NOMEDIUM;
		return ERR_ABORT;
	}

	/* Flag ECC errors */
	if ((status & R1_CARD_ECC_FAILED) ||
	    (brq->stop.resp[0] & R1_CARD_ECC_FAILED) ||
	    (brq->cmd.resp[0] & R1_CARD_ECC_FAILED))
		*ecc_err = 1;

	/* Flag General errors */
	if (!mmc_host_is_spi(card->host) && rq_data_dir(req) != READ)
		if ((status & R1_ERROR) ||
			(brq->stop.resp[0] & R1_ERROR)) {
			pr_err("%s: %s: general error sending stop or status command, stop cmd response %#x, card status %#x\n",
			       req->rq_disk->disk_name, __func__,
			       brq->stop.resp[0], status);
			*gen_err = 1;
		}

	/*
	 * Check the current card state.  If it is in some data transfer
	 * mode, tell it to stop (and hopefully transition back to TRAN.)
	 */
	if (R1_CURRENT_STATE(status) == R1_STATE_DATA ||
	    R1_CURRENT_STATE(status) == R1_STATE_RCV) {
		err = send_stop(card, &stop_status);
		if (err)
			pr_err("%s: error %d sending stop command\n",
			       req->rq_disk->disk_name, err);

		/*
		 * If the stop cmd also timed out, the card is probably
		 * not present, so abort.  Other errors are bad news too.
		 */
		if (err)
			return ERR_ABORT;
		if (stop_status & R1_CARD_ECC_FAILED)
			*ecc_err = 1;
		if (!mmc_host_is_spi(card->host) && rq_data_dir(req) != READ)
			if (stop_status & R1_ERROR) {
				pr_err("%s: %s: general error sending stop command, stop cmd response %#x\n",
				       req->rq_disk->disk_name, __func__,
				       stop_status);
				*gen_err = 1;
			}
	}

	/* Check for set block count errors */
	if (brq->sbc.error)
		return mmc_blk_cmd_error(req, "SET_BLOCK_COUNT", brq->sbc.error,
				prev_cmd_status_valid, status);

	/* Check for r/w command errors */
	if (brq->cmd.error)
		return mmc_blk_cmd_error(req, "r/w cmd", brq->cmd.error,
				prev_cmd_status_valid, status);

	/* Data errors */
	if (!brq->stop.error)
		return ERR_CONTINUE;

	/* Now for stop errors.  These aren't fatal to the transfer. */
	pr_err("%s: error %d sending stop command, original cmd response %#x, card status %#x\n",
	       req->rq_disk->disk_name, brq->stop.error,
	       brq->cmd.resp[0], status);

	/*
	 * Subsitute in our own stop status as this will give the error
	 * state which happened during the execution of the r/w command.
	 */
	if (stop_status) {
		brq->stop.resp[0] = stop_status;
		brq->stop.error = 0;
	}
	return ERR_CONTINUE;
}

static int mmc_blk_reset(struct mmc_blk_data *md, struct mmc_host *host,
			 int type)
{
	int err;

	if (md->reset_done & type)
		return -EEXIST;

	md->reset_done |= type;
	err = mmc_hw_reset(host);
	/* Ensure we switch back to the correct partition */
	if (err != -EOPNOTSUPP) {
		struct mmc_blk_data *main_md = mmc_get_drvdata(host->card);
		int part_err;

		main_md->part_curr = main_md->part_type;
		part_err = mmc_blk_part_switch(host->card, md);
		if (part_err) {
			/*
			 * We have failed to get back into the correct
			 * partition, so we need to abort the whole request.
			 */
			return -ENODEV;
		}
	}
	return err;
}

static inline void mmc_blk_reset_success(struct mmc_blk_data *md, int type)
{
	md->reset_done &= ~type;
}

int mmc_access_rpmb(struct mmc_queue *mq)
{
	struct mmc_blk_data *md = mq->data;
	/*
	 * If this is a RPMB partition access, return ture
	 */
	if (md && md->part_type == EXT_CSD_PART_CONFIG_ACC_RPMB)
		return true;

	return false;
}

static int mmc_blk_issue_discard_rq(struct mmc_queue *mq, struct request *req)
{
	struct mmc_blk_data *md = mq->data;
	struct mmc_card *card = md->queue.card;
	unsigned int from, nr, arg;
	int err = 0, type = MMC_BLK_DISCARD;

	if (!mmc_can_erase(card)) {
		err = -EOPNOTSUPP;
		goto out;
	}

	from = blk_rq_pos(req);
	nr = blk_rq_sectors(req);

	if (mmc_can_discard(card))
		arg = MMC_DISCARD_ARG;
	else if (mmc_can_trim(card))
		arg = MMC_TRIM_ARG;
	else
		arg = MMC_ERASE_ARG;
retry:
	if (card->quirks & MMC_QUIRK_INAND_CMD38) {
		err = mmc_switch(card, EXT_CSD_CMD_SET_NORMAL,
				 INAND_CMD38_ARG_EXT_CSD,
				 arg == MMC_TRIM_ARG ?
				 INAND_CMD38_ARG_TRIM :
				 INAND_CMD38_ARG_ERASE,
				 0);
		if (err)
			goto out;
	}
	err = mmc_erase(card, from, nr, arg);
out:
	if (err == -EIO && !mmc_blk_reset(md, card->host, type))
		goto retry;
	if (!err)
		mmc_blk_reset_success(md, type);
	blk_end_request(req, err, blk_rq_bytes(req));

	return err ? 0 : 1;
}

static int mmc_blk_issue_secdiscard_rq(struct mmc_queue *mq,
				       struct request *req)
{
	struct mmc_blk_data *md = mq->data;
	struct mmc_card *card = md->queue.card;
	unsigned int from, nr, arg, trim_arg, erase_arg;
	int err = 0, type = MMC_BLK_SECDISCARD;

	if (!(mmc_can_secure_erase_trim(card) || mmc_can_sanitize(card))) {
		err = -EOPNOTSUPP;
		goto out;
	}

	from = blk_rq_pos(req);
	nr = blk_rq_sectors(req);

	/* The sanitize operation is supported at v4.5 only */
	if (mmc_can_sanitize(card)) {
		erase_arg = MMC_ERASE_ARG;
		trim_arg = MMC_TRIM_ARG;
	} else {
		erase_arg = MMC_SECURE_ERASE_ARG;
		trim_arg = MMC_SECURE_TRIM1_ARG;
	}

	if (mmc_erase_group_aligned(card, from, nr))
		arg = erase_arg;
	else if (mmc_can_trim(card))
		arg = trim_arg;
	else {
		err = -EINVAL;
		goto out;
	}
retry:
	if (card->quirks & MMC_QUIRK_INAND_CMD38) {
		err = mmc_switch(card, EXT_CSD_CMD_SET_NORMAL,
				 INAND_CMD38_ARG_EXT_CSD,
				 arg == MMC_SECURE_TRIM1_ARG ?
				 INAND_CMD38_ARG_SECTRIM1 :
				 INAND_CMD38_ARG_SECERASE,
				 0);
		if (err)
			goto out_retry;
	}

	err = mmc_erase(card, from, nr, arg);
	if (err == -EIO)
		goto out_retry;
	if (err)
		goto out;

	if (arg == MMC_SECURE_TRIM1_ARG) {
		if (card->quirks & MMC_QUIRK_INAND_CMD38) {
			err = mmc_switch(card, EXT_CSD_CMD_SET_NORMAL,
					 INAND_CMD38_ARG_EXT_CSD,
					 INAND_CMD38_ARG_SECTRIM2,
					 0);
			if (err)
				goto out_retry;
		}

		err = mmc_erase(card, from, nr, MMC_SECURE_TRIM2_ARG);
		if (err == -EIO)
			goto out_retry;
		if (err)
			goto out;
	}

	if (mmc_can_sanitize(card)) {
		trace_mmc_blk_erase_start(EXT_CSD_SANITIZE_START, 0, 0);
		err = mmc_switch(card, EXT_CSD_CMD_SET_NORMAL,
				 EXT_CSD_SANITIZE_START, 1, 0);
		trace_mmc_blk_erase_end(EXT_CSD_SANITIZE_START, 0, 0);
	}
out_retry:
	if (err && !mmc_blk_reset(md, card->host, type))
		goto retry;
	if (!err)
		mmc_blk_reset_success(md, type);
out:
	blk_end_request(req, err, blk_rq_bytes(req));

	return err ? 0 : 1;
}

static int mmc_blk_issue_flush(struct mmc_queue *mq, struct request *req)
{
	struct mmc_blk_data *md = mq->data;
	struct mmc_card *card = md->queue.card;
	int ret = 0;

	ret = mmc_flush_cache(card);
	if (ret)
		ret = -EIO;

	blk_end_request_all(req, ret);

	return ret ? 0 : 1;
}

/*
 * Reformat current write as a reliable write, supporting
 * both legacy and the enhanced reliable write MMC cards.
 * In each transfer we'll handle only as much as a single
 * reliable write can handle, thus finish the request in
 * partial completions.
 */
static inline void mmc_apply_rel_rw(struct mmc_blk_request *brq,
				    struct mmc_card *card,
				    struct request *req)
{
	if (!(card->ext_csd.rel_param & EXT_CSD_WR_REL_PARAM_EN)) {
		/* Legacy mode imposes restrictions on transfers. */
		if (!IS_ALIGNED(brq->cmd.arg, card->ext_csd.rel_sectors))
			brq->data.blocks = 1;

		if (brq->data.blocks > card->ext_csd.rel_sectors)
			brq->data.blocks = card->ext_csd.rel_sectors;
		else if (brq->data.blocks < card->ext_csd.rel_sectors)
			brq->data.blocks = 1;
	}
}

#define CMD_ERRORS							\
	(R1_OUT_OF_RANGE |	/* Command argument out of range */	\
	 R1_ADDRESS_ERROR |	/* Misaligned address */		\
	 R1_BLOCK_LEN_ERROR |	/* Transferred block length incorrect */\
	 R1_WP_VIOLATION |	/* Tried to write to protected block */	\
	 R1_CC_ERROR |		/* Card controller error */		\
	 R1_ERROR)		/* General/unknown error */

static int mmc_blk_err_check(struct mmc_card *card,
			     struct mmc_async_req *areq)
{
	struct mmc_queue_req *mq_mrq = container_of(areq, struct mmc_queue_req,
						    mmc_active);
	struct mmc_blk_request *brq = &mq_mrq->brq;
	struct request *req = mq_mrq->req;
	int ecc_err = 0, gen_err = 0;

	/*
	 * sbc.error indicates a problem with the set block count
	 * command.  No data will have been transferred.
	 *
	 * cmd.error indicates a problem with the r/w command.  No
	 * data will have been transferred.
	 *
	 * stop.error indicates a problem with the stop command.  Data
	 * may have been transferred, or may still be transferring.
	 */
<<<<<<< HEAD
	if (!card->ext_csd.cmdq_mode_en) {
		if (brq->sbc.error || brq->cmd.error || brq->stop.error ||
		    brq->data.error) {
			switch (mmc_blk_cmd_recovery(card, req,
							brq, &ecc_err, &gen_err)) {
			case ERR_RETRY:
				return MMC_BLK_RETRY;
			case ERR_ABORT:
				return MMC_BLK_ABORT;
			case ERR_NOMEDIUM:
				return MMC_BLK_NOMEDIUM;
			case ERR_CONTINUE:
				break;
			}
=======
	if (brq->sbc.error || brq->cmd.error || brq->stop.error ||
	    brq->data.error) {
		switch (mmc_blk_cmd_recovery(card, req, brq, &ecc_err, &gen_err)) {
		case ERR_RETRY:
			return MMC_BLK_RETRY;
		case ERR_ABORT:
			return MMC_BLK_ABORT;
		case ERR_NOMEDIUM:
			return MMC_BLK_NOMEDIUM;
		case ERR_CONTINUE:
			break;
>>>>>>> 1a6fd153
		}
	}

	/*
	 * Check for errors relating to the execution of the
	 * initial command - such as address errors.  No data
	 * has been transferred.
	 */
	if (brq->cmd.resp[0] & CMD_ERRORS) {
		pr_err("%s: r/w command failed, status = %#x\n",
		       req->rq_disk->disk_name, brq->cmd.resp[0]);
		return MMC_BLK_ABORT;
	}

	/*
	 * Everything else is either success, or a data error of some
	 * kind.  If it was a write, we may have transitioned to
	 * program mode, which we have to wait for it to complete.
	 */
	if (!card->ext_csd.cmdq_mode_en && !mmc_host_is_spi(card->host) &&
			rq_data_dir(req) != READ) {
		u32 status;
		unsigned long timeout;

		/* Check stop command response */
		if (brq->stop.resp[0] & R1_ERROR) {
			pr_err("%s: %s: general error sending stop command, stop cmd response %#x\n",
			       req->rq_disk->disk_name, __func__,
			       brq->stop.resp[0]);
			gen_err = 1;
		}

		timeout = jiffies + msecs_to_jiffies(MMC_BLK_TIMEOUT_MS);
		do {
			int err = get_card_status(card, &status, 5);
			if (err) {
				pr_err("%s: error %d requesting status\n",
				       req->rq_disk->disk_name, err);
				return MMC_BLK_CMD_ERR;
			}

			if (status & R1_ERROR) {
				pr_err("%s: %s: general error sending status command, card status %#x\n",
				       req->rq_disk->disk_name, __func__,
				       status);
				gen_err = 1;
			}

			/* Timeout if the device never becomes ready for data
			 * and never leaves the program state.
			 */
			if (time_after(jiffies, timeout)) {
				pr_err("%s: Card stuck in programming state!"\
					" %s %s\n", mmc_hostname(card->host),
					req->rq_disk->disk_name, __func__);

				return MMC_BLK_CMD_ERR;
			}
			/*
			 * Some cards mishandle the status bits,
			 * so make sure to check both the busy
			 * indication and the card state.
			 */
		} while (!(status & R1_READY_FOR_DATA) ||
			 (R1_CURRENT_STATE(status) == R1_STATE_PRG));
	}

	/* if general error occurs, retry the write operation. */
	if (gen_err) {
		pr_warn("%s: retrying write for general error\n",
				req->rq_disk->disk_name);
		return MMC_BLK_RETRY;
	}

	if (brq->data.error) {
		pr_err("%s: error %d transferring data, sector %u, nr %u, cmd response %#x, card status %#x\n",
		       req->rq_disk->disk_name, brq->data.error,
		       (unsigned)blk_rq_pos(req),
		       (unsigned)blk_rq_sectors(req),
		       brq->cmd.resp[0], brq->stop.resp[0]);

		if (rq_data_dir(req) == READ) {
			if (ecc_err)
				return MMC_BLK_ECC_ERR;
			return MMC_BLK_DATA_ERR;
		} else {
			return MMC_BLK_CMD_ERR;
		}
	}

	if (!brq->data.bytes_xfered)
		return MMC_BLK_RETRY;

	if (mmc_packed_cmd(mq_mrq->cmd_type)) {
		if (unlikely(brq->data.blocks << 9 != brq->data.bytes_xfered))
			return MMC_BLK_PARTIAL;
		else
			return MMC_BLK_SUCCESS;
	}

	if (blk_rq_bytes(req) != brq->data.bytes_xfered)
		return MMC_BLK_PARTIAL;

	return MMC_BLK_SUCCESS;
}

static int mmc_blk_packed_err_check(struct mmc_card *card,
				    struct mmc_async_req *areq)
{
	struct mmc_queue_req *mq_rq = container_of(areq, struct mmc_queue_req,
			mmc_active);
	struct request *req = mq_rq->req;
	struct mmc_packed *packed = mq_rq->packed;
	int err, check, status;
	u8 *ext_csd;

	BUG_ON(!packed);

	packed->retries--;
	check = mmc_blk_err_check(card, areq);
	err = get_card_status(card, &status, 0);
	if (err) {
		pr_err("%s: error %d sending status command\n",
		       req->rq_disk->disk_name, err);
		return MMC_BLK_ABORT;
	}

	if (status & R1_EXCEPTION_EVENT) {
		ext_csd = kzalloc(512, GFP_KERNEL);
		if (!ext_csd) {
			pr_err("%s: unable to allocate buffer for ext_csd\n",
			       req->rq_disk->disk_name);
			return -ENOMEM;
		}

		err = mmc_send_ext_csd(card, ext_csd);
		if (err) {
			pr_err("%s: error %d sending ext_csd\n",
			       req->rq_disk->disk_name, err);
			check = MMC_BLK_ABORT;
			goto free;
		}

		if ((ext_csd[EXT_CSD_EXP_EVENTS_STATUS] &
		     EXT_CSD_PACKED_FAILURE) &&
		    (ext_csd[EXT_CSD_PACKED_CMD_STATUS] &
		     EXT_CSD_PACKED_GENERIC_ERROR)) {
			if (ext_csd[EXT_CSD_PACKED_CMD_STATUS] &
			    EXT_CSD_PACKED_INDEXED_ERROR) {
				packed->idx_failure =
				  ext_csd[EXT_CSD_PACKED_FAILURE_INDEX] - 1;
				check = MMC_BLK_PARTIAL;
			}
			pr_err("%s: packed cmd failed, nr %u, sectors %u, "
			       "failure index: %d\n",
			       req->rq_disk->disk_name, packed->nr_entries,
			       packed->blocks, packed->idx_failure);
		}
free:
		kfree(ext_csd);
	}

	return check;
}

static void mmc_blk_rw_rq_prep(struct mmc_queue_req *mqrq,
			       struct mmc_card *card,
			       int disable_multi,
			       struct mmc_queue *mq)
{
	u32 readcmd, writecmd;
	struct mmc_blk_request *brq = &mqrq->brq;
	struct request *req = mqrq->req;
	struct mmc_blk_data *md = mq->data;
	bool do_data_tag;

	/*
	 * Reliable writes are used to implement Forced Unit Access and
	 * REQ_META accesses, and are supported only on MMCs.
	 *
	 * XXX: this really needs a good explanation of why REQ_META
	 * is treated special.
	 */
	bool do_rel_wr = ((req->cmd_flags & REQ_FUA) ||
			  (req->cmd_flags & REQ_META)) &&
		(rq_data_dir(req) == WRITE) &&
		(md->flags & MMC_BLK_REL_WR);

	memset(brq, 0, sizeof(struct mmc_blk_request));
	brq->mrq.cmd = &brq->cmd;
	brq->mrq.data = &brq->data;

	brq->cmd.arg = blk_rq_pos(req);
	if (!mmc_card_blockaddr(card))
		brq->cmd.arg <<= 9;
	brq->cmd.flags = MMC_RSP_SPI_R1 | MMC_RSP_R1 | MMC_CMD_ADTC;
	brq->data.blksz = 512;
	brq->stop.opcode = MMC_STOP_TRANSMISSION;
	brq->stop.arg = 0;
	brq->stop.flags = MMC_RSP_SPI_R1B | MMC_RSP_R1B | MMC_CMD_AC;
	brq->data.blocks = blk_rq_sectors(req);

	/*
	 * The block layer doesn't support all sector count
	 * restrictions, so we need to be prepared for too big
	 * requests.
	 */
	if (brq->data.blocks > card->host->max_blk_count)
		brq->data.blocks = card->host->max_blk_count;

	if (brq->data.blocks > 1) {
		/*
		 * After a read error, we redo the request one sector
		 * at a time in order to accurately determine which
		 * sectors can be read successfully.
		 */
		if (disable_multi)
			brq->data.blocks = 1;

		/* Some controllers can't do multiblock reads due to hw bugs */
		if (card->host->caps2 & MMC_CAP2_NO_MULTI_READ &&
		    rq_data_dir(req) == READ)
			brq->data.blocks = 1;
	}

	if (brq->data.blocks > 1 || do_rel_wr) {
		/* SPI multiblock writes terminate using a special
		 * token, not a STOP_TRANSMISSION request.
		 */
		if (!mmc_host_is_spi(card->host) ||
		    rq_data_dir(req) == READ)
			brq->mrq.stop = &brq->stop;
		readcmd = MMC_READ_MULTIPLE_BLOCK;
		writecmd = MMC_WRITE_MULTIPLE_BLOCK;
	} else {
		brq->mrq.stop = NULL;
		readcmd = MMC_READ_SINGLE_BLOCK;
		writecmd = MMC_WRITE_BLOCK;
	}
	if (card->ext_csd.cmdq_mode_en) {
		readcmd = MMC_READ_REQUESTED_QUEUE;
		writecmd = MMC_WRITE_REQUESTED_QUEUE;
	}
	if (rq_data_dir(req) == READ) {
		brq->cmd.opcode = readcmd;
		brq->data.flags |= MMC_DATA_READ;
	} else {
		brq->cmd.opcode = writecmd;
		brq->data.flags |= MMC_DATA_WRITE;
	}

	if (req->cmd_flags & REQ_KERNEL)
		brq->data.flags |= MMC_DATA_DIRECT;

	if (do_rel_wr)
		mmc_apply_rel_rw(brq, card, req);

	/*
	 * Data tag is used only during writing meta data to speed
	 * up write and any subsequent read of this meta data
	 */
	do_data_tag = (card->ext_csd.data_tag_unit_size) &&
		(req->cmd_flags & REQ_META) &&
		(rq_data_dir(req) == WRITE) &&
		((brq->data.blocks * brq->data.blksz) >=
		 card->ext_csd.data_tag_unit_size);

	/*
	 * Pre-defined multi-block transfers are preferable to
	 * open ended-ones (and necessary for reliable writes).
	 * However, it is not sufficient to just send CMD23,
	 * and avoid the final CMD12, as on an error condition
	 * CMD12 (stop) needs to be sent anyway. This, coupled
	 * with Auto-CMD23 enhancements provided by some
	 * hosts, means that the complexity of dealing
	 * with this is best left to the host. If CMD23 is
	 * supported by card and host, we'll fill sbc in and let
	 * the host deal with handling it correctly. This means
	 * that for hosts that don't expose MMC_CAP_CMD23, no
	 * change of behavior will be observed.
	 *
	 * N.B: Some MMC cards experience perf degradation.
	 * We'll avoid using CMD23-bounded multiblock writes for
	 * these, while retaining features like reliable writes.
	 */
	if ((md->flags & MMC_BLK_CMD23) && mmc_op_multi(brq->cmd.opcode) &&
	    (do_rel_wr || !(card->quirks & MMC_QUIRK_BLK_NO_CMD23) ||
	     do_data_tag) && (!card->ext_csd.cmdq_mode_en)) {
		brq->sbc.opcode = MMC_SET_BLOCK_COUNT;
		brq->sbc.arg = brq->data.blocks |
			(do_rel_wr ? (1 << 31) : 0) |
			(do_data_tag ? (1 << 29) : 0);
		brq->sbc.flags = MMC_RSP_R1 | MMC_CMD_AC;
		brq->mrq.sbc = &brq->sbc;
	}

	mmc_set_data_timeout(&brq->data, card);

	brq->data.sg = mqrq->sg;
	brq->data.sg_len = mmc_queue_map_sg(mq, mqrq);

	/*
	 * Adjust the sg list so it is the same size as the
	 * request.
	 */
	if (brq->data.blocks != blk_rq_sectors(req)) {
		int i, data_size = brq->data.blocks << 9;
		struct scatterlist *sg;

		for_each_sg(brq->data.sg, sg, brq->data.sg_len, i) {
			data_size -= sg->length;
			if (data_size <= 0) {
				sg->length += data_size;
				i++;
				break;
			}
		}
		brq->data.sg_len = i;
	}

	mqrq->mmc_active.mrq = &brq->mrq;
	mqrq->mmc_active.err_check = mmc_blk_err_check;

	if (card->ext_csd.cmdq_mode_en) {
		int rt = IS_RT_CLASS_REQ(req);

		brq->mrq.flags = rt;
		brq->mrq_que.flags = rt;

		brq->sbc.opcode = MMC_SET_QUEUE_CONTEXT;

		brq->sbc.arg = brq->data.blocks |
			((rq_data_dir(req) == WRITE) ? 0 : (1 << 30)) |
			(do_data_tag ? (1 << 29) : 0) |
			(rt << 23) | ((atomic_read(&mqrq->index) - 1) << 16);
		brq->sbc.flags = MMC_RSP_R1 | MMC_CMD_AC;
		brq->mrq_que.sbc = &brq->sbc;

		brq->que.opcode = MMC_QUEUE_READ_ADDRESS;
		brq->que.arg = blk_rq_pos(req);
		if (!mmc_card_blockaddr(card))
			brq->que.arg <<= 9;
		brq->que.flags = MMC_RSP_R1 | MMC_CMD_AC;
		brq->mrq_que.cmd = &brq->que;

		brq->cmd.arg = (atomic_read(&mqrq->index) - 1) << 16;

		mqrq->mmc_active.mrq_que = &brq->mrq_que;

		brq->mrq.areq = &mqrq->mmc_active;
		brq->mrq_que.areq = &mqrq->mmc_active;
	}

	mmc_queue_bounce_pre(mqrq);
}

static inline u8 mmc_calc_packed_hdr_segs(struct request_queue *q,
					  struct mmc_card *card)
{
	unsigned int hdr_sz = mmc_large_sector(card) ? 4096 : 512;
	unsigned int max_seg_sz = queue_max_segment_size(q);
	unsigned int len, nr_segs = 0;

	do {
		len = min(hdr_sz, max_seg_sz);
		hdr_sz -= len;
		nr_segs++;
	} while (hdr_sz);

	return nr_segs;
}

static u8 mmc_blk_prep_packed_list(struct mmc_queue *mq, struct request *req)
{
	struct request_queue *q = mq->queue;
	struct mmc_card *card = mq->card;
	struct request *cur = req, *next = NULL;
	struct mmc_blk_data *md = mq->data;
	struct mmc_queue_req *mqrq = mq->mqrq_cur;
	bool en_rel_wr = card->ext_csd.rel_param & EXT_CSD_WR_REL_PARAM_EN;
	unsigned int req_sectors = 0, phys_segments = 0;
	unsigned int max_blk_count, max_phys_segs;
	bool put_back = true;
	u8 max_packed_rw = 0;
	u8 reqs = 0;

	if (!(md->flags & MMC_BLK_PACKED_CMD))
		goto no_packed;

	if ((rq_data_dir(cur) == WRITE) &&
	    mmc_host_packed_wr(card->host))
		max_packed_rw = card->ext_csd.max_packed_writes;

	if (max_packed_rw == 0)
		goto no_packed;

	if (mmc_req_rel_wr(cur) &&
	    (md->flags & MMC_BLK_REL_WR) && !en_rel_wr)
		goto no_packed;

	if (mmc_large_sector(card) &&
	    !IS_ALIGNED(blk_rq_sectors(cur), 8))
		goto no_packed;

	mmc_blk_clear_packed(mqrq);

	max_blk_count = min(card->host->max_blk_count,
			    card->host->max_req_size >> 9);
	if (unlikely(max_blk_count > 0xffff))
		max_blk_count = 0xffff;

	max_phys_segs = queue_max_segments(q);
	req_sectors += blk_rq_sectors(cur);
	phys_segments += cur->nr_phys_segments;

	if (rq_data_dir(cur) == WRITE) {
		req_sectors += mmc_large_sector(card) ? 8 : 1;
		phys_segments += mmc_calc_packed_hdr_segs(q, card);
	}

	do {
		if (reqs >= max_packed_rw - 1) {
			put_back = false;
			break;
		}

		spin_lock_irq(q->queue_lock);
		next = blk_fetch_request(q);
		spin_unlock_irq(q->queue_lock);
		if (!next) {
			put_back = false;
			break;
		}

		if (mmc_large_sector(card) &&
		    !IS_ALIGNED(blk_rq_sectors(next), 8))
			break;

		if (next->cmd_flags & REQ_DISCARD ||
		    next->cmd_flags & REQ_FLUSH)
			break;

		if (rq_data_dir(cur) != rq_data_dir(next))
			break;

		if (mmc_req_rel_wr(next) &&
		    (md->flags & MMC_BLK_REL_WR) && !en_rel_wr)
			break;

		req_sectors += blk_rq_sectors(next);
		if (req_sectors > max_blk_count)
			break;

		phys_segments +=  next->nr_phys_segments;
		if (phys_segments > max_phys_segs)
			break;

		list_add_tail(&next->queuelist, &mqrq->packed->list);
		cur = next;
		reqs++;
	} while (1);

	if (put_back) {
		spin_lock_irq(q->queue_lock);
		blk_requeue_request(q, next);
		spin_unlock_irq(q->queue_lock);
	}

	if (reqs > 0) {
		list_add(&req->queuelist, &mqrq->packed->list);
		mqrq->packed->nr_entries = ++reqs;
		mqrq->packed->retries = reqs;
		return reqs;
	}

no_packed:
	mqrq->cmd_type = MMC_PACKED_NONE;
	return 0;
}

static void mmc_blk_packed_hdr_wrq_prep(struct mmc_queue_req *mqrq,
					struct mmc_card *card,
					struct mmc_queue *mq)
{
	struct mmc_blk_request *brq = &mqrq->brq;
	struct request *req = mqrq->req;
	struct request *prq;
	struct mmc_blk_data *md = mq->data;
	struct mmc_packed *packed = mqrq->packed;
	bool do_rel_wr, do_data_tag;
	u32 *packed_cmd_hdr;
	u8 hdr_blocks;
	u8 i = 1;

	BUG_ON(!packed);

	mqrq->cmd_type = MMC_PACKED_WRITE;
	packed->blocks = 0;
	packed->idx_failure = MMC_PACKED_NR_IDX;

	packed_cmd_hdr = packed->cmd_hdr;
	memset(packed_cmd_hdr, 0, sizeof(packed->cmd_hdr));
	packed_cmd_hdr[0] = (packed->nr_entries << 16) |
		(PACKED_CMD_WR << 8) | PACKED_CMD_VER;
	hdr_blocks = mmc_large_sector(card) ? 8 : 1;

	/*
	 * Argument for each entry of packed group
	 */
	list_for_each_entry(prq, &packed->list, queuelist) {
		do_rel_wr = mmc_req_rel_wr(prq) && (md->flags & MMC_BLK_REL_WR);
		do_data_tag = (card->ext_csd.data_tag_unit_size) &&
			(prq->cmd_flags & REQ_META) &&
			(rq_data_dir(prq) == WRITE) &&
			((brq->data.blocks * brq->data.blksz) >=
			 card->ext_csd.data_tag_unit_size);
		/* Argument of CMD23 */
		packed_cmd_hdr[(i * 2)] =
			(do_rel_wr ? MMC_CMD23_ARG_REL_WR : 0) |
			(do_data_tag ? MMC_CMD23_ARG_TAG_REQ : 0) |
			blk_rq_sectors(prq);
		/* Argument of CMD18 or CMD25 */
		packed_cmd_hdr[((i * 2)) + 1] =
			mmc_card_blockaddr(card) ?
			blk_rq_pos(prq) : blk_rq_pos(prq) << 9;
		packed->blocks += blk_rq_sectors(prq);
		i++;
	}

	memset(brq, 0, sizeof(struct mmc_blk_request));
	brq->mrq.cmd = &brq->cmd;
	brq->mrq.data = &brq->data;
	brq->mrq.sbc = &brq->sbc;
	brq->mrq.stop = &brq->stop;

	brq->sbc.opcode = MMC_SET_BLOCK_COUNT;
	brq->sbc.arg = MMC_CMD23_ARG_PACKED | (packed->blocks + hdr_blocks);
	brq->sbc.flags = MMC_RSP_R1 | MMC_CMD_AC;

	brq->cmd.opcode = MMC_WRITE_MULTIPLE_BLOCK;
	brq->cmd.arg = blk_rq_pos(req);
	if (!mmc_card_blockaddr(card))
		brq->cmd.arg <<= 9;
	brq->cmd.flags = MMC_RSP_SPI_R1 | MMC_RSP_R1 | MMC_CMD_ADTC;

	brq->data.blksz = 512;
	brq->data.blocks = packed->blocks + hdr_blocks;
	brq->data.flags |= MMC_DATA_WRITE;

	brq->stop.opcode = MMC_STOP_TRANSMISSION;
	brq->stop.arg = 0;
	brq->stop.flags = MMC_RSP_SPI_R1B | MMC_RSP_R1B | MMC_CMD_AC;

	mmc_set_data_timeout(&brq->data, card);

	brq->data.sg = mqrq->sg;
	brq->data.sg_len = mmc_queue_map_sg(mq, mqrq);

	mqrq->mmc_active.mrq = &brq->mrq;
	mqrq->mmc_active.err_check = mmc_blk_packed_err_check;

	mmc_queue_bounce_pre(mqrq);
}

static int mmc_blk_cmd_err(struct mmc_blk_data *md, struct mmc_card *card,
			   struct mmc_blk_request *brq, struct request *req,
			   int ret)
{
	struct mmc_queue_req *mq_rq;
	mq_rq = container_of(brq, struct mmc_queue_req, brq);

	/*
	 * If this is an SD card and we're writing, we can first
	 * mark the known good sectors as ok.
	 *
	 * If the card is not SD, we can still ok written sectors
	 * as reported by the controller (which might be less than
	 * the real number of written sectors, but never more).
	 */
	if (mmc_card_sd(card)) {
		u32 blocks;

		blocks = mmc_sd_num_wr_blocks(card);
		if (blocks != (u32)-1) {
			ret = blk_end_request(req, 0, blocks << 9);
		}
	} else {
		if (!mmc_packed_cmd(mq_rq->cmd_type))
			ret = blk_end_request(req, 0, brq->data.bytes_xfered);
	}
	return ret;
}

static int mmc_blk_end_packed_req(struct mmc_queue_req *mq_rq)
{
	struct request *prq;
	struct mmc_packed *packed = mq_rq->packed;
	int idx = packed->idx_failure, i = 0;
	int ret = 0;

	BUG_ON(!packed);

	while (!list_empty(&packed->list)) {
		prq = list_entry_rq(packed->list.next);
		if (idx == i) {
			/* retry from error index */
			packed->nr_entries -= idx;
			mq_rq->req = prq;
			ret = 1;

			if (packed->nr_entries == MMC_PACKED_NR_SINGLE) {
				list_del_init(&prq->queuelist);
				mmc_blk_clear_packed(mq_rq);
			}
			return ret;
		}
		list_del_init(&prq->queuelist);
		blk_end_request(prq, 0, blk_rq_bytes(prq));
		i++;
	}

	mmc_blk_clear_packed(mq_rq);
	return ret;
}

static void mmc_blk_abort_packed_req(struct mmc_queue_req *mq_rq)
{
	struct request *prq;
	struct mmc_packed *packed = mq_rq->packed;

	BUG_ON(!packed);

	while (!list_empty(&packed->list)) {
		prq = list_entry_rq(packed->list.next);
		list_del_init(&prq->queuelist);
		blk_end_request(prq, -EIO, blk_rq_bytes(prq));
	}

	mmc_blk_clear_packed(mq_rq);
}

static void mmc_blk_revert_packed_req(struct mmc_queue *mq,
				      struct mmc_queue_req *mq_rq)
{
	struct request *prq;
	struct request_queue *q = mq->queue;
	struct mmc_packed *packed = mq_rq->packed;

	BUG_ON(!packed);

	while (!list_empty(&packed->list)) {
		prq = list_entry_rq(packed->list.prev);
		if (prq->queuelist.prev != &packed->list) {
			list_del_init(&prq->queuelist);
			spin_lock_irq(q->queue_lock);
			blk_requeue_request(mq->queue, prq);
			spin_unlock_irq(q->queue_lock);
		} else {
			list_del_init(&prq->queuelist);
		}
	}

	mmc_blk_clear_packed(mq_rq);
}

static int mmc_blk_issue_rw_rq(struct mmc_queue *mq, struct request *rqc)
{
	struct mmc_blk_data *md = mq->data;
	struct mmc_card *card = md->queue.card;
	struct mmc_blk_request *brq = &mq->mqrq_cur->brq;
	int ret = 1, disable_multi = 0, retry = 0, type;
	enum mmc_blk_status status;
	struct mmc_queue_req *mq_rq;
	struct request *req = rqc;
	struct mmc_async_req *areq;
	const u8 packed_nr = 2;
	u8 reqs = 0;

	if (card->ext_csd.cmdq_mode_en && !rqc) {
		mmc_wait_cmdq_empty(card->host);
		return 0;
	} else if (!rqc && !mq->mqrq_prev->req)
		return 0;

	if (rqc && !card->ext_csd.cmdq_mode_en)
		reqs = mmc_blk_prep_packed_list(mq, rqc);

	do {
		if (rqc) {
			/*
			 * When 4KB native sector is enabled, only 8 blocks
			 * multiple read or write is allowed
			 */
			if ((brq->data.blocks & 0x07) &&
			    (card->ext_csd.data_sector_size == 4096)) {
				pr_err("%s: Transfer size is not 4KB sector size aligned\n",
					req->rq_disk->disk_name);
				mq_rq = mq->mqrq_cur;
				goto cmd_abort;
			}

			if (reqs >= packed_nr)
				mmc_blk_packed_hdr_wrq_prep(mq->mqrq_cur,
							    card, mq);
			else
				mmc_blk_rw_rq_prep(mq->mqrq_cur, card, 0, mq);
			areq = &mq->mqrq_cur->mmc_active;
			if (card->ext_csd.cmdq_mode_en)
				card->host->areq_que[
					atomic_read(&mq->mqrq_cur->index) - 1] =
					areq;
		} else
			areq = NULL;
		areq = mmc_start_req(card->host, areq, (int *) &status);
		if (!areq) {
			if (status == MMC_BLK_NEW_REQUEST)
				mq->flags |= MMC_QUEUE_NEW_REQUEST;
			return 0;
		}

		mq_rq = container_of(areq, struct mmc_queue_req, mmc_active);
		brq = &mq_rq->brq;
		req = mq_rq->req;
		type = rq_data_dir(req) == READ ? MMC_BLK_READ : MMC_BLK_WRITE;
		mmc_queue_bounce_post(mq_rq);

		switch (status) {
		case MMC_BLK_SUCCESS:
		case MMC_BLK_PARTIAL:
			/*
			 * A block was successfully transferred.
			 */
			mmc_blk_reset_success(md, type);

			if (mmc_packed_cmd(mq_rq->cmd_type)) {
				ret = mmc_blk_end_packed_req(mq_rq);
				break;
			} else {
				ret = blk_end_request(req, 0,
						brq->data.bytes_xfered);
			}

			/*
			 * If the blk_end_request function returns non-zero even
			 * though all data has been transferred and no errors
			 * were returned by the host controller, it's a bug.
			 */
			if (status == MMC_BLK_SUCCESS && ret) {
				pr_err("%s BUG rq_tot %d d_xfer %d\n",
				       __func__, blk_rq_bytes(req),
				       brq->data.bytes_xfered);
				rqc = NULL;
				goto cmd_abort;
			}
			break;
		case MMC_BLK_CMD_ERR:
			ret = mmc_blk_cmd_err(md, card, brq, req, ret);
			if (!mmc_blk_reset(md, card->host, type))
				break;
			goto cmd_abort;
		case MMC_BLK_RETRY:
			if (retry++ < 5)
				break;
			/* Fall through */
		case MMC_BLK_ABORT:
			if (!mmc_blk_reset(md, card->host, type))
				break;
			goto cmd_abort;
		case MMC_BLK_DATA_ERR: {
			int err;

			err = mmc_blk_reset(md, card->host, type);
			if (!err)
				break;
			if (err == -ENODEV ||
				mmc_packed_cmd(mq_rq->cmd_type))
				goto cmd_abort;
			/* Fall through */
		}
		case MMC_BLK_ECC_ERR:
			if (brq->data.blocks > 1) {
				/* Redo read one sector at a time */
				pr_warning("%s: retrying using single block read\n",
					   req->rq_disk->disk_name);
				disable_multi = 1;
				break;
			}
			/*
			 * After an error, we redo I/O one sector at a
			 * time, so we only reach here after trying to
			 * read a single sector.
			 */
			ret = blk_end_request(req, -EIO,
						brq->data.blksz);
			if (!ret)
				goto start_new_req;
			break;
		case MMC_BLK_NOMEDIUM:
			goto cmd_abort;
		default:
			pr_err("%s: Unhandled return value (%d)",
					req->rq_disk->disk_name, status);
			goto cmd_abort;
		}

		if (ret) {
			if (mmc_packed_cmd(mq_rq->cmd_type)) {
				if (!mq_rq->packed->retries)
					goto cmd_abort;
				mmc_blk_packed_hdr_wrq_prep(mq_rq, card, mq);
				mmc_start_req(card->host,
					      &mq_rq->mmc_active, NULL);
			} else {

				/*
				 * In case of a incomplete request
				 * prepare it again and resend.
				 */
				mmc_blk_rw_rq_prep(mq_rq, card,
						disable_multi, mq);
				mmc_start_req(card->host,
						&mq_rq->mmc_active, NULL);
			}
		}
	} while (ret);

	return 1;

 cmd_abort:
	if (mmc_packed_cmd(mq_rq->cmd_type)) {
		mmc_blk_abort_packed_req(mq_rq);
	} else {
		if (mmc_card_removed(card))
			req->cmd_flags |= REQ_QUIET;
		while (ret)
			ret = blk_end_request(req, -EIO,
					blk_rq_cur_bytes(req));
	}

 start_new_req:
	if (rqc) {
		if (mmc_card_removed(card)) {
			rqc->cmd_flags |= REQ_QUIET;
			blk_end_request_all(rqc, -EIO);
		} else {
			/*
			 * If current request is packed, it needs to put back.
			 */
			if (mmc_packed_cmd(mq->mqrq_cur->cmd_type))
				mmc_blk_revert_packed_req(mq, mq->mqrq_cur);

			mmc_blk_rw_rq_prep(mq->mqrq_cur, card, 0, mq);
			mmc_start_req(card->host,
				      &mq->mqrq_cur->mmc_active, NULL);
		}
	}

	return 0;
}

int mmc_blk_end_queued_req(struct mmc_host *host,
			   struct mmc_async_req *areq, int index, int status)
{
	struct mmc_queue *mq;
	struct mmc_blk_data *md;
	struct mmc_card *card = host->card;
	struct mmc_blk_request *brq;
	int ret = 1, type;
	struct mmc_queue_req *mq_rq;
	struct request *req;

	mq_rq = container_of(areq, struct mmc_queue_req, mmc_active);
	brq = &mq_rq->brq;
	req = mq_rq->req;
	mq = req->q->queuedata;
	md = mq->data;
	type = rq_data_dir(req) == READ ? MMC_BLK_READ : MMC_BLK_WRITE;
	mmc_queue_bounce_post(mq_rq);

	switch (status) {
	case MMC_BLK_SUCCESS:
	case MMC_BLK_PARTIAL:
		/*
		 * A block was successfully transferred.
		 */
		mmc_blk_reset_success(md, type);

		spin_lock_irq(&md->lock);
		blk_complete_request(req);
		ret = 0;
		spin_unlock_irq(&md->lock);

		mq->mqrq[index].req = NULL;
		host->areq_que[index] = NULL;
		mmc_release_host(card->host);
		atomic_set(&mq->mqrq[index].index, 0);
		atomic_dec(&host->areq_cnt);

		/*
		 * If the blk_end_request function returns non-zero even
		 * though all data has been transferred and no errors
		 * were returned by the host controller, it's a bug.
		 */
		if (status == MMC_BLK_SUCCESS && ret) {
			pr_err("%s BUG rq_tot %d d_xfer %d\n",
			       __func__, blk_rq_bytes(req),
			       brq->data.bytes_xfered);
			goto cmd_abort;
		}
		break;
	case MMC_BLK_CMD_ERR:
		ret = mmc_blk_cmd_err(md, card, brq, req, ret);
		mmc_blk_reset(md, card->host, type);
		goto cmd_abort;
	case MMC_BLK_RETRY:
	case MMC_BLK_ABORT:
		mmc_blk_reset(md, card->host, type);
		goto cmd_abort;
	case MMC_BLK_DATA_ERR: {
		int err;

		err = mmc_blk_reset(md, card->host, type);
		if (err == -ENODEV)
			goto cmd_abort;
		/* Fall through */
	}
	case MMC_BLK_ECC_ERR:
		/*
		 * After an error, we redo I/O one sector at a
		 * time, so we only reach here after trying to
		 * read a single sector.
		 */
		spin_lock_irq(&md->lock);
		ret = __blk_end_request(req, -EIO, brq->data.blksz);
		spin_unlock_irq(&md->lock);

		mq->mqrq[index].req = NULL;
		host->areq_que[index] = NULL;
		mmc_release_host(card->host);
		atomic_set(&mq->mqrq[index].index, 0);
		atomic_dec(&host->areq_cnt);

		if (!ret)
			goto start_new_req;
		break;
	case MMC_BLK_NOMEDIUM:
		goto cmd_abort;
	default:
		pr_err("%s: Unhandled return value (%d)",
				req->rq_disk->disk_name, status);
		goto cmd_abort;
	}

	spin_lock_irq(&md->lock);
	if (mmc_card_removed(card))
		req->cmd_flags |= REQ_QUIET;
	while (ret)
		ret = __blk_end_request(req, -EIO,
				blk_rq_cur_bytes(req));
	spin_unlock_irq(&md->lock);

	wake_up_process(mq->thread);

	return 1;

cmd_abort:
	spin_lock_irq(&md->lock);
	if (mmc_card_removed(card))
		req->cmd_flags |= REQ_QUIET;
	while (ret)
		ret = __blk_end_request(req, -EIO,
				blk_rq_cur_bytes(req));
	spin_unlock_irq(&md->lock);

	mq->mqrq[index].req = NULL;
	host->areq_que[index] = NULL;
	mmc_release_host(card->host);
	atomic_set(&mq->mqrq[index].index, 0);
	atomic_dec(&host->areq_cnt);

start_new_req:
	wake_up_process(mq->thread);

	return 0;
}

static int mmc_get_cmdq_index(struct mmc_queue *mq)
{
	int i;
	if (!mq->card->ext_csd.cmdq_mode_en)
		return 0;
	for (i = 0; i < mq->card->ext_csd.cmdq_depth; i++) {
		if (!atomic_read(&mq->mqrq[i].index))
			break;
	}
	return i;
}

static int mmc_blk_issue_rq(struct mmc_queue *mq, struct request *req)
{
	int ret, index = 0;
	struct mmc_blk_data *md = mq->data;
	struct mmc_card *card = md->queue.card;
	struct mmc_host *host = card->host;
	unsigned int cmd_flags = req ? req->cmd_flags : 0;
	unsigned long flags;

#ifdef CONFIG_MMC_BLOCK_DEFERRED_RESUME
	if (mmc_bus_needs_resume(card->host))
		mmc_resume_bus(card->host);
#endif

	if (card->ext_csd.cmdq_mode_en)
		mmc_claim_host(card->host);
	else {
		if (req && !mq->mqrq_prev->req)
			/* claim host only for the first request */
			mmc_claim_host(card->host);
	}

	ret = mmc_blk_part_switch(card, md);
	if (ret) {
		if (req) {
			blk_end_request_all(req, -EIO);
		}
		ret = 0;
		goto out;
	}

	mq->flags &= ~MMC_QUEUE_NEW_REQUEST;
	if (cmd_flags & REQ_DISCARD) {
		/* complete ongoing async transfer before issuing discard */
		if (card->host->areq || card->ext_csd.cmdq_mode_en)
			mmc_blk_issue_rw_rq(mq, NULL);
		if (cmd_flags & REQ_SECURE &&
			!(card->quirks & MMC_QUIRK_SEC_ERASE_TRIM_BROKEN))
			ret = mmc_blk_issue_secdiscard_rq(mq, req);
		else
			ret = mmc_blk_issue_discard_rq(mq, req);
		if (card->ext_csd.cmdq_mode_en)
			mmc_release_host(card->host);
	} else if (cmd_flags & REQ_FLUSH) {
		/* complete ongoing async transfer before issuing flush */
		if (card->host->areq || card->ext_csd.cmdq_mode_en)
			mmc_blk_issue_rw_rq(mq, NULL);
		ret = mmc_blk_issue_flush(mq, req);
		if (card->ext_csd.cmdq_mode_en)
			mmc_release_host(card->host);
	} else {
		if (card->ext_csd.cmdq_mode_en) {
			index = mmc_get_cmdq_index(mq);
			BUG_ON(index >= card->ext_csd.cmdq_depth);
			mq->mqrq_cur = &mq->mqrq[index];
			mq->mqrq_cur->req = req;
			atomic_set(&mq->mqrq_cur->index, index + 1);
			atomic_inc(&card->host->areq_cnt);
		}
		if (!req && host->areq) {
			spin_lock_irqsave(&host->context_info.lock, flags);
			host->context_info.is_waiting_last_req = true;
			spin_unlock_irqrestore(&host->context_info.lock, flags);
		}
		ret = mmc_blk_issue_rw_rq(mq, req);
	}

out:
	if (!card->ext_csd.cmdq_mode_en) {
		if ((!req && !(mq->flags & MMC_QUEUE_NEW_REQUEST)) ||
		     (cmd_flags & MMC_REQ_SPECIAL_MASK))
			/*
			 * Release host when there are no more requests
			 * and after special request(discard, flush) is done.
			 * In case sepecial request, there is no reentry to
			 * the 'mmc_blk_issue_rq' with 'mqrq_prev->req'.
			 */
			mmc_release_host(card->host);
	}
	return ret;
}

static inline int mmc_blk_readonly(struct mmc_card *card)
{
	return mmc_card_readonly(card) ||
	       !(card->csd.cmdclass & CCC_BLOCK_WRITE);
}

static struct mmc_blk_data *mmc_blk_alloc_req(struct mmc_card *card,
					      struct device *parent,
					      sector_t size,
					      bool default_ro,
					      const char *subname,
					      int area_type)
{
	struct mmc_blk_data *md;
	int devidx, ret;

	devidx = find_first_zero_bit(dev_use, max_devices);
	if (devidx >= max_devices)
		return ERR_PTR(-ENOSPC);
	__set_bit(devidx, dev_use);

	md = kzalloc(sizeof(struct mmc_blk_data), GFP_KERNEL);
	if (!md) {
		ret = -ENOMEM;
		goto out;
	}

	/*
	 * !subname implies we are creating main mmc_blk_data that will be
	 * associated with mmc_card with mmc_set_drvdata. Due to device
	 * partitions, devidx will not coincide with a per-physical card
	 * index anymore so we keep track of a name index.
	 */
	if (!subname) {
		md->name_idx = find_first_zero_bit(name_use, max_devices);
		__set_bit(md->name_idx, name_use);
	} else
		md->name_idx = ((struct mmc_blk_data *)
				dev_to_disk(parent)->private_data)->name_idx;

	md->area_type = area_type;

	/*
	 * Set the read-only status based on the supported commands
	 * and the write protect switch.
	 */
	md->read_only = mmc_blk_readonly(card);

	md->disk = alloc_disk(perdev_minors);
	if (md->disk == NULL) {
		ret = -ENOMEM;
		goto err_kfree;
	}

	spin_lock_init(&md->lock);
	INIT_LIST_HEAD(&md->part);
	md->usage = 1;

	ret = mmc_init_queue(&md->queue, card, &md->lock, subname);
	if (ret)
		goto err_putdisk;

	md->queue.issue_fn = mmc_blk_issue_rq;
	md->queue.data = md;

	md->disk->major	= MMC_BLOCK_MAJOR;
	md->disk->first_minor = devidx * perdev_minors;
	md->disk->fops = &mmc_bdops;
	md->disk->private_data = md;
	md->disk->queue = md->queue.queue;
	md->disk->driverfs_dev = parent;
	set_disk_ro(md->disk, md->read_only || default_ro);
	md->disk->flags = GENHD_FL_EXT_DEVT;
	if (area_type & MMC_BLK_DATA_AREA_RPMB)
		md->disk->flags |= GENHD_FL_NO_PART_SCAN;

	/*
	 * As discussed on lkml, GENHD_FL_REMOVABLE should:
	 *
	 * - be set for removable media with permanent block devices
	 * - be unset for removable block devices with permanent media
	 *
	 * Since MMC block devices clearly fall under the second
	 * case, we do not set GENHD_FL_REMOVABLE.  Userspace
	 * should use the block device creation/destruction hotplug
	 * messages to tell when the card is present.
	 */

	snprintf(md->disk->disk_name, sizeof(md->disk->disk_name),
		 "mmcblk%d%s", md->name_idx, subname ? subname : "");

	if (mmc_card_mmc(card))
		blk_queue_logical_block_size(md->queue.queue,
					     card->ext_csd.data_sector_size);
	else
		blk_queue_logical_block_size(md->queue.queue, 512);

	set_capacity(md->disk, size);

	if (mmc_host_cmd23(card->host)) {
		if (mmc_card_mmc(card) ||
		    (mmc_card_sd(card) &&
		     card->scr.cmds & SD_SCR_CMD23_SUPPORT))
			md->flags |= MMC_BLK_CMD23;
	}

	if (mmc_card_mmc(card) &&
	    md->flags & MMC_BLK_CMD23 &&
	    ((card->ext_csd.rel_param & EXT_CSD_WR_REL_PARAM_EN) ||
	     card->ext_csd.rel_sectors)) {
		md->flags |= MMC_BLK_REL_WR;
		blk_queue_flush(md->queue.queue, REQ_FLUSH | REQ_FUA);
	}

	if (mmc_card_mmc(card) &&
	    (area_type == MMC_BLK_DATA_AREA_MAIN) &&
	    (md->flags & MMC_BLK_CMD23) &&
	    card->ext_csd.packed_event_en) {
		if (!mmc_packed_init(&md->queue, card))
			md->flags |= MMC_BLK_PACKED_CMD;
	}

	return md;

 err_putdisk:
	put_disk(md->disk);
 err_kfree:
	kfree(md);
 out:
	return ERR_PTR(ret);
}

static struct mmc_blk_data *mmc_blk_alloc(struct mmc_card *card)
{
	sector_t size;
	struct mmc_blk_data *md;

	if (!mmc_card_sd(card) && mmc_card_blockaddr(card)) {
		/*
		 * The EXT_CSD sector count is in number or 512 byte
		 * sectors.
		 */
		size = card->ext_csd.sectors;
	} else {
		/*
		 * The CSD capacity field is in units of read_blkbits.
		 * set_capacity takes units of 512 bytes.
		 */
		size = card->csd.capacity << (card->csd.read_blkbits - 9);
	}

	md = mmc_blk_alloc_req(card, &card->dev, size, false, NULL,
					MMC_BLK_DATA_AREA_MAIN);
	return md;
}

static int mmc_blk_alloc_part(struct mmc_card *card,
			      struct mmc_blk_data *md,
			      unsigned int part_type,
			      sector_t size,
			      bool default_ro,
			      const char *subname,
			      int area_type)
{
	char cap_str[10];
	struct mmc_blk_data *part_md;

	part_md = mmc_blk_alloc_req(card, disk_to_dev(md->disk), size, default_ro,
				    subname, area_type);
	if (IS_ERR(part_md))
		return PTR_ERR(part_md);
	part_md->part_type = part_type;
	list_add(&part_md->part, &md->part);

	string_get_size((u64)get_capacity(part_md->disk) << 9, STRING_UNITS_2,
			cap_str, sizeof(cap_str));
	pr_info("%s: %s %s partition %u %s\n",
	       part_md->disk->disk_name, mmc_card_id(card),
	       mmc_card_name(card), part_md->part_type, cap_str);
	return 0;
}

/* MMC Physical partitions consist of two boot partitions and
 * up to four general purpose partitions.
 * For each partition enabled in EXT_CSD a block device will be allocatedi
 * to provide access to the partition.
 */

static int mmc_blk_alloc_parts(struct mmc_card *card, struct mmc_blk_data *md)
{
	int idx, ret = 0;

	if (!mmc_card_mmc(card))
		return 0;

	for (idx = 0; idx < card->nr_parts; idx++) {
		if (card->part[idx].size) {
			ret = mmc_blk_alloc_part(card, md,
				card->part[idx].part_cfg,
				card->part[idx].size >> 9,
				card->part[idx].force_ro,
				card->part[idx].name,
				card->part[idx].area_type);
			if (ret)
				return ret;
		}
	}

	return ret;
}

static void mmc_blk_remove_req(struct mmc_blk_data *md)
{
	struct mmc_card *card;

	if (md) {
		card = md->queue.card;
		if (md->disk->flags & GENHD_FL_UP) {
			device_remove_file(disk_to_dev(md->disk), &md->force_ro);
			if ((md->area_type & MMC_BLK_DATA_AREA_BOOT) &&
					card->ext_csd.boot_ro_lockable)
				device_remove_file(disk_to_dev(md->disk),
					&md->power_ro_lock);

			/* Stop new requests from getting into the queue */
			del_gendisk(md->disk);
		}

		/* Then flush out any already in there */
		mmc_cleanup_queue(&md->queue);
		if (md->flags & MMC_BLK_PACKED_CMD)
			mmc_packed_clean(&md->queue);
		mmc_blk_put(md);
	}
}

static void mmc_blk_remove_parts(struct mmc_card *card,
				 struct mmc_blk_data *md)
{
	struct list_head *pos, *q;
	struct mmc_blk_data *part_md;

	__clear_bit(md->name_idx, name_use);
	list_for_each_safe(pos, q, &md->part) {
		part_md = list_entry(pos, struct mmc_blk_data, part);
		list_del(pos);
		mmc_blk_remove_req(part_md);
	}
}

static int mmc_add_disk(struct mmc_blk_data *md)
{
	int ret;
	struct mmc_card *card = md->queue.card;

	add_disk(md->disk);
	md->force_ro.show = force_ro_show;
	md->force_ro.store = force_ro_store;
	sysfs_attr_init(&md->force_ro.attr);
	md->force_ro.attr.name = "force_ro";
	md->force_ro.attr.mode = S_IRUGO | S_IWUSR;
	ret = device_create_file(disk_to_dev(md->disk), &md->force_ro);
	if (ret)
		goto force_ro_fail;

	if ((md->area_type & MMC_BLK_DATA_AREA_BOOT) &&
	     card->ext_csd.boot_ro_lockable) {
		umode_t mode;

		if (card->ext_csd.boot_ro_lock & EXT_CSD_BOOT_WP_B_PWR_WP_DIS)
			mode = S_IRUGO;
		else
			mode = S_IRUGO | S_IWUSR;

		md->power_ro_lock.show = power_ro_lock_show;
		md->power_ro_lock.store = power_ro_lock_store;
		sysfs_attr_init(&md->power_ro_lock.attr);
		md->power_ro_lock.attr.mode = mode;
		md->power_ro_lock.attr.name =
					"ro_lock_until_next_power_on";
		ret = device_create_file(disk_to_dev(md->disk),
				&md->power_ro_lock);
		if (ret)
			goto power_ro_lock_fail;
	}
	return ret;

power_ro_lock_fail:
	device_remove_file(disk_to_dev(md->disk), &md->force_ro);
force_ro_fail:
	del_gendisk(md->disk);

	return ret;
}

static const struct mmc_fixup blk_fixups[] =
{
	MMC_FIXUP("SEM02G", CID_MANFID_SANDISK, 0x100, add_quirk,
		  MMC_QUIRK_INAND_CMD38),
	MMC_FIXUP("SEM04G", CID_MANFID_SANDISK, 0x100, add_quirk,
		  MMC_QUIRK_INAND_CMD38),
	MMC_FIXUP("SEM08G", CID_MANFID_SANDISK, 0x100, add_quirk,
		  MMC_QUIRK_INAND_CMD38),
	MMC_FIXUP("SEM16G", CID_MANFID_SANDISK, 0x100, add_quirk,
		  MMC_QUIRK_INAND_CMD38),
	MMC_FIXUP("SEM32G", CID_MANFID_SANDISK, 0x100, add_quirk,
		  MMC_QUIRK_INAND_CMD38),

	/*
	 * Some MMC cards experience performance degradation with CMD23
	 * instead of CMD12-bounded multiblock transfers. For now we'll
	 * black list what's bad...
	 * - Certain Toshiba cards.
	 *
	 * N.B. This doesn't affect SD cards.
	 */
	MMC_FIXUP("MMC08G", CID_MANFID_TOSHIBA, CID_OEMID_ANY, add_quirk_mmc,
		  MMC_QUIRK_BLK_NO_CMD23),
	MMC_FIXUP("MMC16G", CID_MANFID_TOSHIBA, CID_OEMID_ANY, add_quirk_mmc,
		  MMC_QUIRK_BLK_NO_CMD23),
	MMC_FIXUP("MMC32G", CID_MANFID_TOSHIBA, CID_OEMID_ANY, add_quirk_mmc,
		  MMC_QUIRK_BLK_NO_CMD23),

	/*
	 * Some Micron MMC cards needs longer data read timeout than
	 * indicated in CSD.
	 */
	MMC_FIXUP(CID_NAME_ANY, CID_MANFID_MICRON, 0x200, add_quirk_mmc,
		  MMC_QUIRK_LONG_READ_TIME),

	/*
	 * On these Samsung MoviNAND parts, performing secure erase or
	 * secure trim can result in unrecoverable corruption due to a
	 * firmware bug.
	 */
	MMC_FIXUP("M8G2FA", CID_MANFID_SAMSUNG, CID_OEMID_ANY, add_quirk_mmc,
		  MMC_QUIRK_SEC_ERASE_TRIM_BROKEN),
	MMC_FIXUP("MAG4FA", CID_MANFID_SAMSUNG, CID_OEMID_ANY, add_quirk_mmc,
		  MMC_QUIRK_SEC_ERASE_TRIM_BROKEN),
	MMC_FIXUP("MBG8FA", CID_MANFID_SAMSUNG, CID_OEMID_ANY, add_quirk_mmc,
		  MMC_QUIRK_SEC_ERASE_TRIM_BROKEN),
	MMC_FIXUP("MCGAFA", CID_MANFID_SAMSUNG, CID_OEMID_ANY, add_quirk_mmc,
		  MMC_QUIRK_SEC_ERASE_TRIM_BROKEN),
	MMC_FIXUP("VAL00M", CID_MANFID_SAMSUNG, CID_OEMID_ANY, add_quirk_mmc,
		  MMC_QUIRK_SEC_ERASE_TRIM_BROKEN),
	MMC_FIXUP("VYL00M", CID_MANFID_SAMSUNG, CID_OEMID_ANY, add_quirk_mmc,
		  MMC_QUIRK_SEC_ERASE_TRIM_BROKEN),
	MMC_FIXUP("KYL00M", CID_MANFID_SAMSUNG, CID_OEMID_ANY, add_quirk_mmc,
		  MMC_QUIRK_SEC_ERASE_TRIM_BROKEN),
	MMC_FIXUP("VZL00M", CID_MANFID_SAMSUNG, CID_OEMID_ANY, add_quirk_mmc,
		  MMC_QUIRK_SEC_ERASE_TRIM_BROKEN),

	END_FIXUP
};

#ifdef CONFIG_MMC_SUPPORT_BKOPS_MODE
static ssize_t bkops_mode_show(struct device *dev,
		struct device_attribute *attr, char *buf)
{
	struct gendisk *disk;
	struct mmc_blk_data *md;
	struct mmc_card *card;

	disk = dev_to_disk(dev);

	if (disk)
		md = disk->private_data;
	else
		goto show_out;

	if (md)
		card = md->queue.card;
	else
		goto show_out;

	return snprintf(buf, PAGE_SIZE, "%u\n", card->bkops_enable);

show_out:
	return snprintf(buf, PAGE_SIZE, "\n");
}

static ssize_t bkops_mode_store(struct device *dev,
		struct device_attribute *attr, const char *buf, size_t count)
{
	struct gendisk *disk;
	struct mmc_blk_data *md;
	struct mmc_card *card;
	u8 value;
	int err = 0;

	disk = dev_to_disk(dev);

	if (disk)
		md = disk->private_data;
	else
		goto store_out;

	if (md)
		card = md->queue.card;
	else
		goto store_out;

	if (kstrtou8(buf, 0, &value))
		goto store_out;

	err = mmc_bkops_enable(card->host, value);
	if (err)
		return err;

	return count;
store_out:
	return -EINVAL;
}

static inline void mmc_blk_bkops_sysfs_init(struct mmc_card *card)
{
	struct mmc_blk_data *md = mmc_get_drvdata(card);

	card->bkops_attr.show = bkops_mode_show;
	card->bkops_attr.store = bkops_mode_store;
	sysfs_attr_init(&card->bkops_attr.attr);
	card->bkops_attr.attr.name = "bkops_en";
#if defined(CONFIG_MMC_BKOPS_NODE_UID) || defined(CONFIG_MMC_BKOPS_NODE_GID)
	card->bkops_attr.attr.mode = S_IRUGO | S_IWUSR | S_IWGRP;
#else
	card->bkops_attr.attr.mode = S_IRUGO | S_IWUSR;
#endif

	if (device_create_file((disk_to_dev(md->disk)), &card->bkops_attr)) {
		pr_err("%s: Failed to create bkops_en sysfs entry\n",
				mmc_hostname(card->host));
#if defined(CONFIG_MMC_BKOPS_NODE_UID) || defined(CONFIG_MMC_BKOPS_NODE_GID)
	} else {
		int rc;
		struct device * dev;

		dev = disk_to_dev(md->disk);
		rc = sysfs_chown_file(&dev->kobj, &card->bkops_attr.attr,
				      CONFIG_MMC_BKOPS_NODE_UID,
				      CONFIG_MMC_BKOPS_NODE_GID);
		if (rc)
			pr_err("%s: Failed to change mode of sysfs entry\n",
					mmc_hostname(card->host));
#endif
	}
}
#else
static inline void mmc_blk_bkops_sysfs_init(struct mmc_card *card)
{
}
#endif

static int mmc_blk_probe(struct mmc_card *card)
{
	struct mmc_blk_data *md, *part_md;
	char cap_str[10];

	/*
	 * Check that the card supports the command class(es) we need.
	 */
	if (!(card->csd.cmdclass & CCC_BLOCK_READ))
		return -ENODEV;

	md = mmc_blk_alloc(card);
	if (IS_ERR(md))
		return PTR_ERR(md);

	string_get_size((u64)get_capacity(md->disk) << 9, STRING_UNITS_2,
			cap_str, sizeof(cap_str));
	pr_info("%s: %s %s %s %s\n",
		md->disk->disk_name, mmc_card_id(card), mmc_card_name(card),
		cap_str, md->read_only ? "(ro)" : "");

	if (mmc_blk_alloc_parts(card, md))
		goto out;

	mmc_set_drvdata(card, md);
	mmc_fixup_device(card, blk_fixups);

#ifdef CONFIG_MMC_BLOCK_DEFERRED_RESUME
	mmc_set_bus_resume_policy(card->host, 1);
#endif
	if (mmc_add_disk(md))
		goto out;

	list_for_each_entry(part_md, &md->part, part) {
		if (mmc_add_disk(part_md))
			goto out;
	}

	/* init sysfs for bkops mode */
	if (card && mmc_card_mmc(card)) {
		mmc_blk_bkops_sysfs_init(card);
		spin_lock_init(&card->bkops_lock);
	}

	return 0;

 out:
	mmc_blk_remove_parts(card, md);
	mmc_blk_remove_req(md);
	return 0;
}

static void mmc_blk_remove(struct mmc_card *card)
{
	struct mmc_blk_data *md = mmc_get_drvdata(card);

	mmc_blk_remove_parts(card, md);
	mmc_claim_host(card->host);
	mmc_blk_part_switch(card, md);
	mmc_release_host(card->host);
	mmc_blk_remove_req(md);
	mmc_set_drvdata(card, NULL);
#ifdef CONFIG_MMC_BLOCK_DEFERRED_RESUME
	mmc_set_bus_resume_policy(card->host, 0);
#endif
}

static int _mmc_blk_suspend(struct mmc_card *card)
{
	struct mmc_blk_data *part_md;
	struct mmc_blk_data *md = mmc_get_drvdata(card);

	if (md) {
		mmc_queue_suspend(&md->queue);
		list_for_each_entry(part_md, &md->part, part) {
			mmc_queue_suspend(&part_md->queue);
		}
	}
	return 0;
}

static void mmc_blk_shutdown(struct mmc_card *card)
{
	_mmc_blk_suspend(card);
}

#ifdef CONFIG_PM
static int mmc_blk_suspend(struct mmc_card *card)
{
	return _mmc_blk_suspend(card);
}

static int mmc_blk_resume(struct mmc_card *card)
{
	struct mmc_blk_data *part_md;
	struct mmc_blk_data *md = mmc_get_drvdata(card);

	if (md) {
		/*
		 * Resume involves the card going into idle state,
		 * so current partition is always the main one.
		 */
		md->part_curr = md->part_type;
		mmc_queue_resume(&md->queue);
		list_for_each_entry(part_md, &md->part, part) {
			mmc_queue_resume(&part_md->queue);
		}
	}
	return 0;
}
#else
#define	mmc_blk_suspend	NULL
#define mmc_blk_resume	NULL
#endif

static struct mmc_driver mmc_driver = {
	.drv		= {
		.name	= "mmcblk",
	},
	.probe		= mmc_blk_probe,
	.remove		= mmc_blk_remove,
	.suspend	= mmc_blk_suspend,
	.resume		= mmc_blk_resume,
	.shutdown	= mmc_blk_shutdown,
};

static int __init mmc_blk_init(void)
{
	int res;

	if (perdev_minors != CONFIG_MMC_BLOCK_MINORS)
		pr_info("mmcblk: using %d minors per device\n", perdev_minors);

	max_devices = 256 / perdev_minors;

	res = register_blkdev(MMC_BLOCK_MAJOR, "mmc");
	if (res)
		goto out;

	res = mmc_register_driver(&mmc_driver);
	if (res)
		goto out2;

	return 0;
 out2:
	unregister_blkdev(MMC_BLOCK_MAJOR, "mmc");
 out:
	return res;
}

static void __exit mmc_blk_exit(void)
{
	mmc_unregister_driver(&mmc_driver);
	unregister_blkdev(MMC_BLOCK_MAJOR, "mmc");
}

module_init(mmc_blk_init);
module_exit(mmc_blk_exit);

MODULE_LICENSE("GPL");
MODULE_DESCRIPTION("Multimedia Card (MMC) block device driver");
<|MERGE_RESOLUTION|>--- conflicted
+++ resolved
@@ -1164,7 +1164,6 @@
 	 * stop.error indicates a problem with the stop command.  Data
 	 * may have been transferred, or may still be transferring.
 	 */
-<<<<<<< HEAD
 	if (!card->ext_csd.cmdq_mode_en) {
 		if (brq->sbc.error || brq->cmd.error || brq->stop.error ||
 		    brq->data.error) {
@@ -1179,19 +1178,6 @@
 			case ERR_CONTINUE:
 				break;
 			}
-=======
-	if (brq->sbc.error || brq->cmd.error || brq->stop.error ||
-	    brq->data.error) {
-		switch (mmc_blk_cmd_recovery(card, req, brq, &ecc_err, &gen_err)) {
-		case ERR_RETRY:
-			return MMC_BLK_RETRY;
-		case ERR_ABORT:
-			return MMC_BLK_ABORT;
-		case ERR_NOMEDIUM:
-			return MMC_BLK_NOMEDIUM;
-		case ERR_CONTINUE:
-			break;
->>>>>>> 1a6fd153
 		}
 	}
 
