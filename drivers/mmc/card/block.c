/*
 * Block driver for media (i.e., flash cards)
 *
 * Copyright 2002 Hewlett-Packard Company
 * Copyright 2005-2008 Pierre Ossman
 *
 * Use consistent with the GNU GPL is permitted,
 * provided that this copyright notice is
 * preserved in its entirety in all copies and derived works.
 *
 * HEWLETT-PACKARD COMPANY MAKES NO WARRANTIES, EXPRESSED OR IMPLIED,
 * AS TO THE USEFULNESS OR CORRECTNESS OF THIS CODE OR ITS
 * FITNESS FOR ANY PARTICULAR PURPOSE.
 *
 * Many thanks to Alessandro Rubini and Jonathan Corbet!
 *
 * Author:  Andrew Christian
 *          28 May 2002
 */
#include <linux/moduleparam.h>
#include <linux/module.h>
#include <linux/init.h>

#include <linux/kernel.h>
#include <linux/fs.h>
#include <linux/slab.h>
#include <linux/errno.h>
#include <linux/hdreg.h>
#include <linux/kdev_t.h>
#include <linux/blkdev.h>
#include <linux/mutex.h>
#include <linux/scatterlist.h>
#include <linux/string_helpers.h>
#include <linux/delay.h>
#include <linux/capability.h>
#include <linux/compat.h>

#define CREATE_TRACE_POINTS
#include <trace/events/mmc.h>

#include <linux/mmc/ioctl.h>
#include <linux/mmc/card.h>
#include <linux/mmc/host.h>
#include <linux/mmc/mmc.h>
#include <linux/mmc/sd.h>

#include <asm/uaccess.h>

#include "queue.h"

MODULE_ALIAS("mmc:block");
#ifdef MODULE_PARAM_PREFIX
#undef MODULE_PARAM_PREFIX
#endif
#define MODULE_PARAM_PREFIX "mmcblk."

#define INAND_CMD38_ARG_EXT_CSD  113
#define INAND_CMD38_ARG_ERASE    0x00
#define INAND_CMD38_ARG_TRIM     0x01
#define INAND_CMD38_ARG_SECERASE 0x80
#define INAND_CMD38_ARG_SECTRIM1 0x81
#define INAND_CMD38_ARG_SECTRIM2 0x88
#define MMC_BLK_TIMEOUT_MS  (10 * 60 * 1000)        /* 10 minute timeout */

#define mmc_req_rel_wr(req)	(((req->cmd_flags & REQ_FUA) || \
				  (req->cmd_flags & REQ_META)) && \
				  (rq_data_dir(req) == WRITE))
#define PACKED_CMD_VER	0x01
#define PACKED_CMD_WR	0x02

static DEFINE_MUTEX(block_mutex);

/*
 * The defaults come from config options but can be overriden by module
 * or bootarg options.
 */
static int perdev_minors = CONFIG_MMC_BLOCK_MINORS;

/*
 * We've only got one major, so number of mmcblk devices is
 * limited to 256 / number of minors per device.
 */
static int max_devices;

/* 256 minors, so at most 256 separate devices */
static DECLARE_BITMAP(dev_use, 256);
static DECLARE_BITMAP(name_use, 256);

/*
 * There is one mmc_blk_data per slot.
 */
struct mmc_blk_data {
	spinlock_t	lock;
	struct gendisk	*disk;
	struct mmc_queue queue;
	struct list_head part;

	unsigned int	flags;
#define MMC_BLK_CMD23	(1 << 0)	/* Can do SET_BLOCK_COUNT for multiblock */
#define MMC_BLK_REL_WR	(1 << 1)	/* MMC Reliable write support */
#define MMC_BLK_PACKED_CMD	(1 << 2)	/* MMC packed command support */

	unsigned int	usage;
	unsigned int	read_only;
	unsigned int	part_type;
	unsigned int	name_idx;
	unsigned int	reset_done;
#define MMC_BLK_READ		BIT(0)
#define MMC_BLK_WRITE		BIT(1)
#define MMC_BLK_DISCARD		BIT(2)
#define MMC_BLK_SECDISCARD	BIT(3)

	/*
	 * Only set in main mmc_blk_data associated
	 * with mmc_card with mmc_set_drvdata, and keeps
	 * track of the current selected device partition.
	 */
	unsigned int	part_curr;
	struct device_attribute force_ro;
	struct device_attribute power_ro_lock;
	int	area_type;
};

static DEFINE_MUTEX(open_lock);

enum {
	MMC_PACKED_NR_IDX = -1,
	MMC_PACKED_NR_ZERO,
	MMC_PACKED_NR_SINGLE,
};

module_param(perdev_minors, int, 0444);
MODULE_PARM_DESC(perdev_minors, "Minors numbers to allocate per device");

static inline int mmc_blk_part_switch(struct mmc_card *card,
				      struct mmc_blk_data *md);
static int get_card_status(struct mmc_card *card, u32 *status, int retries);

static inline void mmc_blk_clear_packed(struct mmc_queue_req *mqrq)
{
	struct mmc_packed *packed = mqrq->packed;

	BUG_ON(!packed);

	mqrq->cmd_type = MMC_PACKED_NONE;
	packed->nr_entries = MMC_PACKED_NR_ZERO;
	packed->idx_failure = MMC_PACKED_NR_IDX;
	packed->retries = 0;
	packed->blocks = 0;
}

static struct mmc_blk_data *mmc_blk_get(struct gendisk *disk)
{
	struct mmc_blk_data *md;

	mutex_lock(&open_lock);
	md = disk->private_data;
	if (md && md->usage == 0)
		md = NULL;
	if (md)
		md->usage++;
	mutex_unlock(&open_lock);

	return md;
}

static inline int mmc_get_devidx(struct gendisk *disk)
{
	int devidx = disk->first_minor / perdev_minors;
	return devidx;
}

static void mmc_blk_put(struct mmc_blk_data *md)
{
	mutex_lock(&open_lock);
	md->usage--;
	if (md->usage == 0) {
		int devidx = mmc_get_devidx(md->disk);
		blk_cleanup_queue(md->queue.queue);

		__clear_bit(devidx, dev_use);

		put_disk(md->disk);
		kfree(md);
	}
	mutex_unlock(&open_lock);
}

static ssize_t power_ro_lock_show(struct device *dev,
		struct device_attribute *attr, char *buf)
{
	int ret;
	struct mmc_blk_data *md = mmc_blk_get(dev_to_disk(dev));
	struct mmc_card *card = md->queue.card;
	int locked = 0;

	if (card->ext_csd.boot_ro_lock & EXT_CSD_BOOT_WP_B_PERM_WP_EN)
		locked = 2;
	else if (card->ext_csd.boot_ro_lock & EXT_CSD_BOOT_WP_B_PWR_WP_EN)
		locked = 1;

	ret = snprintf(buf, PAGE_SIZE, "%d\n", locked);

	return ret;
}

static ssize_t power_ro_lock_store(struct device *dev,
		struct device_attribute *attr, const char *buf, size_t count)
{
	int ret;
	struct mmc_blk_data *md, *part_md;
	struct mmc_card *card;
	unsigned long set;

	if (kstrtoul(buf, 0, &set))
		return -EINVAL;

	if (set != 1)
		return count;

	md = mmc_blk_get(dev_to_disk(dev));
	card = md->queue.card;

	mmc_claim_host(card->host);

	ret = mmc_switch(card, EXT_CSD_CMD_SET_NORMAL, EXT_CSD_BOOT_WP,
				card->ext_csd.boot_ro_lock |
				EXT_CSD_BOOT_WP_B_PWR_WP_EN,
				card->ext_csd.part_time);
	if (ret)
		pr_err("%s: Locking boot partition ro until next power on failed: %d\n", md->disk->disk_name, ret);
	else
		card->ext_csd.boot_ro_lock |= EXT_CSD_BOOT_WP_B_PWR_WP_EN;

	mmc_release_host(card->host);

	if (!ret) {
		pr_info("%s: Locking boot partition ro until next power on\n",
			md->disk->disk_name);
		set_disk_ro(md->disk, 1);

		list_for_each_entry(part_md, &md->part, part)
			if (part_md->area_type == MMC_BLK_DATA_AREA_BOOT) {
				pr_info("%s: Locking boot partition ro until next power on\n", part_md->disk->disk_name);
				set_disk_ro(part_md->disk, 1);
			}
	}

	mmc_blk_put(md);
	return count;
}

static ssize_t force_ro_show(struct device *dev, struct device_attribute *attr,
			     char *buf)
{
	int ret;
	struct mmc_blk_data *md = mmc_blk_get(dev_to_disk(dev));

	ret = snprintf(buf, PAGE_SIZE, "%d\n",
		       get_disk_ro(dev_to_disk(dev)) ^
		       md->read_only);
	mmc_blk_put(md);
	return ret;
}

static ssize_t force_ro_store(struct device *dev, struct device_attribute *attr,
			      const char *buf, size_t count)
{
	int ret;
	char *end;
	struct mmc_blk_data *md = mmc_blk_get(dev_to_disk(dev));
	unsigned long set = simple_strtoul(buf, &end, 0);
	if (end == buf) {
		ret = -EINVAL;
		goto out;
	}

	set_disk_ro(dev_to_disk(dev), set || md->read_only);
	ret = count;
out:
	mmc_blk_put(md);
	return ret;
}

static int mmc_blk_open(struct block_device *bdev, fmode_t mode)
{
	struct mmc_blk_data *md = mmc_blk_get(bdev->bd_disk);
	int ret = -ENXIO;

	mutex_lock(&block_mutex);
	if (md) {
		if (md->usage == 2)
			check_disk_change(bdev);
		ret = 0;

		if ((mode & FMODE_WRITE) && md->read_only) {
			mmc_blk_put(md);
			ret = -EROFS;
		}
	}
	mutex_unlock(&block_mutex);

	return ret;
}

static void mmc_blk_release(struct gendisk *disk, fmode_t mode)
{
	struct mmc_blk_data *md = disk->private_data;

	mutex_lock(&block_mutex);
	mmc_blk_put(md);
	mutex_unlock(&block_mutex);
}

static int
mmc_blk_getgeo(struct block_device *bdev, struct hd_geometry *geo)
{
	geo->cylinders = get_capacity(bdev->bd_disk) / (4 * 16);
	geo->heads = 4;
	geo->sectors = 16;
	return 0;
}

struct mmc_blk_ioc_data {
	struct mmc_ioc_cmd ic;
	unsigned char *buf;
	u64 buf_bytes;
};

static struct mmc_blk_ioc_data *mmc_blk_ioctl_copy_from_user(
	struct mmc_ioc_cmd __user *user)
{
	struct mmc_blk_ioc_data *idata;
	int err;

	idata = kzalloc(sizeof(*idata), GFP_KERNEL);
	if (!idata) {
		err = -ENOMEM;
		goto out;
	}

	if (copy_from_user(&idata->ic, user, sizeof(idata->ic))) {
		err = -EFAULT;
		goto idata_err;
	}

	idata->buf_bytes = (u64) idata->ic.blksz * idata->ic.blocks;
	if (idata->buf_bytes > MMC_IOC_MAX_BYTES) {
		err = -EOVERFLOW;
		goto idata_err;
	}

	if (!idata->buf_bytes)
		return idata;

	idata->buf = kzalloc(idata->buf_bytes, GFP_KERNEL);
	if (!idata->buf) {
		err = -ENOMEM;
		goto idata_err;
	}

	if (copy_from_user(idata->buf, (void __user *)(unsigned long)
					idata->ic.data_ptr, idata->buf_bytes)) {
		err = -EFAULT;
		goto copy_err;
	}

	return idata;

copy_err:
	kfree(idata->buf);
idata_err:
	kfree(idata);
out:
	return ERR_PTR(err);
}

static int ioctl_rpmb_card_status_poll(struct mmc_card *card, u32 *status,
				       u32 retries_max)
{
	int err;
	u32 retry_count = 0;

	if (!status || !retries_max)
		return -EINVAL;

	do {
		err = get_card_status(card, status, 5);
		if (err)
			break;

		if (!R1_STATUS(*status) &&
				(R1_CURRENT_STATE(*status) != R1_STATE_PRG))
			break; /* RPMB programming operation complete */

		/*
		 * Rechedule to give the MMC device a chance to continue
		 * processing the previous command without being polled too
		 * frequently.
		 */
		usleep_range(1000, 5000);
	} while (++retry_count < retries_max);

	if (retry_count == retries_max)
		err = -EPERM;

	return err;
}

static int mmc_blk_ioctl_cmd(struct block_device *bdev,
	struct mmc_ioc_cmd __user *ic_ptr)
{
	struct mmc_blk_ioc_data *idata;
	struct mmc_blk_data *md;
	struct mmc_card *card;
	struct mmc_command cmd = {0};
	struct mmc_data data = {0};
	struct mmc_request mrq = {NULL};
	struct scatterlist sg;
	int err;
	int is_rpmb = false;
	u32 status = 0;

	/*
	 * The caller must have CAP_SYS_RAWIO, and must be calling this on the
	 * whole block device, not on a partition.  This prevents overspray
	 * between sibling partitions.
	 */
	if ((!capable(CAP_SYS_RAWIO)) || (bdev != bdev->bd_contains))
		return -EPERM;

	idata = mmc_blk_ioctl_copy_from_user(ic_ptr);
	if (IS_ERR(idata))
		return PTR_ERR(idata);

	md = mmc_blk_get(bdev->bd_disk);
	if (!md) {
		err = -EINVAL;
		goto cmd_err;
	}

	if (md->area_type & MMC_BLK_DATA_AREA_RPMB)
		is_rpmb = true;

	card = md->queue.card;
	if (IS_ERR(card)) {
		err = PTR_ERR(card);
		goto cmd_done;
	}

	cmd.opcode = idata->ic.opcode;
	cmd.arg = idata->ic.arg;
	cmd.flags = idata->ic.flags;

	if (idata->buf_bytes) {
		data.sg = &sg;
		data.sg_len = 1;
		data.blksz = idata->ic.blksz;
		data.blocks = idata->ic.blocks;

		sg_init_one(data.sg, idata->buf, idata->buf_bytes);

		if (idata->ic.write_flag)
			data.flags = MMC_DATA_WRITE;
		else
			data.flags = MMC_DATA_READ;

		/* data.flags must already be set before doing this. */
		mmc_set_data_timeout(&data, card);

		/* Allow overriding the timeout_ns for empirical tuning. */
		if (idata->ic.data_timeout_ns)
			data.timeout_ns = idata->ic.data_timeout_ns;

		if ((cmd.flags & MMC_RSP_R1B) == MMC_RSP_R1B) {
			/*
			 * Pretend this is a data transfer and rely on the
			 * host driver to compute timeout.  When all host
			 * drivers support cmd.cmd_timeout for R1B, this
			 * can be changed to:
			 *
			 *     mrq.data = NULL;
			 *     cmd.cmd_timeout = idata->ic.cmd_timeout_ms;
			 */
			data.timeout_ns = idata->ic.cmd_timeout_ms * 1000000;
		}

		mrq.data = &data;
	}

	mrq.cmd = &cmd;

	mmc_claim_host(card->host);

	err = mmc_blk_part_switch(card, md);
	if (err)
		goto cmd_rel_host;

	if (idata->ic.is_acmd) {
		err = mmc_app_cmd(card->host, card);
		if (err)
			goto cmd_rel_host;
	}

	if (is_rpmb) {
		err = mmc_set_blockcount(card, data.blocks,
			idata->ic.write_flag & (1 << 31));
		if (err)
			goto cmd_rel_host;
	}

	mmc_wait_for_req(card->host, &mrq);

	if (cmd.error) {
		dev_err(mmc_dev(card->host), "%s: cmd error %d\n",
						__func__, cmd.error);
		err = cmd.error;
		goto cmd_rel_host;
	}
	if (data.error) {
		dev_err(mmc_dev(card->host), "%s: data error %d\n",
						__func__, data.error);
		err = data.error;
		goto cmd_rel_host;
	}

	/*
	 * According to the SD specs, some commands require a delay after
	 * issuing the command.
	 */
	if (idata->ic.postsleep_min_us)
		usleep_range(idata->ic.postsleep_min_us, idata->ic.postsleep_max_us);

	if (copy_to_user(&(ic_ptr->response), cmd.resp, sizeof(cmd.resp))) {
		err = -EFAULT;
		goto cmd_rel_host;
	}

	if (!idata->ic.write_flag) {
		if (copy_to_user((void __user *)(unsigned long) idata->ic.data_ptr,
						idata->buf, idata->buf_bytes)) {
			err = -EFAULT;
			goto cmd_rel_host;
		}
	}

	if (is_rpmb) {
		/*
		 * Ensure RPMB command has completed by polling CMD13
		 * "Send Status".
		 */
		err = ioctl_rpmb_card_status_poll(card, &status, 5);
		if (err)
			dev_err(mmc_dev(card->host),
					"%s: Card Status=0x%08X, error %d\n",
					__func__, status, err);
	}

cmd_rel_host:
	mmc_release_host(card->host);

cmd_done:
	mmc_blk_put(md);
cmd_err:
	kfree(idata->buf);
	kfree(idata);
	return err;
}

static int mmc_blk_ioctl(struct block_device *bdev, fmode_t mode,
	unsigned int cmd, unsigned long arg)
{
	int ret = -EINVAL;
	if (cmd == MMC_IOC_CMD)
		ret = mmc_blk_ioctl_cmd(bdev, (struct mmc_ioc_cmd __user *)arg);
	return ret;
}

#ifdef CONFIG_COMPAT
static int mmc_blk_compat_ioctl(struct block_device *bdev, fmode_t mode,
	unsigned int cmd, unsigned long arg)
{
	return mmc_blk_ioctl(bdev, mode, cmd, (unsigned long) compat_ptr(arg));
}
#endif

static const struct block_device_operations mmc_bdops = {
	.open			= mmc_blk_open,
	.release		= mmc_blk_release,
	.getgeo			= mmc_blk_getgeo,
	.owner			= THIS_MODULE,
	.ioctl			= mmc_blk_ioctl,
#ifdef CONFIG_COMPAT
	.compat_ioctl		= mmc_blk_compat_ioctl,
#endif
};

static int mmc_blk_cmdq_switch(struct mmc_card *card, int enable)
{
	int ret;

	if (!card->ext_csd.cache_ctrl || !card->ext_csd.cmdq_support ||
			(card->host->caps2 & MMC_CAP2_CMDQ) != MMC_CAP2_CMDQ)
		return 0;

	ret = mmc_switch(card, EXT_CSD_CMD_SET_NORMAL,
			 EXT_CSD_CMDQ_MODE_EN, enable,
			 card->ext_csd.generic_cmd6_time);
	if (ret)
		return ret;
	card->ext_csd.cmdq_mode_en = enable;

	pr_info("%s %s cmdq mode %s\n", mmc_card_id(card),
			mmc_card_name(card), enable ? "enable" : "disable");

	if (!card->ext_csd.qrdy_support || card->ext_csd.qrdy_function)
		return 0;

	ret = mmc_switch(card, EXT_CSD_CMD_SET_NORMAL,
			 EXT_CSD_CMDQ_QRDY_FUNCTION, 1,
			 card->ext_csd.generic_cmd6_time);
	if (ret)
		return ret;
	card->ext_csd.qrdy_function = enable;

	return 0;
}

static inline int mmc_blk_part_switch(struct mmc_card *card,
				      struct mmc_blk_data *md)
{
	int ret;
	struct mmc_blk_data *main_md = mmc_get_drvdata(card);

	if (main_md->part_curr == md->part_type)
		return 0;

	if (mmc_card_mmc(card)) {
		u8 part_config = card->ext_csd.part_config;

		part_config &= ~EXT_CSD_PART_CONFIG_ACC_MASK;
		part_config |= md->part_type;

		if (card->ext_csd.cmdq_mode_en)
			mmc_wait_cmdq_empty(card->host);

		/* disable command queue if partition is not user */
		if (card->ext_csd.cmdq_mode_en && md->part_type) {
			ret = mmc_blk_cmdq_switch(card, 0);
			if (ret)
				return ret;
		}

		ret = mmc_switch(card, EXT_CSD_CMD_SET_NORMAL,
				 EXT_CSD_PART_CONFIG, part_config,
				 card->ext_csd.part_time);
		if (ret)
			return ret;

		/* enable command queue if partition is user */
		if (!card->ext_csd.cmdq_mode_en && !md->part_type) {
			mmc_blk_cmdq_switch(card, 1);
			/* do not return error,
			 * just work without command queue */
		}

		card->ext_csd.part_config = part_config;
	}

	main_md->part_curr = md->part_type;
	return 0;
}

static u32 mmc_sd_num_wr_blocks(struct mmc_card *card)
{
	int err;
	u32 result;
	__be32 *blocks;

	struct mmc_request mrq = {NULL};
	struct mmc_command cmd = {0};
	struct mmc_data data = {0};

	struct scatterlist sg;

	cmd.opcode = MMC_APP_CMD;
	cmd.arg = card->rca << 16;
	cmd.flags = MMC_RSP_SPI_R1 | MMC_RSP_R1 | MMC_CMD_AC;

	err = mmc_wait_for_cmd(card->host, &cmd, 0);
	if (err)
		return (u32)-1;
	if (!mmc_host_is_spi(card->host) && !(cmd.resp[0] & R1_APP_CMD))
		return (u32)-1;

	memset(&cmd, 0, sizeof(struct mmc_command));

	cmd.opcode = SD_APP_SEND_NUM_WR_BLKS;
	cmd.arg = 0;
	cmd.flags = MMC_RSP_SPI_R1 | MMC_RSP_R1 | MMC_CMD_ADTC;

	data.blksz = 4;
	data.blocks = 1;
	data.flags = MMC_DATA_READ;
	data.sg = &sg;
	data.sg_len = 1;
	mmc_set_data_timeout(&data, card);

	mrq.cmd = &cmd;
	mrq.data = &data;

	blocks = kmalloc(4, GFP_KERNEL);
	if (!blocks)
		return (u32)-1;

	sg_init_one(&sg, blocks, 4);

	mmc_wait_for_req(card->host, &mrq);

	result = ntohl(*blocks);
	kfree(blocks);

	if (cmd.error || data.error)
		result = (u32)-1;

	return result;
}

static int send_stop(struct mmc_card *card, u32 *status)
{
	struct mmc_command cmd = {0};
	int err;

	cmd.opcode = MMC_STOP_TRANSMISSION;
	cmd.flags = MMC_RSP_SPI_R1B | MMC_RSP_R1B | MMC_CMD_AC;
	err = mmc_wait_for_cmd(card->host, &cmd, 5);
	if (err == 0)
		*status = cmd.resp[0];
	return err;
}

static int get_card_status(struct mmc_card *card, u32 *status, int retries)
{
	struct mmc_command cmd = {0};
	int err;

	cmd.opcode = MMC_SEND_STATUS;
	if (!mmc_host_is_spi(card->host))
		cmd.arg = card->rca << 16;
	cmd.flags = MMC_RSP_SPI_R2 | MMC_RSP_R1 | MMC_CMD_AC;
	err = mmc_wait_for_cmd(card->host, &cmd, retries);
	if (err == 0)
		*status = cmd.resp[0];
	return err;
}

#define ERR_NOMEDIUM	3
#define ERR_RETRY	2
#define ERR_ABORT	1
#define ERR_CONTINUE	0

static int mmc_blk_cmd_error(struct request *req, const char *name, int error,
	bool status_valid, u32 status)
{
	switch (error) {
	case -EILSEQ:
		/* response crc error, retry the r/w cmd */
		pr_err("%s: %s sending %s command, card status %#x\n",
			req->rq_disk->disk_name, "response CRC error",
			name, status);
		return ERR_RETRY;

	case -ETIMEDOUT:
		pr_err("%s: %s sending %s command, card status %#x\n",
			req->rq_disk->disk_name, "timed out", name, status);

		/* If the status cmd initially failed, retry the r/w cmd */
		if (!status_valid) {
			pr_err("%s: status not valid, retrying timeout\n", req->rq_disk->disk_name);
			return ERR_RETRY;
		}
		/*
		 * If it was a r/w cmd crc error, or illegal command
		 * (eg, issued in wrong state) then retry - we should
		 * have corrected the state problem above.
		 */
		if (status & (R1_COM_CRC_ERROR | R1_ILLEGAL_COMMAND)) {
			pr_err("%s: command error, retrying timeout\n", req->rq_disk->disk_name);
			return ERR_RETRY;
		}

		/* Otherwise abort the command */
		pr_err("%s: not retrying timeout\n", req->rq_disk->disk_name);
		return ERR_ABORT;

	default:
		/* We don't understand the error code the driver gave us */
		pr_err("%s: unknown error %d sending read/write command, card status %#x\n",
		       req->rq_disk->disk_name, error, status);
		return ERR_ABORT;
	}
}

/*
 * Initial r/w and stop cmd error recovery.
 * We don't know whether the card received the r/w cmd or not, so try to
 * restore things back to a sane state.  Essentially, we do this as follows:
 * - Obtain card status.  If the first attempt to obtain card status fails,
 *   the status word will reflect the failed status cmd, not the failed
 *   r/w cmd.  If we fail to obtain card status, it suggests we can no
 *   longer communicate with the card.
 * - Check the card state.  If the card received the cmd but there was a
 *   transient problem with the response, it might still be in a data transfer
 *   mode.  Try to send it a stop command.  If this fails, we can't recover.
 * - If the r/w cmd failed due to a response CRC error, it was probably
 *   transient, so retry the cmd.
 * - If the r/w cmd timed out, but we didn't get the r/w cmd status, retry.
 * - If the r/w cmd timed out, and the r/w cmd failed due to CRC error or
 *   illegal cmd, retry.
 * Otherwise we don't understand what happened, so abort.
 */
static int mmc_blk_cmd_recovery(struct mmc_card *card, struct request *req,
	struct mmc_blk_request *brq, int *ecc_err, int *gen_err)
{
	bool prev_cmd_status_valid = true;
	u32 status, stop_status = 0;
	int err, retry;

	if (mmc_card_removed(card))
		return ERR_NOMEDIUM;

	/*
	 * Try to get card status which indicates both the card state
	 * and why there was no response.  If the first attempt fails,
	 * we can't be sure the returned status is for the r/w command.
	 */
	for (retry = 2; retry >= 0; retry--) {
		err = get_card_status(card, &status, 0);
		if (!err)
			break;

		prev_cmd_status_valid = false;
		pr_err("%s: error %d sending status command, %sing\n",
		       req->rq_disk->disk_name, err, retry ? "retry" : "abort");
	}

	/* We couldn't get a response from the card.  Give up. */
	if (err) {
		/* Check if the card is removed */
		if (mmc_detect_card_removed(card->host))
			return ERR_NOMEDIUM;
		return ERR_ABORT;
	}

	/* Flag ECC errors */
	if ((status & R1_CARD_ECC_FAILED) ||
	    (brq->stop.resp[0] & R1_CARD_ECC_FAILED) ||
	    (brq->cmd.resp[0] & R1_CARD_ECC_FAILED))
		*ecc_err = 1;

	/* Flag General errors */
	if (!mmc_host_is_spi(card->host) && rq_data_dir(req) != READ)
		if ((status & R1_ERROR) ||
			(brq->stop.resp[0] & R1_ERROR)) {
			pr_err("%s: %s: general error sending stop or status command, stop cmd response %#x, card status %#x\n",
			       req->rq_disk->disk_name, __func__,
			       brq->stop.resp[0], status);
			*gen_err = 1;
		}

	/*
	 * Check the current card state.  If it is in some data transfer
	 * mode, tell it to stop (and hopefully transition back to TRAN.)
	 */
	if (R1_CURRENT_STATE(status) == R1_STATE_DATA ||
	    R1_CURRENT_STATE(status) == R1_STATE_RCV) {
		err = send_stop(card, &stop_status);
		if (err)
			pr_err("%s: error %d sending stop command\n",
			       req->rq_disk->disk_name, err);

		/*
		 * If the stop cmd also timed out, the card is probably
		 * not present, so abort.  Other errors are bad news too.
		 */
		if (err)
			return ERR_ABORT;
		if (stop_status & R1_CARD_ECC_FAILED)
			*ecc_err = 1;
		if (!mmc_host_is_spi(card->host) && rq_data_dir(req) != READ)
			if (stop_status & R1_ERROR) {
				pr_err("%s: %s: general error sending stop command, stop cmd response %#x\n",
				       req->rq_disk->disk_name, __func__,
				       stop_status);
				*gen_err = 1;
			}
	}

	/* Check for set block count errors */
	if (brq->sbc.error)
		return mmc_blk_cmd_error(req, "SET_BLOCK_COUNT", brq->sbc.error,
				prev_cmd_status_valid, status);

	/* Check for r/w command errors */
	if (brq->cmd.error)
		return mmc_blk_cmd_error(req, "r/w cmd", brq->cmd.error,
				prev_cmd_status_valid, status);

	/* Data errors */
	if (!brq->stop.error)
		return ERR_CONTINUE;

	/* Now for stop errors.  These aren't fatal to the transfer. */
	pr_err("%s: error %d sending stop command, original cmd response %#x, card status %#x\n",
	       req->rq_disk->disk_name, brq->stop.error,
	       brq->cmd.resp[0], status);

	/*
	 * Subsitute in our own stop status as this will give the error
	 * state which happened during the execution of the r/w command.
	 */
	if (stop_status) {
		brq->stop.resp[0] = stop_status;
		brq->stop.error = 0;
	}
	return ERR_CONTINUE;
}

static int mmc_blk_reset(struct mmc_blk_data *md, struct mmc_host *host,
			 int type)
{
	int err;

	if (md->reset_done & type)
		return -EEXIST;

	md->reset_done |= type;
	err = mmc_hw_reset(host);
	/* Ensure we switch back to the correct partition */
	if (err != -EOPNOTSUPP) {
		struct mmc_blk_data *main_md = mmc_get_drvdata(host->card);
		int part_err;

		main_md->part_curr = main_md->part_type;
		part_err = mmc_blk_part_switch(host->card, md);
		if (part_err) {
			/*
			 * We have failed to get back into the correct
			 * partition, so we need to abort the whole request.
			 */
			return -ENODEV;
		}
	}
	return err;
}

static inline void mmc_blk_reset_success(struct mmc_blk_data *md, int type)
{
	md->reset_done &= ~type;
}

int mmc_access_rpmb(struct mmc_queue *mq)
{
	struct mmc_blk_data *md = mq->data;
	/*
	 * If this is a RPMB partition access, return ture
	 */
	if (md && md->part_type == EXT_CSD_PART_CONFIG_ACC_RPMB)
		return true;

	return false;
}

static int mmc_blk_issue_discard_rq(struct mmc_queue *mq, struct request *req)
{
	struct mmc_blk_data *md = mq->data;
	struct mmc_card *card = md->queue.card;
	unsigned int from, nr, arg;
	int err = 0, type = MMC_BLK_DISCARD;

	if (!mmc_can_erase(card)) {
		err = -EOPNOTSUPP;
		goto out;
	}

	from = blk_rq_pos(req);
	nr = blk_rq_sectors(req);

	if (mmc_can_discard(card))
		arg = MMC_DISCARD_ARG;
	else if (mmc_can_trim(card))
		arg = MMC_TRIM_ARG;
	else
		arg = MMC_ERASE_ARG;
retry:
	if (card->quirks & MMC_QUIRK_INAND_CMD38) {
		err = mmc_switch(card, EXT_CSD_CMD_SET_NORMAL,
				 INAND_CMD38_ARG_EXT_CSD,
				 arg == MMC_TRIM_ARG ?
				 INAND_CMD38_ARG_TRIM :
				 INAND_CMD38_ARG_ERASE,
				 0);
		if (err)
			goto out;
	}
	err = mmc_erase(card, from, nr, arg);
out:
	if (err == -EIO && !mmc_blk_reset(md, card->host, type))
		goto retry;
	if (!err)
		mmc_blk_reset_success(md, type);
	blk_end_request(req, err, blk_rq_bytes(req));

	return err ? 0 : 1;
}

static int mmc_blk_issue_secdiscard_rq(struct mmc_queue *mq,
				       struct request *req)
{
	struct mmc_blk_data *md = mq->data;
	struct mmc_card *card = md->queue.card;
	unsigned int from, nr, arg, trim_arg, erase_arg;
	int err = 0, type = MMC_BLK_SECDISCARD;

	if (!(mmc_can_secure_erase_trim(card) || mmc_can_sanitize(card))) {
		err = -EOPNOTSUPP;
		goto out;
	}

	from = blk_rq_pos(req);
	nr = blk_rq_sectors(req);

	/* The sanitize operation is supported at v4.5 only */
	if (mmc_can_sanitize(card)) {
		erase_arg = MMC_ERASE_ARG;
		trim_arg = MMC_TRIM_ARG;
	} else {
		erase_arg = MMC_SECURE_ERASE_ARG;
		trim_arg = MMC_SECURE_TRIM1_ARG;
	}

	if (mmc_erase_group_aligned(card, from, nr))
		arg = erase_arg;
	else if (mmc_can_trim(card))
		arg = trim_arg;
	else {
		err = -EINVAL;
		goto out;
	}
retry:
	if (card->quirks & MMC_QUIRK_INAND_CMD38) {
		err = mmc_switch(card, EXT_CSD_CMD_SET_NORMAL,
				 INAND_CMD38_ARG_EXT_CSD,
				 arg == MMC_SECURE_TRIM1_ARG ?
				 INAND_CMD38_ARG_SECTRIM1 :
				 INAND_CMD38_ARG_SECERASE,
				 0);
		if (err)
			goto out_retry;
	}

	err = mmc_erase(card, from, nr, arg);
	if (err == -EIO)
		goto out_retry;
	if (err)
		goto out;

	if (arg == MMC_SECURE_TRIM1_ARG) {
		if (card->quirks & MMC_QUIRK_INAND_CMD38) {
			err = mmc_switch(card, EXT_CSD_CMD_SET_NORMAL,
					 INAND_CMD38_ARG_EXT_CSD,
					 INAND_CMD38_ARG_SECTRIM2,
					 0);
			if (err)
				goto out_retry;
		}

		err = mmc_erase(card, from, nr, MMC_SECURE_TRIM2_ARG);
		if (err == -EIO)
			goto out_retry;
		if (err)
			goto out;
	}

	if (mmc_can_sanitize(card)) {
		trace_mmc_blk_erase_start(EXT_CSD_SANITIZE_START, 0, 0);
		err = mmc_switch(card, EXT_CSD_CMD_SET_NORMAL,
				 EXT_CSD_SANITIZE_START, 1, 0);
		trace_mmc_blk_erase_end(EXT_CSD_SANITIZE_START, 0, 0);
	}
out_retry:
	if (err && !mmc_blk_reset(md, card->host, type))
		goto retry;
	if (!err)
		mmc_blk_reset_success(md, type);
out:
	blk_end_request(req, err, blk_rq_bytes(req));

	return err ? 0 : 1;
}

static int mmc_blk_issue_flush(struct mmc_queue *mq, struct request *req)
{
	struct mmc_blk_data *md = mq->data;
	struct mmc_card *card = md->queue.card;
	int ret = 0;

	ret = mmc_flush_cache(card);
	if (ret)
		ret = -EIO;

	blk_end_request_all(req, ret);

	return ret ? 0 : 1;
}

/*
 * Reformat current write as a reliable write, supporting
 * both legacy and the enhanced reliable write MMC cards.
 * In each transfer we'll handle only as much as a single
 * reliable write can handle, thus finish the request in
 * partial completions.
 */
static inline void mmc_apply_rel_rw(struct mmc_blk_request *brq,
				    struct mmc_card *card,
				    struct request *req)
{
	if (!(card->ext_csd.rel_param & EXT_CSD_WR_REL_PARAM_EN)) {
		/* Legacy mode imposes restrictions on transfers. */
		if (!IS_ALIGNED(brq->cmd.arg, card->ext_csd.rel_sectors))
			brq->data.blocks = 1;

		if (brq->data.blocks > card->ext_csd.rel_sectors)
			brq->data.blocks = card->ext_csd.rel_sectors;
		else if (brq->data.blocks < card->ext_csd.rel_sectors)
			brq->data.blocks = 1;
	}
}

#define CMD_ERRORS							\
	(R1_OUT_OF_RANGE |	/* Command argument out of range */	\
	 R1_ADDRESS_ERROR |	/* Misaligned address */		\
	 R1_BLOCK_LEN_ERROR |	/* Transferred block length incorrect */\
	 R1_WP_VIOLATION |	/* Tried to write to protected block */	\
	 R1_CC_ERROR |		/* Card controller error */		\
	 R1_ERROR)		/* General/unknown error */

static int mmc_blk_err_check(struct mmc_card *card,
			     struct mmc_async_req *areq)
{
	struct mmc_queue_req *mq_mrq = container_of(areq, struct mmc_queue_req,
						    mmc_active);
	struct mmc_blk_request *brq = &mq_mrq->brq;
	struct request *req = mq_mrq->req;
	int ecc_err = 0, gen_err = 0;

	/*
	 * sbc.error indicates a problem with the set block count
	 * command.  No data will have been transferred.
	 *
	 * cmd.error indicates a problem with the r/w command.  No
	 * data will have been transferred.
	 *
	 * stop.error indicates a problem with the stop command.  Data
	 * may have been transferred, or may still be transferring.
	 */
<<<<<<< HEAD
	if (!card->ext_csd.cmdq_mode_en) {
		if (brq->sbc.error || brq->cmd.error || brq->stop.error ||
		    brq->data.error) {
			switch (mmc_blk_cmd_recovery(card, req,
							brq, &ecc_err, &gen_err)) {
			case ERR_RETRY:
				return MMC_BLK_RETRY;
			case ERR_ABORT:
				return MMC_BLK_ABORT;
			case ERR_NOMEDIUM:
				return MMC_BLK_NOMEDIUM;
			case ERR_CONTINUE:
				break;
			}
=======
	if (brq->sbc.error || brq->cmd.error || brq->stop.error ||
	    brq->data.error) {
		switch (mmc_blk_cmd_recovery(card, req, brq, &ecc_err, &gen_err)) {
		case ERR_RETRY:
			return MMC_BLK_RETRY;
		case ERR_ABORT:
			return MMC_BLK_ABORT;
		case ERR_NOMEDIUM:
			return MMC_BLK_NOMEDIUM;
		case ERR_CONTINUE:
			break;
>>>>>>> 488d2f6a
		}
	}

	/*
	 * Check for errors relating to the execution of the
	 * initial command - such as address errors.  No data
	 * has been transferred.
	 */
	if (brq->cmd.resp[0] & CMD_ERRORS) {
		pr_err("%s: r/w command failed, status = %#x\n",
		       req->rq_disk->disk_name, brq->cmd.resp[0]);
		return MMC_BLK_ABORT;
	}

	/*
	 * Everything else is either success, or a data error of some
	 * kind.  If it was a write, we may have transitioned to
	 * program mode, which we have to wait for it to complete.
	 */
	if (!card->ext_csd.cmdq_mode_en && !mmc_host_is_spi(card->host) &&
			rq_data_dir(req) != READ) {
		u32 status;
		unsigned long timeout;

		/* Check stop command response */
		if (brq->stop.resp[0] & R1_ERROR) {
			pr_err("%s: %s: general error sending stop command, stop cmd response %#x\n",
			       req->rq_disk->disk_name, __func__,
			       brq->stop.resp[0]);
			gen_err = 1;
		}

		timeout = jiffies + msecs_to_jiffies(MMC_BLK_TIMEOUT_MS);
		do {
			int err = get_card_status(card, &status, 5);
			if (err) {
				pr_err("%s: error %d requesting status\n",
				       req->rq_disk->disk_name, err);
				return MMC_BLK_CMD_ERR;
			}

			if (status & R1_ERROR) {
				pr_err("%s: %s: general error sending status command, card status %#x\n",
				       req->rq_disk->disk_name, __func__,
				       status);
				gen_err = 1;
			}

			/* Timeout if the device never becomes ready for data
			 * and never leaves the program state.
			 */
			if (time_after(jiffies, timeout)) {
				pr_err("%s: Card stuck in programming state!"\
					" %s %s\n", mmc_hostname(card->host),
					req->rq_disk->disk_name, __func__);

				return MMC_BLK_CMD_ERR;
			}
			/*
			 * Some cards mishandle the status bits,
			 * so make sure to check both the busy
			 * indication and the card state.
			 */
		} while (!(status & R1_READY_FOR_DATA) ||
			 (R1_CURRENT_STATE(status) == R1_STATE_PRG));
	}

	/* if general error occurs, retry the write operation. */
	if (gen_err) {
		pr_warn("%s: retrying write for general error\n",
				req->rq_disk->disk_name);
		return MMC_BLK_RETRY;
	}

	if (brq->data.error) {
		pr_err("%s: error %d transferring data, sector %u, nr %u, cmd response %#x, card status %#x\n",
		       req->rq_disk->disk_name, brq->data.error,
		       (unsigned)blk_rq_pos(req),
		       (unsigned)blk_rq_sectors(req),
		       brq->cmd.resp[0], brq->stop.resp[0]);

		if (rq_data_dir(req) == READ) {
			if (ecc_err)
				return MMC_BLK_ECC_ERR;
			return MMC_BLK_DATA_ERR;
		} else {
			return MMC_BLK_CMD_ERR;
		}
	}

	if (!brq->data.bytes_xfered)
		return MMC_BLK_RETRY;

	if (mmc_packed_cmd(mq_mrq->cmd_type)) {
		if (unlikely(brq->data.blocks << 9 != brq->data.bytes_xfered))
			return MMC_BLK_PARTIAL;
		else
			return MMC_BLK_SUCCESS;
	}

	if (blk_rq_bytes(req) != brq->data.bytes_xfered)
		return MMC_BLK_PARTIAL;

	return MMC_BLK_SUCCESS;
}

static int mmc_blk_packed_err_check(struct mmc_card *card,
				    struct mmc_async_req *areq)
{
	struct mmc_queue_req *mq_rq = container_of(areq, struct mmc_queue_req,
			mmc_active);
	struct request *req = mq_rq->req;
	struct mmc_packed *packed = mq_rq->packed;
	int err, check, status;
	u8 *ext_csd;

	BUG_ON(!packed);

	packed->retries--;
	check = mmc_blk_err_check(card, areq);
	err = get_card_status(card, &status, 0);
	if (err) {
		pr_err("%s: error %d sending status command\n",
		       req->rq_disk->disk_name, err);
		return MMC_BLK_ABORT;
	}

	if (status & R1_EXCEPTION_EVENT) {
		ext_csd = kzalloc(512, GFP_KERNEL);
		if (!ext_csd) {
			pr_err("%s: unable to allocate buffer for ext_csd\n",
			       req->rq_disk->disk_name);
			return -ENOMEM;
		}

		err = mmc_send_ext_csd(card, ext_csd);
		if (err) {
			pr_err("%s: error %d sending ext_csd\n",
			       req->rq_disk->disk_name, err);
			check = MMC_BLK_ABORT;
			goto free;
		}

		if ((ext_csd[EXT_CSD_EXP_EVENTS_STATUS] &
		     EXT_CSD_PACKED_FAILURE) &&
		    (ext_csd[EXT_CSD_PACKED_CMD_STATUS] &
		     EXT_CSD_PACKED_GENERIC_ERROR)) {
			if (ext_csd[EXT_CSD_PACKED_CMD_STATUS] &
			    EXT_CSD_PACKED_INDEXED_ERROR) {
				packed->idx_failure =
				  ext_csd[EXT_CSD_PACKED_FAILURE_INDEX] - 1;
				check = MMC_BLK_PARTIAL;
			}
			pr_err("%s: packed cmd failed, nr %u, sectors %u, "
			       "failure index: %d\n",
			       req->rq_disk->disk_name, packed->nr_entries,
			       packed->blocks, packed->idx_failure);
		}
free:
		kfree(ext_csd);
	}

	return check;
}

static void mmc_blk_rw_rq_prep(struct mmc_queue_req *mqrq,
			       struct mmc_card *card,
			       int disable_multi,
			       struct mmc_queue *mq)
{
	u32 readcmd, writecmd;
	struct mmc_blk_request *brq = &mqrq->brq;
	struct request *req = mqrq->req;
	struct mmc_blk_data *md = mq->data;
	bool do_data_tag;

	/*
	 * Reliable writes are used to implement Forced Unit Access and
	 * REQ_META accesses, and are supported only on MMCs.
	 *
	 * XXX: this really needs a good explanation of why REQ_META
	 * is treated special.
	 */
	bool do_rel_wr = ((req->cmd_flags & REQ_FUA) ||
			  (req->cmd_flags & REQ_META)) &&
		(rq_data_dir(req) == WRITE) &&
		(md->flags & MMC_BLK_REL_WR);

	memset(brq, 0, sizeof(struct mmc_blk_request));
	brq->mrq.cmd = &brq->cmd;
	brq->mrq.data = &brq->data;

	brq->cmd.arg = blk_rq_pos(req);
	if (!mmc_card_blockaddr(card))
		brq->cmd.arg <<= 9;
	brq->cmd.flags = MMC_RSP_SPI_R1 | MMC_RSP_R1 | MMC_CMD_ADTC;
	brq->data.blksz = 512;
	brq->stop.opcode = MMC_STOP_TRANSMISSION;
	brq->stop.arg = 0;
	brq->stop.flags = MMC_RSP_SPI_R1B | MMC_RSP_R1B | MMC_CMD_AC;
	brq->data.blocks = blk_rq_sectors(req);

	/*
	 * The block layer doesn't support all sector count
	 * restrictions, so we need to be prepared for too big
	 * requests.
	 */
	if (brq->data.blocks > card->host->max_blk_count)
		brq->data.blocks = card->host->max_blk_count;

	if (brq->data.blocks > 1) {
		/*
		 * After a read error, we redo the request one sector
		 * at a time in order to accurately determine which
		 * sectors can be read successfully.
		 */
		if (disable_multi)
			brq->data.blocks = 1;

		/* Some controllers can't do multiblock reads due to hw bugs */
		if (card->host->caps2 & MMC_CAP2_NO_MULTI_READ &&
		    rq_data_dir(req) == READ)
			brq->data.blocks = 1;
	}

	if (brq->data.blocks > 1 || do_rel_wr) {
		/* SPI multiblock writes terminate using a special
		 * token, not a STOP_TRANSMISSION request.
		 */
		if (!mmc_host_is_spi(card->host) ||
		    rq_data_dir(req) == READ)
			brq->mrq.stop = &brq->stop;
		readcmd = MMC_READ_MULTIPLE_BLOCK;
		writecmd = MMC_WRITE_MULTIPLE_BLOCK;
	} else {
		brq->mrq.stop = NULL;
		readcmd = MMC_READ_SINGLE_BLOCK;
		writecmd = MMC_WRITE_BLOCK;
	}
	if (card->ext_csd.cmdq_mode_en) {
		readcmd = MMC_READ_REQUESTED_QUEUE;
		writecmd = MMC_WRITE_REQUESTED_QUEUE;
	}
	if (rq_data_dir(req) == READ) {
		brq->cmd.opcode = readcmd;
		brq->data.flags |= MMC_DATA_READ;
	} else {
		brq->cmd.opcode = writecmd;
		brq->data.flags |= MMC_DATA_WRITE;
	}

	if (req->cmd_flags & REQ_KERNEL)
		brq->data.flags |= MMC_DATA_DIRECT;

	if (do_rel_wr)
		mmc_apply_rel_rw(brq, card, req);

	/*
	 * Data tag is used only during writing meta data to speed
	 * up write and any subsequent read of this meta data
	 */
	do_data_tag = (card->ext_csd.data_tag_unit_size) &&
		(req->cmd_flags & REQ_META) &&
		(rq_data_dir(req) == WRITE) &&
		((brq->data.blocks * brq->data.blksz) >=
		 card->ext_csd.data_tag_unit_size);

	/*
	 * Pre-defined multi-block transfers are preferable to
	 * open ended-ones (and necessary for reliable writes).
	 * However, it is not sufficient to just send CMD23,
	 * and avoid the final CMD12, as on an error condition
	 * CMD12 (stop) needs to be sent anyway. This, coupled
	 * with Auto-CMD23 enhancements provided by some
	 * hosts, means that the complexity of dealing
	 * with this is best left to the host. If CMD23 is
	 * supported by card and host, we'll fill sbc in and let
	 * the host deal with handling it correctly. This means
	 * that for hosts that don't expose MMC_CAP_CMD23, no
	 * change of behavior will be observed.
	 *
	 * N.B: Some MMC cards experience perf degradation.
	 * We'll avoid using CMD23-bounded multiblock writes for
	 * these, while retaining features like reliable writes.
	 */
	if ((md->flags & MMC_BLK_CMD23) && mmc_op_multi(brq->cmd.opcode) &&
	    (do_rel_wr || !(card->quirks & MMC_QUIRK_BLK_NO_CMD23) ||
	     do_data_tag) && (!card->ext_csd.cmdq_mode_en)) {
		brq->sbc.opcode = MMC_SET_BLOCK_COUNT;
		brq->sbc.arg = brq->data.blocks |
			(do_rel_wr ? (1 << 31) : 0) |
			(do_data_tag ? (1 << 29) : 0);
		brq->sbc.flags = MMC_RSP_R1 | MMC_CMD_AC;
		brq->mrq.sbc = &brq->sbc;
	}

	mmc_set_data_timeout(&brq->data, card);

	brq->data.sg = mqrq->sg;
	brq->data.sg_len = mmc_queue_map_sg(mq, mqrq);

	/*
	 * Adjust the sg list so it is the same size as the
	 * request.
	 */
	if (brq->data.blocks != blk_rq_sectors(req)) {
		int i, data_size = brq->data.blocks << 9;
		struct scatterlist *sg;

		for_each_sg(brq->data.sg, sg, brq->data.sg_len, i) {
			data_size -= sg->length;
			if (data_size <= 0) {
				sg->length += data_size;
				i++;
				break;
			}
		}
		brq->data.sg_len = i;
	}

	mqrq->mmc_active.mrq = &brq->mrq;
	mqrq->mmc_active.err_check = mmc_blk_err_check;

	if (card->ext_csd.cmdq_mode_en) {
		int rt = IS_RT_CLASS_REQ(req);

		brq->mrq.flags = rt;
		brq->mrq_que.flags = rt;

		brq->sbc.opcode = MMC_SET_QUEUE_CONTEXT;

		brq->sbc.arg = brq->data.blocks |
			((rq_data_dir(req) == WRITE) ? 0 : (1 << 30)) |
			(do_data_tag ? (1 << 29) : 0) |
			(rt << 23) | ((atomic_read(&mqrq->index) - 1) << 16);
		brq->sbc.flags = MMC_RSP_R1 | MMC_CMD_AC;
		brq->mrq_que.sbc = &brq->sbc;

		brq->que.opcode = MMC_QUEUE_READ_ADDRESS;
		brq->que.arg = blk_rq_pos(req);
		if (!mmc_card_blockaddr(card))
			brq->que.arg <<= 9;
		brq->que.flags = MMC_RSP_R1 | MMC_CMD_AC;
		brq->mrq_que.cmd = &brq->que;

		brq->cmd.arg = (atomic_read(&mqrq->index) - 1) << 16;

		mqrq->mmc_active.mrq_que = &brq->mrq_que;

		brq->mrq.areq = &mqrq->mmc_active;
		brq->mrq_que.areq = &mqrq->mmc_active;
	}

	mmc_queue_bounce_pre(mqrq);
}

static inline u8 mmc_calc_packed_hdr_segs(struct request_queue *q,
					  struct mmc_card *card)
{
	unsigned int hdr_sz = mmc_large_sector(card) ? 4096 : 512;
	unsigned int max_seg_sz = queue_max_segment_size(q);
	unsigned int len, nr_segs = 0;

	do {
		len = min(hdr_sz, max_seg_sz);
		hdr_sz -= len;
		nr_segs++;
	} while (hdr_sz);

	return nr_segs;
}

static u8 mmc_blk_prep_packed_list(struct mmc_queue *mq, struct request *req)
{
	struct request_queue *q = mq->queue;
	struct mmc_card *card = mq->card;
	struct request *cur = req, *next = NULL;
	struct mmc_blk_data *md = mq->data;
	struct mmc_queue_req *mqrq = mq->mqrq_cur;
	bool en_rel_wr = card->ext_csd.rel_param & EXT_CSD_WR_REL_PARAM_EN;
	unsigned int req_sectors = 0, phys_segments = 0;
	unsigned int max_blk_count, max_phys_segs;
	bool put_back = true;
	u8 max_packed_rw = 0;
	u8 reqs = 0;

	if (!(md->flags & MMC_BLK_PACKED_CMD))
		goto no_packed;

	if ((rq_data_dir(cur) == WRITE) &&
	    mmc_host_packed_wr(card->host))
		max_packed_rw = card->ext_csd.max_packed_writes;

	if (max_packed_rw == 0)
		goto no_packed;

	if (mmc_req_rel_wr(cur) &&
	    (md->flags & MMC_BLK_REL_WR) && !en_rel_wr)
		goto no_packed;

	if (mmc_large_sector(card) &&
	    !IS_ALIGNED(blk_rq_sectors(cur), 8))
		goto no_packed;

	mmc_blk_clear_packed(mqrq);

	max_blk_count = min(card->host->max_blk_count,
			    card->host->max_req_size >> 9);
	if (unlikely(max_blk_count > 0xffff))
		max_blk_count = 0xffff;

	max_phys_segs = queue_max_segments(q);
	req_sectors += blk_rq_sectors(cur);
	phys_segments += cur->nr_phys_segments;

	if (rq_data_dir(cur) == WRITE) {
		req_sectors += mmc_large_sector(card) ? 8 : 1;
		phys_segments += mmc_calc_packed_hdr_segs(q, card);
	}

	do {
		if (reqs >= max_packed_rw - 1) {
			put_back = false;
			break;
		}

		spin_lock_irq(q->queue_lock);
		next = blk_fetch_request(q);
		spin_unlock_irq(q->queue_lock);
		if (!next) {
			put_back = false;
			break;
		}

		if (mmc_large_sector(card) &&
		    !IS_ALIGNED(blk_rq_sectors(next), 8))
			break;

		if (next->cmd_flags & REQ_DISCARD ||
		    next->cmd_flags & REQ_FLUSH)
			break;

		if (rq_data_dir(cur) != rq_data_dir(next))
			break;

		if (mmc_req_rel_wr(next) &&
		    (md->flags & MMC_BLK_REL_WR) && !en_rel_wr)
			break;

		req_sectors += blk_rq_sectors(next);
		if (req_sectors > max_blk_count)
			break;

		phys_segments +=  next->nr_phys_segments;
		if (phys_segments > max_phys_segs)
			break;

		list_add_tail(&next->queuelist, &mqrq->packed->list);
		cur = next;
		reqs++;
	} while (1);

	if (put_back) {
		spin_lock_irq(q->queue_lock);
		blk_requeue_request(q, next);
		spin_unlock_irq(q->queue_lock);
	}

	if (reqs > 0) {
		list_add(&req->queuelist, &mqrq->packed->list);
		mqrq->packed->nr_entries = ++reqs;
		mqrq->packed->retries = reqs;
		return reqs;
	}

no_packed:
	mqrq->cmd_type = MMC_PACKED_NONE;
	return 0;
}

static void mmc_blk_packed_hdr_wrq_prep(struct mmc_queue_req *mqrq,
					struct mmc_card *card,
					struct mmc_queue *mq)
{
	struct mmc_blk_request *brq = &mqrq->brq;
	struct request *req = mqrq->req;
	struct request *prq;
	struct mmc_blk_data *md = mq->data;
	struct mmc_packed *packed = mqrq->packed;
	bool do_rel_wr, do_data_tag;
	u32 *packed_cmd_hdr;
	u8 hdr_blocks;
	u8 i = 1;

	BUG_ON(!packed);

	mqrq->cmd_type = MMC_PACKED_WRITE;
	packed->blocks = 0;
	packed->idx_failure = MMC_PACKED_NR_IDX;

	packed_cmd_hdr = packed->cmd_hdr;
	memset(packed_cmd_hdr, 0, sizeof(packed->cmd_hdr));
	packed_cmd_hdr[0] = (packed->nr_entries << 16) |
		(PACKED_CMD_WR << 8) | PACKED_CMD_VER;
	hdr_blocks = mmc_large_sector(card) ? 8 : 1;

	/*
	 * Argument for each entry of packed group
	 */
	list_for_each_entry(prq, &packed->list, queuelist) {
		do_rel_wr = mmc_req_rel_wr(prq) && (md->flags & MMC_BLK_REL_WR);
		do_data_tag = (card->ext_csd.data_tag_unit_size) &&
			(prq->cmd_flags & REQ_META) &&
			(rq_data_dir(prq) == WRITE) &&
			((brq->data.blocks * brq->data.blksz) >=
			 card->ext_csd.data_tag_unit_size);
		/* Argument of CMD23 */
		packed_cmd_hdr[(i * 2)] =
			(do_rel_wr ? MMC_CMD23_ARG_REL_WR : 0) |
			(do_data_tag ? MMC_CMD23_ARG_TAG_REQ : 0) |
			blk_rq_sectors(prq);
		/* Argument of CMD18 or CMD25 */
		packed_cmd_hdr[((i * 2)) + 1] =
			mmc_card_blockaddr(card) ?
			blk_rq_pos(prq) : blk_rq_pos(prq) << 9;
		packed->blocks += blk_rq_sectors(prq);
		i++;
	}

	memset(brq, 0, sizeof(struct mmc_blk_request));
	brq->mrq.cmd = &brq->cmd;
	brq->mrq.data = &brq->data;
	brq->mrq.sbc = &brq->sbc;
	brq->mrq.stop = &brq->stop;

	brq->sbc.opcode = MMC_SET_BLOCK_COUNT;
	brq->sbc.arg = MMC_CMD23_ARG_PACKED | (packed->blocks + hdr_blocks);
	brq->sbc.flags = MMC_RSP_R1 | MMC_CMD_AC;

	brq->cmd.opcode = MMC_WRITE_MULTIPLE_BLOCK;
	brq->cmd.arg = blk_rq_pos(req);
	if (!mmc_card_blockaddr(card))
		brq->cmd.arg <<= 9;
	brq->cmd.flags = MMC_RSP_SPI_R1 | MMC_RSP_R1 | MMC_CMD_ADTC;

	brq->data.blksz = 512;
	brq->data.blocks = packed->blocks + hdr_blocks;
	brq->data.flags |= MMC_DATA_WRITE;

	brq->stop.opcode = MMC_STOP_TRANSMISSION;
	brq->stop.arg = 0;
	brq->stop.flags = MMC_RSP_SPI_R1B | MMC_RSP_R1B | MMC_CMD_AC;

	mmc_set_data_timeout(&brq->data, card);

	brq->data.sg = mqrq->sg;
	brq->data.sg_len = mmc_queue_map_sg(mq, mqrq);

	mqrq->mmc_active.mrq = &brq->mrq;
	mqrq->mmc_active.err_check = mmc_blk_packed_err_check;

	mmc_queue_bounce_pre(mqrq);
}

static int mmc_blk_cmd_err(struct mmc_blk_data *md, struct mmc_card *card,
			   struct mmc_blk_request *brq, struct request *req,
			   int ret)
{
	struct mmc_queue_req *mq_rq;
	mq_rq = container_of(brq, struct mmc_queue_req, brq);

	/*
	 * If this is an SD card and we're writing, we can first
	 * mark the known good sectors as ok.
	 *
	 * If the card is not SD, we can still ok written sectors
	 * as reported by the controller (which might be less than
	 * the real number of written sectors, but never more).
	 */
	if (mmc_card_sd(card)) {
		u32 blocks;

		blocks = mmc_sd_num_wr_blocks(card);
		if (blocks != (u32)-1) {
			ret = blk_end_request(req, 0, blocks << 9);
		}
	} else {
		if (!mmc_packed_cmd(mq_rq->cmd_type))
			ret = blk_end_request(req, 0, brq->data.bytes_xfered);
	}
	return ret;
}

static int mmc_blk_end_packed_req(struct mmc_queue_req *mq_rq)
{
	struct request *prq;
	struct mmc_packed *packed = mq_rq->packed;
	int idx = packed->idx_failure, i = 0;
	int ret = 0;

	BUG_ON(!packed);

	while (!list_empty(&packed->list)) {
		prq = list_entry_rq(packed->list.next);
		if (idx == i) {
			/* retry from error index */
			packed->nr_entries -= idx;
			mq_rq->req = prq;
			ret = 1;

			if (packed->nr_entries == MMC_PACKED_NR_SINGLE) {
				list_del_init(&prq->queuelist);
				mmc_blk_clear_packed(mq_rq);
			}
			return ret;
		}
		list_del_init(&prq->queuelist);
		blk_end_request(prq, 0, blk_rq_bytes(prq));
		i++;
	}

	mmc_blk_clear_packed(mq_rq);
	return ret;
}

static void mmc_blk_abort_packed_req(struct mmc_queue_req *mq_rq)
{
	struct request *prq;
	struct mmc_packed *packed = mq_rq->packed;

	BUG_ON(!packed);

	while (!list_empty(&packed->list)) {
		prq = list_entry_rq(packed->list.next);
		list_del_init(&prq->queuelist);
		blk_end_request(prq, -EIO, blk_rq_bytes(prq));
	}

	mmc_blk_clear_packed(mq_rq);
}

static void mmc_blk_revert_packed_req(struct mmc_queue *mq,
				      struct mmc_queue_req *mq_rq)
{
	struct request *prq;
	struct request_queue *q = mq->queue;
	struct mmc_packed *packed = mq_rq->packed;

	BUG_ON(!packed);

	while (!list_empty(&packed->list)) {
		prq = list_entry_rq(packed->list.prev);
		if (prq->queuelist.prev != &packed->list) {
			list_del_init(&prq->queuelist);
			spin_lock_irq(q->queue_lock);
			blk_requeue_request(mq->queue, prq);
			spin_unlock_irq(q->queue_lock);
		} else {
			list_del_init(&prq->queuelist);
		}
	}

	mmc_blk_clear_packed(mq_rq);
}

static int mmc_blk_issue_rw_rq(struct mmc_queue *mq, struct request *rqc)
{
	struct mmc_blk_data *md = mq->data;
	struct mmc_card *card = md->queue.card;
	struct mmc_blk_request *brq = &mq->mqrq_cur->brq;
	int ret = 1, disable_multi = 0, retry = 0, type;
	enum mmc_blk_status status;
	struct mmc_queue_req *mq_rq;
	struct request *req = rqc;
	struct mmc_async_req *areq;
	const u8 packed_nr = 2;
	u8 reqs = 0;

	if (card->ext_csd.cmdq_mode_en && !rqc) {
		mmc_wait_cmdq_empty(card->host);
		return 0;
	} else if (!rqc && !mq->mqrq_prev->req)
		return 0;

	if (rqc && !card->ext_csd.cmdq_mode_en)
		reqs = mmc_blk_prep_packed_list(mq, rqc);

	do {
		if (rqc) {
			/*
			 * When 4KB native sector is enabled, only 8 blocks
			 * multiple read or write is allowed
			 */
			if ((brq->data.blocks & 0x07) &&
			    (card->ext_csd.data_sector_size == 4096)) {
				pr_err("%s: Transfer size is not 4KB sector size aligned\n",
					req->rq_disk->disk_name);
				mq_rq = mq->mqrq_cur;
				goto cmd_abort;
			}

			if (reqs >= packed_nr)
				mmc_blk_packed_hdr_wrq_prep(mq->mqrq_cur,
							    card, mq);
			else
				mmc_blk_rw_rq_prep(mq->mqrq_cur, card, 0, mq);
			areq = &mq->mqrq_cur->mmc_active;
			if (card->ext_csd.cmdq_mode_en)
				card->host->areq_que[
					atomic_read(&mq->mqrq_cur->index) - 1] =
					areq;
		} else
			areq = NULL;
		areq = mmc_start_req(card->host, areq, (int *) &status);
		if (!areq) {
			if (status == MMC_BLK_NEW_REQUEST)
				mq->flags |= MMC_QUEUE_NEW_REQUEST;
			return 0;
		}

		mq_rq = container_of(areq, struct mmc_queue_req, mmc_active);
		brq = &mq_rq->brq;
		req = mq_rq->req;
		type = rq_data_dir(req) == READ ? MMC_BLK_READ : MMC_BLK_WRITE;
		mmc_queue_bounce_post(mq_rq);

		switch (status) {
		case MMC_BLK_SUCCESS:
		case MMC_BLK_PARTIAL:
			/*
			 * A block was successfully transferred.
			 */
			mmc_blk_reset_success(md, type);

			if (mmc_packed_cmd(mq_rq->cmd_type)) {
				ret = mmc_blk_end_packed_req(mq_rq);
				break;
			} else {
				ret = blk_end_request(req, 0,
						brq->data.bytes_xfered);
			}

			/*
			 * If the blk_end_request function returns non-zero even
			 * though all data has been transferred and no errors
			 * were returned by the host controller, it's a bug.
			 */
			if (status == MMC_BLK_SUCCESS && ret) {
				pr_err("%s BUG rq_tot %d d_xfer %d\n",
				       __func__, blk_rq_bytes(req),
				       brq->data.bytes_xfered);
				rqc = NULL;
				goto cmd_abort;
			}
			break;
		case MMC_BLK_CMD_ERR:
			ret = mmc_blk_cmd_err(md, card, brq, req, ret);
			if (!mmc_blk_reset(md, card->host, type))
				break;
			goto cmd_abort;
		case MMC_BLK_RETRY:
			if (retry++ < 5)
				break;
			/* Fall through */
		case MMC_BLK_ABORT:
			if (!mmc_blk_reset(md, card->host, type))
				break;
			goto cmd_abort;
		case MMC_BLK_DATA_ERR: {
			int err;

			err = mmc_blk_reset(md, card->host, type);
			if (!err)
				break;
			if (err == -ENODEV ||
				mmc_packed_cmd(mq_rq->cmd_type))
				goto cmd_abort;
			/* Fall through */
		}
		case MMC_BLK_ECC_ERR:
			if (brq->data.blocks > 1) {
				/* Redo read one sector at a time */
				pr_warning("%s: retrying using single block read\n",
					   req->rq_disk->disk_name);
				disable_multi = 1;
				break;
			}
			/*
			 * After an error, we redo I/O one sector at a
			 * time, so we only reach here after trying to
			 * read a single sector.
			 */
			ret = blk_end_request(req, -EIO,
						brq->data.blksz);
			if (!ret)
				goto start_new_req;
			break;
		case MMC_BLK_NOMEDIUM:
			goto cmd_abort;
		default:
			pr_err("%s: Unhandled return value (%d)",
					req->rq_disk->disk_name, status);
			goto cmd_abort;
		}

		if (ret) {
			if (mmc_packed_cmd(mq_rq->cmd_type)) {
				if (!mq_rq->packed->retries)
					goto cmd_abort;
				mmc_blk_packed_hdr_wrq_prep(mq_rq, card, mq);
				mmc_start_req(card->host,
					      &mq_rq->mmc_active, NULL);
			} else {

				/*
				 * In case of a incomplete request
				 * prepare it again and resend.
				 */
				mmc_blk_rw_rq_prep(mq_rq, card,
						disable_multi, mq);
				mmc_start_req(card->host,
						&mq_rq->mmc_active, NULL);
			}
		}
	} while (ret);

	return 1;

 cmd_abort:
	if (mmc_packed_cmd(mq_rq->cmd_type)) {
		mmc_blk_abort_packed_req(mq_rq);
	} else {
		if (mmc_card_removed(card))
			req->cmd_flags |= REQ_QUIET;
		while (ret)
			ret = blk_end_request(req, -EIO,
					blk_rq_cur_bytes(req));
	}

 start_new_req:
	if (rqc) {
		if (mmc_card_removed(card)) {
			rqc->cmd_flags |= REQ_QUIET;
			blk_end_request_all(rqc, -EIO);
		} else {
			/*
			 * If current request is packed, it needs to put back.
			 */
			if (mmc_packed_cmd(mq->mqrq_cur->cmd_type))
				mmc_blk_revert_packed_req(mq, mq->mqrq_cur);

			mmc_blk_rw_rq_prep(mq->mqrq_cur, card, 0, mq);
			mmc_start_req(card->host,
				      &mq->mqrq_cur->mmc_active, NULL);
		}
	}

	return 0;
}

int mmc_blk_end_queued_req(struct mmc_host *host,
			   struct mmc_async_req *areq, int index, int status)
{
	struct mmc_queue *mq;
	struct mmc_blk_data *md;
	struct mmc_card *card = host->card;
	struct mmc_blk_request *brq;
	int ret = 1, type;
	struct mmc_queue_req *mq_rq;
	struct request *req;

	mq_rq = container_of(areq, struct mmc_queue_req, mmc_active);
	brq = &mq_rq->brq;
	req = mq_rq->req;
	mq = req->q->queuedata;
	md = mq->data;
	type = rq_data_dir(req) == READ ? MMC_BLK_READ : MMC_BLK_WRITE;
	mmc_queue_bounce_post(mq_rq);

	switch (status) {
	case MMC_BLK_SUCCESS:
	case MMC_BLK_PARTIAL:
		/*
		 * A block was successfully transferred.
		 */
		mmc_blk_reset_success(md, type);

		spin_lock_irq(&md->lock);
		blk_complete_request(req);
		ret = 0;
		spin_unlock_irq(&md->lock);

		mq->mqrq[index].req = NULL;
		host->areq_que[index] = NULL;
		mmc_release_host(card->host);
		atomic_set(&mq->mqrq[index].index, 0);
		atomic_dec(&host->areq_cnt);

		/*
		 * If the blk_end_request function returns non-zero even
		 * though all data has been transferred and no errors
		 * were returned by the host controller, it's a bug.
		 */
		if (status == MMC_BLK_SUCCESS && ret) {
			pr_err("%s BUG rq_tot %d d_xfer %d\n",
			       __func__, blk_rq_bytes(req),
			       brq->data.bytes_xfered);
			goto cmd_abort;
		}
		break;
	case MMC_BLK_CMD_ERR:
		ret = mmc_blk_cmd_err(md, card, brq, req, ret);
		mmc_blk_reset(md, card->host, type);
		goto cmd_abort;
	case MMC_BLK_RETRY:
	case MMC_BLK_ABORT:
		mmc_blk_reset(md, card->host, type);
		goto cmd_abort;
	case MMC_BLK_DATA_ERR: {
		int err;

		err = mmc_blk_reset(md, card->host, type);
		if (err == -ENODEV)
			goto cmd_abort;
		/* Fall through */
	}
	case MMC_BLK_ECC_ERR:
		/*
		 * After an error, we redo I/O one sector at a
		 * time, so we only reach here after trying to
		 * read a single sector.
		 */
		spin_lock_irq(&md->lock);
		ret = __blk_end_request(req, -EIO, brq->data.blksz);
		spin_unlock_irq(&md->lock);

		mq->mqrq[index].req = NULL;
		host->areq_que[index] = NULL;
		mmc_release_host(card->host);
		atomic_set(&mq->mqrq[index].index, 0);
		atomic_dec(&host->areq_cnt);

		if (!ret)
			goto start_new_req;
		break;
	case MMC_BLK_NOMEDIUM:
		goto cmd_abort;
	default:
		pr_err("%s: Unhandled return value (%d)",
				req->rq_disk->disk_name, status);
		goto cmd_abort;
	}

	spin_lock_irq(&md->lock);
	if (mmc_card_removed(card))
		req->cmd_flags |= REQ_QUIET;
	while (ret)
		ret = __blk_end_request(req, -EIO,
				blk_rq_cur_bytes(req));
	spin_unlock_irq(&md->lock);

	wake_up_process(mq->thread);

	return 1;

cmd_abort:
	spin_lock_irq(&md->lock);
	if (mmc_card_removed(card))
		req->cmd_flags |= REQ_QUIET;
	while (ret)
		ret = __blk_end_request(req, -EIO,
				blk_rq_cur_bytes(req));
	spin_unlock_irq(&md->lock);

	mq->mqrq[index].req = NULL;
	host->areq_que[index] = NULL;
	mmc_release_host(card->host);
	atomic_set(&mq->mqrq[index].index, 0);
	atomic_dec(&host->areq_cnt);

start_new_req:
	wake_up_process(mq->thread);

	return 0;
}

static int mmc_get_cmdq_index(struct mmc_queue *mq)
{
	int i;
	if (!mq->card->ext_csd.cmdq_mode_en)
		return 0;
	for (i = 0; i < mq->card->ext_csd.cmdq_depth; i++) {
		if (!atomic_read(&mq->mqrq[i].index))
			break;
	}
	return i;
}

static int mmc_blk_issue_rq(struct mmc_queue *mq, struct request *req)
{
	int ret, index = 0;
	struct mmc_blk_data *md = mq->data;
	struct mmc_card *card = md->queue.card;
	struct mmc_host *host = card->host;
	unsigned int cmd_flags = req ? req->cmd_flags : 0;
	unsigned long flags;
	unsigned int cmd_flags = req ? req->cmd_flags : 0;

#ifdef CONFIG_MMC_BLOCK_DEFERRED_RESUME
	if (mmc_bus_needs_resume(card->host))
		mmc_resume_bus(card->host);
#endif

	if (card->ext_csd.cmdq_mode_en)
		mmc_claim_host(card->host);
	else {
		if (req && !mq->mqrq_prev->req)
			/* claim host only for the first request */
			mmc_claim_host(card->host);
	}

	ret = mmc_blk_part_switch(card, md);
	if (ret) {
		if (req) {
			blk_end_request_all(req, -EIO);
		}
		ret = 0;
		goto out;
	}

	mq->flags &= ~MMC_QUEUE_NEW_REQUEST;
	if (cmd_flags & REQ_DISCARD) {
		/* complete ongoing async transfer before issuing discard */
		if (card->host->areq || card->ext_csd.cmdq_mode_en)
			mmc_blk_issue_rw_rq(mq, NULL);
		if (cmd_flags & REQ_SECURE &&
			!(card->quirks & MMC_QUIRK_SEC_ERASE_TRIM_BROKEN))
			ret = mmc_blk_issue_secdiscard_rq(mq, req);
		else
			ret = mmc_blk_issue_discard_rq(mq, req);
<<<<<<< HEAD
		if (card->ext_csd.cmdq_mode_en)
			mmc_release_host(card->host);
=======
>>>>>>> 488d2f6a
	} else if (cmd_flags & REQ_FLUSH) {
		/* complete ongoing async transfer before issuing flush */
		if (card->host->areq || card->ext_csd.cmdq_mode_en)
			mmc_blk_issue_rw_rq(mq, NULL);
		ret = mmc_blk_issue_flush(mq, req);
		if (card->ext_csd.cmdq_mode_en)
			mmc_release_host(card->host);
	} else {
		if (card->ext_csd.cmdq_mode_en) {
			index = mmc_get_cmdq_index(mq);
			BUG_ON(index >= card->ext_csd.cmdq_depth);
			mq->mqrq_cur = &mq->mqrq[index];
			mq->mqrq_cur->req = req;
			atomic_set(&mq->mqrq_cur->index, index + 1);
			atomic_inc(&card->host->areq_cnt);
		}
		if (!req && host->areq) {
			spin_lock_irqsave(&host->context_info.lock, flags);
			host->context_info.is_waiting_last_req = true;
			spin_unlock_irqrestore(&host->context_info.lock, flags);
		}
		ret = mmc_blk_issue_rw_rq(mq, req);
	}

out:
<<<<<<< HEAD
	if (!card->ext_csd.cmdq_mode_en) {
		if ((!req && !(mq->flags & MMC_QUEUE_NEW_REQUEST)) ||
		     (cmd_flags & MMC_REQ_SPECIAL_MASK))
			/*
			 * Release host when there are no more requests
			 * and after special request(discard, flush) is done.
			 * In case sepecial request, there is no reentry to
			 * the 'mmc_blk_issue_rq' with 'mqrq_prev->req'.
			 */
			mmc_release_host(card->host);
	}
=======
	if ((!req && !(mq->flags & MMC_QUEUE_NEW_REQUEST)) ||
	     (cmd_flags & MMC_REQ_SPECIAL_MASK))
		/*
		 * Release host when there are no more requests
		 * and after special request(discard, flush) is done.
		 * In case sepecial request, there is no reentry to
		 * the 'mmc_blk_issue_rq' with 'mqrq_prev->req'.
		 */
		mmc_release_host(card->host);
>>>>>>> 488d2f6a
	return ret;
}

static inline int mmc_blk_readonly(struct mmc_card *card)
{
	return mmc_card_readonly(card) ||
	       !(card->csd.cmdclass & CCC_BLOCK_WRITE);
}

static struct mmc_blk_data *mmc_blk_alloc_req(struct mmc_card *card,
					      struct device *parent,
					      sector_t size,
					      bool default_ro,
					      const char *subname,
					      int area_type)
{
	struct mmc_blk_data *md;
	int devidx, ret;

	devidx = find_first_zero_bit(dev_use, max_devices);
	if (devidx >= max_devices)
		return ERR_PTR(-ENOSPC);
	__set_bit(devidx, dev_use);

	md = kzalloc(sizeof(struct mmc_blk_data), GFP_KERNEL);
	if (!md) {
		ret = -ENOMEM;
		goto out;
	}

	/*
	 * !subname implies we are creating main mmc_blk_data that will be
	 * associated with mmc_card with mmc_set_drvdata. Due to device
	 * partitions, devidx will not coincide with a per-physical card
	 * index anymore so we keep track of a name index.
	 */
	if (!subname) {
		md->name_idx = find_first_zero_bit(name_use, max_devices);
		__set_bit(md->name_idx, name_use);
	} else
		md->name_idx = ((struct mmc_blk_data *)
				dev_to_disk(parent)->private_data)->name_idx;

	md->area_type = area_type;

	/*
	 * Set the read-only status based on the supported commands
	 * and the write protect switch.
	 */
	md->read_only = mmc_blk_readonly(card);

	md->disk = alloc_disk(perdev_minors);
	if (md->disk == NULL) {
		ret = -ENOMEM;
		goto err_kfree;
	}

	spin_lock_init(&md->lock);
	INIT_LIST_HEAD(&md->part);
	md->usage = 1;

	ret = mmc_init_queue(&md->queue, card, &md->lock, subname);
	if (ret)
		goto err_putdisk;

	md->queue.issue_fn = mmc_blk_issue_rq;
	md->queue.data = md;

	md->disk->major	= MMC_BLOCK_MAJOR;
	md->disk->first_minor = devidx * perdev_minors;
	md->disk->fops = &mmc_bdops;
	md->disk->private_data = md;
	md->disk->queue = md->queue.queue;
	md->disk->driverfs_dev = parent;
	set_disk_ro(md->disk, md->read_only || default_ro);
	md->disk->flags = GENHD_FL_EXT_DEVT;
	if (area_type & MMC_BLK_DATA_AREA_RPMB)
		md->disk->flags |= GENHD_FL_NO_PART_SCAN;

	/*
	 * As discussed on lkml, GENHD_FL_REMOVABLE should:
	 *
	 * - be set for removable media with permanent block devices
	 * - be unset for removable block devices with permanent media
	 *
	 * Since MMC block devices clearly fall under the second
	 * case, we do not set GENHD_FL_REMOVABLE.  Userspace
	 * should use the block device creation/destruction hotplug
	 * messages to tell when the card is present.
	 */

	snprintf(md->disk->disk_name, sizeof(md->disk->disk_name),
		 "mmcblk%d%s", md->name_idx, subname ? subname : "");

	if (mmc_card_mmc(card))
		blk_queue_logical_block_size(md->queue.queue,
					     card->ext_csd.data_sector_size);
	else
		blk_queue_logical_block_size(md->queue.queue, 512);

	set_capacity(md->disk, size);

	if (mmc_host_cmd23(card->host)) {
		if (mmc_card_mmc(card) ||
		    (mmc_card_sd(card) &&
		     card->scr.cmds & SD_SCR_CMD23_SUPPORT))
			md->flags |= MMC_BLK_CMD23;
	}

	if (mmc_card_mmc(card) &&
	    md->flags & MMC_BLK_CMD23 &&
	    ((card->ext_csd.rel_param & EXT_CSD_WR_REL_PARAM_EN) ||
	     card->ext_csd.rel_sectors)) {
		md->flags |= MMC_BLK_REL_WR;
		blk_queue_flush(md->queue.queue, REQ_FLUSH | REQ_FUA);
	}

	if (mmc_card_mmc(card) &&
	    (area_type == MMC_BLK_DATA_AREA_MAIN) &&
	    (md->flags & MMC_BLK_CMD23) &&
	    card->ext_csd.packed_event_en) {
		if (!mmc_packed_init(&md->queue, card))
			md->flags |= MMC_BLK_PACKED_CMD;
	}

	return md;

 err_putdisk:
	put_disk(md->disk);
 err_kfree:
	kfree(md);
 out:
	return ERR_PTR(ret);
}

static struct mmc_blk_data *mmc_blk_alloc(struct mmc_card *card)
{
	sector_t size;
	struct mmc_blk_data *md;

	if (!mmc_card_sd(card) && mmc_card_blockaddr(card)) {
		/*
		 * The EXT_CSD sector count is in number or 512 byte
		 * sectors.
		 */
		size = card->ext_csd.sectors;
	} else {
		/*
		 * The CSD capacity field is in units of read_blkbits.
		 * set_capacity takes units of 512 bytes.
		 */
		size = card->csd.capacity << (card->csd.read_blkbits - 9);
	}

	md = mmc_blk_alloc_req(card, &card->dev, size, false, NULL,
					MMC_BLK_DATA_AREA_MAIN);
	return md;
}

static int mmc_blk_alloc_part(struct mmc_card *card,
			      struct mmc_blk_data *md,
			      unsigned int part_type,
			      sector_t size,
			      bool default_ro,
			      const char *subname,
			      int area_type)
{
	char cap_str[10];
	struct mmc_blk_data *part_md;

	part_md = mmc_blk_alloc_req(card, disk_to_dev(md->disk), size, default_ro,
				    subname, area_type);
	if (IS_ERR(part_md))
		return PTR_ERR(part_md);
	part_md->part_type = part_type;
	list_add(&part_md->part, &md->part);

	string_get_size((u64)get_capacity(part_md->disk) << 9, STRING_UNITS_2,
			cap_str, sizeof(cap_str));
	pr_info("%s: %s %s partition %u %s\n",
	       part_md->disk->disk_name, mmc_card_id(card),
	       mmc_card_name(card), part_md->part_type, cap_str);
	return 0;
}

/* MMC Physical partitions consist of two boot partitions and
 * up to four general purpose partitions.
 * For each partition enabled in EXT_CSD a block device will be allocatedi
 * to provide access to the partition.
 */

static int mmc_blk_alloc_parts(struct mmc_card *card, struct mmc_blk_data *md)
{
	int idx, ret = 0;

	if (!mmc_card_mmc(card))
		return 0;

	for (idx = 0; idx < card->nr_parts; idx++) {
		if (card->part[idx].size) {
			ret = mmc_blk_alloc_part(card, md,
				card->part[idx].part_cfg,
				card->part[idx].size >> 9,
				card->part[idx].force_ro,
				card->part[idx].name,
				card->part[idx].area_type);
			if (ret)
				return ret;
		}
	}

	return ret;
}

static void mmc_blk_remove_req(struct mmc_blk_data *md)
{
	struct mmc_card *card;

	if (md) {
		card = md->queue.card;
		if (md->disk->flags & GENHD_FL_UP) {
			device_remove_file(disk_to_dev(md->disk), &md->force_ro);
			if ((md->area_type & MMC_BLK_DATA_AREA_BOOT) &&
					card->ext_csd.boot_ro_lockable)
				device_remove_file(disk_to_dev(md->disk),
					&md->power_ro_lock);

			/* Stop new requests from getting into the queue */
			del_gendisk(md->disk);
		}

		/* Then flush out any already in there */
		mmc_cleanup_queue(&md->queue);
		if (md->flags & MMC_BLK_PACKED_CMD)
			mmc_packed_clean(&md->queue);
		mmc_blk_put(md);
	}
}

static void mmc_blk_remove_parts(struct mmc_card *card,
				 struct mmc_blk_data *md)
{
	struct list_head *pos, *q;
	struct mmc_blk_data *part_md;

	__clear_bit(md->name_idx, name_use);
	list_for_each_safe(pos, q, &md->part) {
		part_md = list_entry(pos, struct mmc_blk_data, part);
		list_del(pos);
		mmc_blk_remove_req(part_md);
	}
}

static int mmc_add_disk(struct mmc_blk_data *md)
{
	int ret;
	struct mmc_card *card = md->queue.card;

	add_disk(md->disk);
	md->force_ro.show = force_ro_show;
	md->force_ro.store = force_ro_store;
	sysfs_attr_init(&md->force_ro.attr);
	md->force_ro.attr.name = "force_ro";
	md->force_ro.attr.mode = S_IRUGO | S_IWUSR;
	ret = device_create_file(disk_to_dev(md->disk), &md->force_ro);
	if (ret)
		goto force_ro_fail;

	if ((md->area_type & MMC_BLK_DATA_AREA_BOOT) &&
	     card->ext_csd.boot_ro_lockable) {
		umode_t mode;

		if (card->ext_csd.boot_ro_lock & EXT_CSD_BOOT_WP_B_PWR_WP_DIS)
			mode = S_IRUGO;
		else
			mode = S_IRUGO | S_IWUSR;

		md->power_ro_lock.show = power_ro_lock_show;
		md->power_ro_lock.store = power_ro_lock_store;
		sysfs_attr_init(&md->power_ro_lock.attr);
		md->power_ro_lock.attr.mode = mode;
		md->power_ro_lock.attr.name =
					"ro_lock_until_next_power_on";
		ret = device_create_file(disk_to_dev(md->disk),
				&md->power_ro_lock);
		if (ret)
			goto power_ro_lock_fail;
	}
	return ret;

power_ro_lock_fail:
	device_remove_file(disk_to_dev(md->disk), &md->force_ro);
force_ro_fail:
	del_gendisk(md->disk);

	return ret;
}

static const struct mmc_fixup blk_fixups[] =
{
	MMC_FIXUP("SEM02G", CID_MANFID_SANDISK, 0x100, add_quirk,
		  MMC_QUIRK_INAND_CMD38),
	MMC_FIXUP("SEM04G", CID_MANFID_SANDISK, 0x100, add_quirk,
		  MMC_QUIRK_INAND_CMD38),
	MMC_FIXUP("SEM08G", CID_MANFID_SANDISK, 0x100, add_quirk,
		  MMC_QUIRK_INAND_CMD38),
	MMC_FIXUP("SEM16G", CID_MANFID_SANDISK, 0x100, add_quirk,
		  MMC_QUIRK_INAND_CMD38),
	MMC_FIXUP("SEM32G", CID_MANFID_SANDISK, 0x100, add_quirk,
		  MMC_QUIRK_INAND_CMD38),

	/*
	 * Some MMC cards experience performance degradation with CMD23
	 * instead of CMD12-bounded multiblock transfers. For now we'll
	 * black list what's bad...
	 * - Certain Toshiba cards.
	 *
	 * N.B. This doesn't affect SD cards.
	 */
	MMC_FIXUP("MMC08G", CID_MANFID_TOSHIBA, CID_OEMID_ANY, add_quirk_mmc,
		  MMC_QUIRK_BLK_NO_CMD23),
	MMC_FIXUP("MMC16G", CID_MANFID_TOSHIBA, CID_OEMID_ANY, add_quirk_mmc,
		  MMC_QUIRK_BLK_NO_CMD23),
	MMC_FIXUP("MMC32G", CID_MANFID_TOSHIBA, CID_OEMID_ANY, add_quirk_mmc,
		  MMC_QUIRK_BLK_NO_CMD23),

	/*
	 * Some Micron MMC cards needs longer data read timeout than
	 * indicated in CSD.
	 */
	MMC_FIXUP(CID_NAME_ANY, CID_MANFID_MICRON, 0x200, add_quirk_mmc,
		  MMC_QUIRK_LONG_READ_TIME),

	/*
	 * On these Samsung MoviNAND parts, performing secure erase or
	 * secure trim can result in unrecoverable corruption due to a
	 * firmware bug.
	 */
	MMC_FIXUP("M8G2FA", CID_MANFID_SAMSUNG, CID_OEMID_ANY, add_quirk_mmc,
		  MMC_QUIRK_SEC_ERASE_TRIM_BROKEN),
	MMC_FIXUP("MAG4FA", CID_MANFID_SAMSUNG, CID_OEMID_ANY, add_quirk_mmc,
		  MMC_QUIRK_SEC_ERASE_TRIM_BROKEN),
	MMC_FIXUP("MBG8FA", CID_MANFID_SAMSUNG, CID_OEMID_ANY, add_quirk_mmc,
		  MMC_QUIRK_SEC_ERASE_TRIM_BROKEN),
	MMC_FIXUP("MCGAFA", CID_MANFID_SAMSUNG, CID_OEMID_ANY, add_quirk_mmc,
		  MMC_QUIRK_SEC_ERASE_TRIM_BROKEN),
	MMC_FIXUP("VAL00M", CID_MANFID_SAMSUNG, CID_OEMID_ANY, add_quirk_mmc,
		  MMC_QUIRK_SEC_ERASE_TRIM_BROKEN),
	MMC_FIXUP("VYL00M", CID_MANFID_SAMSUNG, CID_OEMID_ANY, add_quirk_mmc,
		  MMC_QUIRK_SEC_ERASE_TRIM_BROKEN),
	MMC_FIXUP("KYL00M", CID_MANFID_SAMSUNG, CID_OEMID_ANY, add_quirk_mmc,
		  MMC_QUIRK_SEC_ERASE_TRIM_BROKEN),
	MMC_FIXUP("VZL00M", CID_MANFID_SAMSUNG, CID_OEMID_ANY, add_quirk_mmc,
		  MMC_QUIRK_SEC_ERASE_TRIM_BROKEN),

	END_FIXUP
};

#ifdef CONFIG_MMC_SUPPORT_BKOPS_MODE
static ssize_t bkops_mode_show(struct device *dev,
		struct device_attribute *attr, char *buf)
{
	struct gendisk *disk;
	struct mmc_blk_data *md;
	struct mmc_card *card;

	disk = dev_to_disk(dev);

	if (disk)
		md = disk->private_data;
	else
		goto show_out;

	if (md)
		card = md->queue.card;
	else
		goto show_out;

	return snprintf(buf, PAGE_SIZE, "%u\n", card->bkops_enable);

show_out:
	return snprintf(buf, PAGE_SIZE, "\n");
}

static ssize_t bkops_mode_store(struct device *dev,
		struct device_attribute *attr, const char *buf, size_t count)
{
	struct gendisk *disk;
	struct mmc_blk_data *md;
	struct mmc_card *card;
	u8 value;
	int err = 0;

	disk = dev_to_disk(dev);

	if (disk)
		md = disk->private_data;
	else
		goto store_out;

	if (md)
		card = md->queue.card;
	else
		goto store_out;

	if (kstrtou8(buf, 0, &value))
		goto store_out;

	err = mmc_bkops_enable(card->host, value);
	if (err)
		return err;

	return count;
store_out:
	return -EINVAL;
}

static inline void mmc_blk_bkops_sysfs_init(struct mmc_card *card)
{
	struct mmc_blk_data *md = mmc_get_drvdata(card);

	card->bkops_attr.show = bkops_mode_show;
	card->bkops_attr.store = bkops_mode_store;
	sysfs_attr_init(&card->bkops_attr.attr);
	card->bkops_attr.attr.name = "bkops_en";
#if defined(CONFIG_MMC_BKOPS_NODE_UID) || defined(CONFIG_MMC_BKOPS_NODE_GID)
	card->bkops_attr.attr.mode = S_IRUGO | S_IWUSR | S_IWGRP;
#else
	card->bkops_attr.attr.mode = S_IRUGO | S_IWUSR;
#endif

	if (device_create_file((disk_to_dev(md->disk)), &card->bkops_attr)) {
		pr_err("%s: Failed to create bkops_en sysfs entry\n",
				mmc_hostname(card->host));
#if defined(CONFIG_MMC_BKOPS_NODE_UID) || defined(CONFIG_MMC_BKOPS_NODE_GID)
	} else {
		int rc;
		struct device * dev;

		dev = disk_to_dev(md->disk);
		rc = sysfs_chown_file(&dev->kobj, &card->bkops_attr.attr,
				      CONFIG_MMC_BKOPS_NODE_UID,
				      CONFIG_MMC_BKOPS_NODE_GID);
		if (rc)
			pr_err("%s: Failed to change mode of sysfs entry\n",
					mmc_hostname(card->host));
#endif
	}
}
#else
static inline void mmc_blk_bkops_sysfs_init(struct mmc_card *card)
{
}
#endif

static int mmc_blk_probe(struct mmc_card *card)
{
	struct mmc_blk_data *md, *part_md;
	char cap_str[10];

	/*
	 * Check that the card supports the command class(es) we need.
	 */
	if (!(card->csd.cmdclass & CCC_BLOCK_READ))
		return -ENODEV;

	md = mmc_blk_alloc(card);
	if (IS_ERR(md))
		return PTR_ERR(md);

	string_get_size((u64)get_capacity(md->disk) << 9, STRING_UNITS_2,
			cap_str, sizeof(cap_str));
	pr_info("%s: %s %s %s %s\n",
		md->disk->disk_name, mmc_card_id(card), mmc_card_name(card),
		cap_str, md->read_only ? "(ro)" : "");

	if (mmc_blk_alloc_parts(card, md))
		goto out;

	mmc_set_drvdata(card, md);
	mmc_fixup_device(card, blk_fixups);

#ifdef CONFIG_MMC_BLOCK_DEFERRED_RESUME
	mmc_set_bus_resume_policy(card->host, 1);
#endif
	if (mmc_add_disk(md))
		goto out;

	list_for_each_entry(part_md, &md->part, part) {
		if (mmc_add_disk(part_md))
			goto out;
	}

	/* init sysfs for bkops mode */
	if (card && mmc_card_mmc(card)) {
		mmc_blk_bkops_sysfs_init(card);
		spin_lock_init(&card->bkops_lock);
	}

	return 0;

 out:
	mmc_blk_remove_parts(card, md);
	mmc_blk_remove_req(md);
	return 0;
}

static void mmc_blk_remove(struct mmc_card *card)
{
	struct mmc_blk_data *md = mmc_get_drvdata(card);

	mmc_blk_remove_parts(card, md);
	mmc_claim_host(card->host);
	mmc_blk_part_switch(card, md);
	mmc_release_host(card->host);
	mmc_blk_remove_req(md);
	mmc_set_drvdata(card, NULL);
#ifdef CONFIG_MMC_BLOCK_DEFERRED_RESUME
	mmc_set_bus_resume_policy(card->host, 0);
#endif
}

#ifdef CONFIG_PM
static int mmc_blk_suspend(struct mmc_card *card)
{
	struct mmc_blk_data *part_md;
	struct mmc_blk_data *md = mmc_get_drvdata(card);

	if (md) {
		mmc_queue_suspend(&md->queue);
		list_for_each_entry(part_md, &md->part, part) {
			mmc_queue_suspend(&part_md->queue);
		}
	}
	return 0;
}

static int mmc_blk_resume(struct mmc_card *card)
{
	struct mmc_blk_data *part_md;
	struct mmc_blk_data *md = mmc_get_drvdata(card);

	if (md) {
		/*
		 * Resume involves the card going into idle state,
		 * so current partition is always the main one.
		 */
		md->part_curr = md->part_type;
		mmc_queue_resume(&md->queue);
		list_for_each_entry(part_md, &md->part, part) {
			mmc_queue_resume(&part_md->queue);
		}
	}
	return 0;
}
#else
#define	mmc_blk_suspend	NULL
#define mmc_blk_resume	NULL
#endif

static struct mmc_driver mmc_driver = {
	.drv		= {
		.name	= "mmcblk",
	},
	.probe		= mmc_blk_probe,
	.remove		= mmc_blk_remove,
	.suspend	= mmc_blk_suspend,
	.resume		= mmc_blk_resume,
};

static int __init mmc_blk_init(void)
{
	int res;

	if (perdev_minors != CONFIG_MMC_BLOCK_MINORS)
		pr_info("mmcblk: using %d minors per device\n", perdev_minors);

	max_devices = 256 / perdev_minors;

	res = register_blkdev(MMC_BLOCK_MAJOR, "mmc");
	if (res)
		goto out;

	res = mmc_register_driver(&mmc_driver);
	if (res)
		goto out2;

	return 0;
 out2:
	unregister_blkdev(MMC_BLOCK_MAJOR, "mmc");
 out:
	return res;
}

static void __exit mmc_blk_exit(void)
{
	mmc_unregister_driver(&mmc_driver);
	unregister_blkdev(MMC_BLOCK_MAJOR, "mmc");
}

module_init(mmc_blk_init);
module_exit(mmc_blk_exit);

MODULE_LICENSE("GPL");
MODULE_DESCRIPTION("Multimedia Card (MMC) block device driver");
<|MERGE_RESOLUTION|>--- conflicted
+++ resolved
@@ -1164,7 +1164,6 @@
 	 * stop.error indicates a problem with the stop command.  Data
 	 * may have been transferred, or may still be transferring.
 	 */
-<<<<<<< HEAD
 	if (!card->ext_csd.cmdq_mode_en) {
 		if (brq->sbc.error || brq->cmd.error || brq->stop.error ||
 		    brq->data.error) {
@@ -1179,19 +1178,6 @@
 			case ERR_CONTINUE:
 				break;
 			}
-=======
-	if (brq->sbc.error || brq->cmd.error || brq->stop.error ||
-	    brq->data.error) {
-		switch (mmc_blk_cmd_recovery(card, req, brq, &ecc_err, &gen_err)) {
-		case ERR_RETRY:
-			return MMC_BLK_RETRY;
-		case ERR_ABORT:
-			return MMC_BLK_ABORT;
-		case ERR_NOMEDIUM:
-			return MMC_BLK_NOMEDIUM;
-		case ERR_CONTINUE:
-			break;
->>>>>>> 488d2f6a
 		}
 	}
 
@@ -2198,7 +2184,6 @@
 	struct mmc_host *host = card->host;
 	unsigned int cmd_flags = req ? req->cmd_flags : 0;
 	unsigned long flags;
-	unsigned int cmd_flags = req ? req->cmd_flags : 0;
 
 #ifdef CONFIG_MMC_BLOCK_DEFERRED_RESUME
 	if (mmc_bus_needs_resume(card->host))
@@ -2232,11 +2217,8 @@
 			ret = mmc_blk_issue_secdiscard_rq(mq, req);
 		else
 			ret = mmc_blk_issue_discard_rq(mq, req);
-<<<<<<< HEAD
 		if (card->ext_csd.cmdq_mode_en)
 			mmc_release_host(card->host);
-=======
->>>>>>> 488d2f6a
 	} else if (cmd_flags & REQ_FLUSH) {
 		/* complete ongoing async transfer before issuing flush */
 		if (card->host->areq || card->ext_csd.cmdq_mode_en)
@@ -2262,7 +2244,6 @@
 	}
 
 out:
-<<<<<<< HEAD
 	if (!card->ext_csd.cmdq_mode_en) {
 		if ((!req && !(mq->flags & MMC_QUEUE_NEW_REQUEST)) ||
 		     (cmd_flags & MMC_REQ_SPECIAL_MASK))
@@ -2274,17 +2255,6 @@
 			 */
 			mmc_release_host(card->host);
 	}
-=======
-	if ((!req && !(mq->flags & MMC_QUEUE_NEW_REQUEST)) ||
-	     (cmd_flags & MMC_REQ_SPECIAL_MASK))
-		/*
-		 * Release host when there are no more requests
-		 * and after special request(discard, flush) is done.
-		 * In case sepecial request, there is no reentry to
-		 * the 'mmc_blk_issue_rq' with 'mqrq_prev->req'.
-		 */
-		mmc_release_host(card->host);
->>>>>>> 488d2f6a
 	return ret;
 }
 
