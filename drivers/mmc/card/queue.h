--- conflicted
+++ resolved
@@ -79,10 +79,8 @@
 extern int mmc_packed_init(struct mmc_queue *, struct mmc_card *);
 extern void mmc_packed_clean(struct mmc_queue *);
 
-<<<<<<< HEAD
+extern int mmc_access_rpmb(struct mmc_queue *);
+
 extern void mmc_wait_cmdq_empty(struct mmc_host *);
-=======
-extern int mmc_access_rpmb(struct mmc_queue *);
->>>>>>> 488d2f6a
 
 #endif