--- conflicted
+++ resolved
@@ -103,19 +103,11 @@
 	struct ib_mr		*conn_mr;
 	struct ib_qp		*conn_qp;
 	struct isert_device	*conn_device;
-<<<<<<< HEAD
-	struct work_struct	conn_logout_work;
-=======
->>>>>>> 488d2f6a
 	struct mutex		conn_mutex;
 	struct completion	conn_wait;
 	struct completion	conn_wait_comp_err;
 	struct kref		conn_kref;
-<<<<<<< HEAD
-	bool			disconnect;
-=======
 	struct work_struct	release_work;
->>>>>>> 488d2f6a
 };
 
 #define ISERT_MAX_CQ 64
@@ -141,10 +133,7 @@
 };
 
 struct isert_np {
-<<<<<<< HEAD
-=======
 	struct iscsi_np         *np;
->>>>>>> 488d2f6a
 	struct semaphore	np_sem;
 	struct rdma_cm_id	*np_cm_id;
 	struct mutex		np_accept_mutex;
