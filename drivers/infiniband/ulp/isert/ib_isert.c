/*******************************************************************************
 * This file contains iSCSI extentions for RDMA (iSER) Verbs
 *
 * (c) Copyright 2013 RisingTide Systems LLC.
 *
 * Nicholas A. Bellinger <nab@linux-iscsi.org>
 *
 * This program is free software; you can redistribute it and/or modify
 * it under the terms of the GNU General Public License as published by
 * the Free Software Foundation; either version 2 of the License, or
 * (at your option) any later version.
 *
 * This program is distributed in the hope that it will be useful,
 * but WITHOUT ANY WARRANTY; without even the implied warranty of
 * MERCHANTABILITY or FITNESS FOR A PARTICULAR PURPOSE.  See the
 * GNU General Public License for more details.
 ****************************************************************************/

#include <linux/string.h>
#include <linux/module.h>
#include <linux/scatterlist.h>
#include <linux/socket.h>
#include <linux/in.h>
#include <linux/in6.h>
#include <rdma/ib_verbs.h>
#include <rdma/rdma_cm.h>
#include <target/target_core_base.h>
#include <target/target_core_fabric.h>
#include <target/iscsi/iscsi_transport.h>
#include <linux/semaphore.h>

#include "isert_proto.h"
#include "ib_isert.h"

#define	ISERT_MAX_CONN		8
#define ISER_MAX_RX_CQ_LEN	(ISERT_QP_MAX_RECV_DTOS * ISERT_MAX_CONN)
#define ISER_MAX_TX_CQ_LEN	(ISERT_QP_MAX_REQ_DTOS  * ISERT_MAX_CONN)

static DEFINE_MUTEX(device_list_mutex);
static LIST_HEAD(device_list);
static struct workqueue_struct *isert_rx_wq;
static struct workqueue_struct *isert_comp_wq;
static struct workqueue_struct *isert_release_wq;
static struct kmem_cache *isert_cmd_cache;

static int
isert_rdma_post_recvl(struct isert_conn *isert_conn);
static int
isert_rdma_accept(struct isert_conn *isert_conn);
struct rdma_cm_id *isert_setup_id(struct isert_np *isert_np);

static void
isert_qp_event_callback(struct ib_event *e, void *context)
{
	struct isert_conn *isert_conn = (struct isert_conn *)context;

	pr_err("isert_qp_event_callback event: %d\n", e->event);
	switch (e->event) {
	case IB_EVENT_COMM_EST:
		rdma_notify(isert_conn->conn_cm_id, IB_EVENT_COMM_EST);
		break;
	case IB_EVENT_QP_LAST_WQE_REACHED:
		pr_warn("Reached TX IB_EVENT_QP_LAST_WQE_REACHED:\n");
		break;
	default:
		break;
	}
}

static int
isert_query_device(struct ib_device *ib_dev, struct ib_device_attr *devattr)
{
	int ret;

	ret = ib_query_device(ib_dev, devattr);
	if (ret) {
		pr_err("ib_query_device() failed: %d\n", ret);
		return ret;
	}
	pr_debug("devattr->max_sge: %d\n", devattr->max_sge);
	pr_debug("devattr->max_sge_rd: %d\n", devattr->max_sge_rd);

	return 0;
}

static int
isert_conn_setup_qp(struct isert_conn *isert_conn, struct rdma_cm_id *cma_id)
{
	struct isert_device *device = isert_conn->conn_device;
	struct ib_qp_init_attr attr;
	struct ib_device_attr devattr;
	int ret, index, min_index = 0;

	memset(&devattr, 0, sizeof(struct ib_device_attr));
	ret = isert_query_device(cma_id->device, &devattr);
	if (ret)
		return ret;

	mutex_lock(&device_list_mutex);
	for (index = 0; index < device->cqs_used; index++)
		if (device->cq_active_qps[index] <
		    device->cq_active_qps[min_index])
			min_index = index;
	device->cq_active_qps[min_index]++;
	pr_debug("isert_conn_setup_qp: Using min_index: %d\n", min_index);
	mutex_unlock(&device_list_mutex);

	memset(&attr, 0, sizeof(struct ib_qp_init_attr));
	attr.event_handler = isert_qp_event_callback;
	attr.qp_context = isert_conn;
	attr.send_cq = device->dev_tx_cq[min_index];
	attr.recv_cq = device->dev_rx_cq[min_index];
	attr.cap.max_send_wr = ISERT_QP_MAX_REQ_DTOS;
	attr.cap.max_recv_wr = ISERT_QP_MAX_RECV_DTOS;
	/*
	 * FIXME: Use devattr.max_sge - 2 for max_send_sge as
	 * work-around for RDMA_READs with ConnectX-2.
	 *
	 * Also, still make sure to have at least two SGEs for
	 * outgoing control PDU responses.
	 */
	attr.cap.max_send_sge = max(2, devattr.max_sge - 2);
	isert_conn->max_sge = attr.cap.max_send_sge;

	attr.cap.max_recv_sge = 1;
	attr.sq_sig_type = IB_SIGNAL_REQ_WR;
	attr.qp_type = IB_QPT_RC;

	pr_debug("isert_conn_setup_qp cma_id->device: %p\n",
		 cma_id->device);
	pr_debug("isert_conn_setup_qp conn_pd->device: %p\n",
		 isert_conn->conn_pd->device);

	ret = rdma_create_qp(cma_id, isert_conn->conn_pd, &attr);
	if (ret) {
		pr_err("rdma_create_qp failed for cma_id %d\n", ret);
		goto err;
	}
	isert_conn->conn_qp = cma_id->qp;
	pr_debug("rdma_create_qp() returned success >>>>>>>>>>>>>>>>>>>>>>>>>.\n");

	return 0;
err:
	mutex_lock(&device_list_mutex);
	device->cq_active_qps[min_index]--;
	mutex_unlock(&device_list_mutex);

	return ret;
}

static void
isert_cq_event_callback(struct ib_event *e, void *context)
{
	pr_debug("isert_cq_event_callback event: %d\n", e->event);
}

static int
isert_alloc_rx_descriptors(struct isert_conn *isert_conn)
{
	struct ib_device *ib_dev = isert_conn->conn_cm_id->device;
	struct iser_rx_desc *rx_desc;
	struct ib_sge *rx_sg;
	u64 dma_addr;
	int i, j;

	isert_conn->conn_rx_descs = kzalloc(ISERT_QP_MAX_RECV_DTOS *
				sizeof(struct iser_rx_desc), GFP_KERNEL);
	if (!isert_conn->conn_rx_descs)
		goto fail;

	rx_desc = isert_conn->conn_rx_descs;

	for (i = 0; i < ISERT_QP_MAX_RECV_DTOS; i++, rx_desc++)  {
		dma_addr = ib_dma_map_single(ib_dev, (void *)rx_desc,
					ISER_RX_PAYLOAD_SIZE, DMA_FROM_DEVICE);
		if (ib_dma_mapping_error(ib_dev, dma_addr))
			goto dma_map_fail;

		rx_desc->dma_addr = dma_addr;

		rx_sg = &rx_desc->rx_sg;
		rx_sg->addr = rx_desc->dma_addr;
		rx_sg->length = ISER_RX_PAYLOAD_SIZE;
		rx_sg->lkey = isert_conn->conn_mr->lkey;
	}

	isert_conn->conn_rx_desc_head = 0;
	return 0;

dma_map_fail:
	rx_desc = isert_conn->conn_rx_descs;
	for (j = 0; j < i; j++, rx_desc++) {
		ib_dma_unmap_single(ib_dev, rx_desc->dma_addr,
				    ISER_RX_PAYLOAD_SIZE, DMA_FROM_DEVICE);
	}
	kfree(isert_conn->conn_rx_descs);
	isert_conn->conn_rx_descs = NULL;
fail:
	return -ENOMEM;
}

static void
isert_free_rx_descriptors(struct isert_conn *isert_conn)
{
	struct ib_device *ib_dev = isert_conn->conn_cm_id->device;
	struct iser_rx_desc *rx_desc;
	int i;

	if (!isert_conn->conn_rx_descs)
		return;

	rx_desc = isert_conn->conn_rx_descs;
	for (i = 0; i < ISERT_QP_MAX_RECV_DTOS; i++, rx_desc++)  {
		ib_dma_unmap_single(ib_dev, rx_desc->dma_addr,
				    ISER_RX_PAYLOAD_SIZE, DMA_FROM_DEVICE);
	}

	kfree(isert_conn->conn_rx_descs);
	isert_conn->conn_rx_descs = NULL;
}

static void isert_cq_tx_callback(struct ib_cq *, void *);
static void isert_cq_rx_callback(struct ib_cq *, void *);

static int
isert_create_device_ib_res(struct isert_device *device)
{
	struct ib_device *ib_dev = device->ib_device;
	struct isert_cq_desc *cq_desc;
	int ret = 0, i, j;
	int max_rx_cqe, max_tx_cqe;
	struct ib_device_attr dev_attr;

	memset(&dev_attr, 0, sizeof(struct ib_device_attr));
	ret = isert_query_device(device->ib_device, &dev_attr);
	if (ret)
		return ret;

	device->cqs_used = min_t(int, num_online_cpus(),
				 device->ib_device->num_comp_vectors);
	device->cqs_used = min(ISERT_MAX_CQ, device->cqs_used);
	pr_debug("Using %d CQs, device %s supports %d vectors\n",
		 device->cqs_used, device->ib_device->name,
		 device->ib_device->num_comp_vectors);
	device->cq_desc = kzalloc(sizeof(struct isert_cq_desc) *
				device->cqs_used, GFP_KERNEL);
	if (!device->cq_desc) {
		pr_err("Unable to allocate device->cq_desc\n");
		return -ENOMEM;
	}
	cq_desc = device->cq_desc;

	device->dev_pd = ib_alloc_pd(ib_dev);
	if (IS_ERR(device->dev_pd)) {
		ret = PTR_ERR(device->dev_pd);
		pr_err("ib_alloc_pd failed for dev_pd: %d\n", ret);
		goto out_cq_desc;
	}

	max_rx_cqe = min(ISER_MAX_RX_CQ_LEN, dev_attr.max_cqe);
	max_tx_cqe = min(ISER_MAX_TX_CQ_LEN, dev_attr.max_cqe);

	for (i = 0; i < device->cqs_used; i++) {
		cq_desc[i].device = device;
		cq_desc[i].cq_index = i;

		device->dev_rx_cq[i] = ib_create_cq(device->ib_device,
						isert_cq_rx_callback,
						isert_cq_event_callback,
						(void *)&cq_desc[i],
<<<<<<< HEAD
						ISER_MAX_RX_CQ_LEN, i);
=======
						max_rx_cqe, i);
>>>>>>> 488d2f6a
		if (IS_ERR(device->dev_rx_cq[i])) {
			ret = PTR_ERR(device->dev_rx_cq[i]);
			device->dev_rx_cq[i] = NULL;
			goto out_cq;
		}

		device->dev_tx_cq[i] = ib_create_cq(device->ib_device,
						isert_cq_tx_callback,
						isert_cq_event_callback,
						(void *)&cq_desc[i],
<<<<<<< HEAD
						ISER_MAX_TX_CQ_LEN, i);
=======
						max_tx_cqe, i);
>>>>>>> 488d2f6a
		if (IS_ERR(device->dev_tx_cq[i])) {
			ret = PTR_ERR(device->dev_tx_cq[i]);
			device->dev_tx_cq[i] = NULL;
			goto out_cq;
		}

		ret = ib_req_notify_cq(device->dev_rx_cq[i], IB_CQ_NEXT_COMP);
		if (ret)
			goto out_cq;

		ret = ib_req_notify_cq(device->dev_tx_cq[i], IB_CQ_NEXT_COMP);
		if (ret)
			goto out_cq;
	}

	device->dev_mr = ib_get_dma_mr(device->dev_pd, IB_ACCESS_LOCAL_WRITE);
	if (IS_ERR(device->dev_mr)) {
		ret = PTR_ERR(device->dev_mr);
		pr_err("ib_get_dma_mr failed for dev_mr: %d\n", ret);
		goto out_cq;
	}

	return 0;

out_cq:
	for (j = 0; j < i; j++) {
		cq_desc = &device->cq_desc[j];

		if (device->dev_rx_cq[j]) {
			cancel_work_sync(&cq_desc->cq_rx_work);
			ib_destroy_cq(device->dev_rx_cq[j]);
		}
		if (device->dev_tx_cq[j]) {
			cancel_work_sync(&cq_desc->cq_tx_work);
			ib_destroy_cq(device->dev_tx_cq[j]);
		}
	}
	ib_dealloc_pd(device->dev_pd);

out_cq_desc:
	kfree(device->cq_desc);

	return ret;
}

static void
isert_free_device_ib_res(struct isert_device *device)
{
	struct isert_cq_desc *cq_desc;
	int i;

	for (i = 0; i < device->cqs_used; i++) {
		cq_desc = &device->cq_desc[i];

		cancel_work_sync(&cq_desc->cq_rx_work);
		cancel_work_sync(&cq_desc->cq_tx_work);
		ib_destroy_cq(device->dev_rx_cq[i]);
		ib_destroy_cq(device->dev_tx_cq[i]);
		device->dev_rx_cq[i] = NULL;
		device->dev_tx_cq[i] = NULL;
	}

	ib_dereg_mr(device->dev_mr);
	ib_dealloc_pd(device->dev_pd);
	kfree(device->cq_desc);
}

static void
isert_device_try_release(struct isert_device *device)
{
	mutex_lock(&device_list_mutex);
	device->refcount--;
	if (!device->refcount) {
		isert_free_device_ib_res(device);
		list_del(&device->dev_node);
		kfree(device);
	}
	mutex_unlock(&device_list_mutex);
}

static struct isert_device *
isert_device_find_by_ib_dev(struct rdma_cm_id *cma_id)
{
	struct isert_device *device;
	int ret;

	mutex_lock(&device_list_mutex);
	list_for_each_entry(device, &device_list, dev_node) {
		if (device->ib_device->node_guid == cma_id->device->node_guid) {
			device->refcount++;
			mutex_unlock(&device_list_mutex);
			return device;
		}
	}

	device = kzalloc(sizeof(struct isert_device), GFP_KERNEL);
	if (!device) {
		mutex_unlock(&device_list_mutex);
		return ERR_PTR(-ENOMEM);
	}

	INIT_LIST_HEAD(&device->dev_node);

	device->ib_device = cma_id->device;
	ret = isert_create_device_ib_res(device);
	if (ret) {
		kfree(device);
		mutex_unlock(&device_list_mutex);
		return ERR_PTR(ret);
	}

	device->refcount++;
	list_add_tail(&device->dev_node, &device_list);
	mutex_unlock(&device_list_mutex);

	return device;
}

static int
isert_connect_request(struct rdma_cm_id *cma_id, struct rdma_cm_event *event)
{
	struct isert_np *isert_np = cma_id->context;
	struct iscsi_np *np = isert_np->np;
	struct isert_conn *isert_conn;
	struct isert_device *device;
	struct ib_device *ib_dev = cma_id->device;
	int ret = 0;

	spin_lock_bh(&np->np_thread_lock);
	if (!np->enabled) {
		spin_unlock_bh(&np->np_thread_lock);
		pr_debug("iscsi_np is not enabled, reject connect request\n");
		return rdma_reject(cma_id, NULL, 0);
	}
	spin_unlock_bh(&np->np_thread_lock);

	pr_debug("Entering isert_connect_request cma_id: %p, context: %p\n",
		 cma_id, cma_id->context);

	isert_conn = kzalloc(sizeof(struct isert_conn), GFP_KERNEL);
	if (!isert_conn) {
		pr_err("Unable to allocate isert_conn\n");
		return -ENOMEM;
	}
	isert_conn->state = ISER_CONN_INIT;
	INIT_LIST_HEAD(&isert_conn->conn_accept_node);
	init_completion(&isert_conn->conn_login_comp);
<<<<<<< HEAD
=======
	init_completion(&isert_conn->login_req_comp);
>>>>>>> 488d2f6a
	init_completion(&isert_conn->conn_wait);
	init_completion(&isert_conn->conn_wait_comp_err);
	kref_init(&isert_conn->conn_kref);
	mutex_init(&isert_conn->conn_mutex);

	isert_conn->conn_cm_id = cma_id;
	isert_conn->responder_resources = event->param.conn.responder_resources;
	isert_conn->initiator_depth = event->param.conn.initiator_depth;
	pr_debug("Using responder_resources: %u initiator_depth: %u\n",
		 isert_conn->responder_resources, isert_conn->initiator_depth);

	isert_conn->login_buf = kzalloc(ISCSI_DEF_MAX_RECV_SEG_LEN +
					ISER_RX_LOGIN_SIZE, GFP_KERNEL);
	if (!isert_conn->login_buf) {
		pr_err("Unable to allocate isert_conn->login_buf\n");
		ret = -ENOMEM;
		goto out;
	}

	isert_conn->login_req_buf = isert_conn->login_buf;
	isert_conn->login_rsp_buf = isert_conn->login_buf +
				    ISCSI_DEF_MAX_RECV_SEG_LEN;
	pr_debug("Set login_buf: %p login_req_buf: %p login_rsp_buf: %p\n",
		 isert_conn->login_buf, isert_conn->login_req_buf,
		 isert_conn->login_rsp_buf);

	isert_conn->login_req_dma = ib_dma_map_single(ib_dev,
				(void *)isert_conn->login_req_buf,
				ISCSI_DEF_MAX_RECV_SEG_LEN, DMA_FROM_DEVICE);

	ret = ib_dma_mapping_error(ib_dev, isert_conn->login_req_dma);
	if (ret) {
		pr_err("ib_dma_mapping_error failed for login_req_dma: %d\n",
		       ret);
		isert_conn->login_req_dma = 0;
		goto out_login_buf;
	}

	isert_conn->login_rsp_dma = ib_dma_map_single(ib_dev,
					(void *)isert_conn->login_rsp_buf,
					ISER_RX_LOGIN_SIZE, DMA_TO_DEVICE);

	ret = ib_dma_mapping_error(ib_dev, isert_conn->login_rsp_dma);
	if (ret) {
		pr_err("ib_dma_mapping_error failed for login_rsp_dma: %d\n",
		       ret);
		isert_conn->login_rsp_dma = 0;
		goto out_req_dma_map;
	}

	device = isert_device_find_by_ib_dev(cma_id);
	if (IS_ERR(device)) {
		ret = PTR_ERR(device);
		goto out_rsp_dma_map;
	}

	isert_conn->conn_device = device;
	isert_conn->conn_pd = device->dev_pd;
	isert_conn->conn_mr = device->dev_mr;

	ret = isert_conn_setup_qp(isert_conn, cma_id);
	if (ret)
		goto out_conn_dev;

	ret = isert_rdma_post_recvl(isert_conn);
	if (ret)
		goto out_conn_dev;

	ret = isert_rdma_accept(isert_conn);
	if (ret)
		goto out_conn_dev;

	mutex_lock(&isert_np->np_accept_mutex);
	list_add_tail(&isert_conn->conn_accept_node, &isert_np->np_accept_list);
	mutex_unlock(&isert_np->np_accept_mutex);

	pr_debug("isert_connect_request() up np_sem np: %p\n", np);
	up(&isert_np->np_sem);
	return 0;

out_conn_dev:
	isert_device_try_release(device);
out_rsp_dma_map:
	ib_dma_unmap_single(ib_dev, isert_conn->login_rsp_dma,
			    ISER_RX_LOGIN_SIZE, DMA_TO_DEVICE);
out_req_dma_map:
	ib_dma_unmap_single(ib_dev, isert_conn->login_req_dma,
			    ISCSI_DEF_MAX_RECV_SEG_LEN, DMA_FROM_DEVICE);
out_login_buf:
	kfree(isert_conn->login_buf);
out:
	kfree(isert_conn);
	rdma_reject(cma_id, NULL, 0);
	return ret;
}

static void
isert_connect_release(struct isert_conn *isert_conn)
{
	struct ib_device *ib_dev = isert_conn->conn_cm_id->device;
	struct isert_device *device = isert_conn->conn_device;
	int cq_index;

	pr_debug("Entering isert_connect_release(): >>>>>>>>>>>>>>>>>>>>>>>>>>>>>>>>>\n");

	isert_free_rx_descriptors(isert_conn);
	rdma_destroy_id(isert_conn->conn_cm_id);

	if (isert_conn->conn_qp) {
		cq_index = ((struct isert_cq_desc *)
			isert_conn->conn_qp->recv_cq->cq_context)->cq_index;
		pr_debug("isert_connect_release: cq_index: %d\n", cq_index);
		mutex_lock(&device_list_mutex);
		isert_conn->conn_device->cq_active_qps[cq_index]--;
		mutex_unlock(&device_list_mutex);

		ib_destroy_qp(isert_conn->conn_qp);
	}

	if (isert_conn->login_buf) {
		ib_dma_unmap_single(ib_dev, isert_conn->login_rsp_dma,
				    ISER_RX_LOGIN_SIZE, DMA_TO_DEVICE);
		ib_dma_unmap_single(ib_dev, isert_conn->login_req_dma,
				    ISCSI_DEF_MAX_RECV_SEG_LEN,
				    DMA_FROM_DEVICE);
		kfree(isert_conn->login_buf);
	}
	kfree(isert_conn);

	if (device)
		isert_device_try_release(device);

	pr_debug("Leaving isert_connect_release >>>>>>>>>>>>\n");
}

static void
isert_connected_handler(struct rdma_cm_id *cma_id)
{
<<<<<<< HEAD
	struct isert_conn *isert_conn = cma_id->context;

	kref_get(&isert_conn->conn_kref);
=======
	struct isert_conn *isert_conn = cma_id->qp->qp_context;

	pr_info("conn %p\n", isert_conn);

	if (!kref_get_unless_zero(&isert_conn->conn_kref)) {
		pr_warn("conn %p connect_release is running\n", isert_conn);
		return;
	}

	mutex_lock(&isert_conn->conn_mutex);
	if (isert_conn->state != ISER_CONN_FULL_FEATURE)
		isert_conn->state = ISER_CONN_UP;
	mutex_unlock(&isert_conn->conn_mutex);
>>>>>>> 488d2f6a
}

static void
isert_release_conn_kref(struct kref *kref)
{
	struct isert_conn *isert_conn = container_of(kref,
				struct isert_conn, conn_kref);

	pr_debug("Calling isert_connect_release for final kref %s/%d\n",
		 current->comm, current->pid);

	isert_connect_release(isert_conn);
}

static void
isert_put_conn(struct isert_conn *isert_conn)
{
	kref_put(&isert_conn->conn_kref, isert_release_conn_kref);
}

/**
 * isert_conn_terminate() - Initiate connection termination
 * @isert_conn: isert connection struct
 *
 * Notes:
 * In case the connection state is FULL_FEATURE, move state
 * to TEMINATING and start teardown sequence (rdma_disconnect).
 * In case the connection state is UP, complete flush as well.
 *
 * This routine must be called with conn_mutex held. Thus it is
 * safe to call multiple times.
 */
static void
isert_conn_terminate(struct isert_conn *isert_conn)
{
	int err;

<<<<<<< HEAD
	pr_debug("isert_disconnect_work(): >>>>>>>>>>>>>>>>>>>>>>>>>>>>>>>>>>>>>>\n");
	mutex_lock(&isert_conn->conn_mutex);
	if (isert_conn->state == ISER_CONN_UP)
		isert_conn->state = ISER_CONN_TERMINATING;

	if (isert_conn->post_recv_buf_count == 0 &&
	    atomic_read(&isert_conn->post_send_buf_count) == 0) {
		mutex_unlock(&isert_conn->conn_mutex);
		goto wake_up;
	}
	if (!isert_conn->conn_cm_id) {
		mutex_unlock(&isert_conn->conn_mutex);
		isert_put_conn(isert_conn);
		return;
	}

	if (isert_conn->disconnect) {
		/* Send DREQ/DREP towards our initiator */
		rdma_disconnect(isert_conn->conn_cm_id);
	}

	mutex_unlock(&isert_conn->conn_mutex);

wake_up:
	complete(&isert_conn->conn_wait);
}

static void
isert_disconnected_handler(struct rdma_cm_id *cma_id, bool disconnect)
=======
	switch (isert_conn->state) {
	case ISER_CONN_TERMINATING:
		break;
	case ISER_CONN_UP:
		/*
		 * No flush completions will occur as we didn't
		 * get to ISER_CONN_FULL_FEATURE yet, complete
		 * to allow teardown progress.
		 */
		complete(&isert_conn->conn_wait_comp_err);
	case ISER_CONN_FULL_FEATURE: /* FALLTHRU */
		pr_info("Terminating conn %p state %d\n",
			   isert_conn, isert_conn->state);
		isert_conn->state = ISER_CONN_TERMINATING;
		err = rdma_disconnect(isert_conn->conn_cm_id);
		if (err)
			pr_warn("Failed rdma_disconnect isert_conn %p\n",
				   isert_conn);
		break;
	default:
		pr_warn("conn %p teminating in state %d\n",
			   isert_conn, isert_conn->state);
	}
}

static int
isert_np_cma_handler(struct isert_np *isert_np,
		     enum rdma_cm_event_type event)
{
	pr_debug("isert np %p, handling event %d\n", isert_np, event);

	switch (event) {
	case RDMA_CM_EVENT_DEVICE_REMOVAL:
		isert_np->np_cm_id = NULL;
		break;
	case RDMA_CM_EVENT_ADDR_CHANGE:
		isert_np->np_cm_id = isert_setup_id(isert_np);
		if (IS_ERR(isert_np->np_cm_id)) {
			pr_err("isert np %p setup id failed: %ld\n",
				 isert_np, PTR_ERR(isert_np->np_cm_id));
			isert_np->np_cm_id = NULL;
		}
		break;
	default:
		pr_err("isert np %p Unexpected event %d\n",
			  isert_np, event);
	}

	return -1;
}

static int
isert_disconnected_handler(struct rdma_cm_id *cma_id,
			   enum rdma_cm_event_type event)
{
	struct isert_np *isert_np = cma_id->context;
	struct isert_conn *isert_conn;

	if (isert_np->np_cm_id == cma_id)
		return isert_np_cma_handler(cma_id->context, event);

	isert_conn = cma_id->qp->qp_context;

	mutex_lock(&isert_conn->conn_mutex);
	isert_conn_terminate(isert_conn);
	mutex_unlock(&isert_conn->conn_mutex);

	pr_info("conn %p completing conn_wait\n", isert_conn);
	complete(&isert_conn->conn_wait);

	return 0;
}

static void
isert_connect_error(struct rdma_cm_id *cma_id)
>>>>>>> 488d2f6a
{
	struct isert_conn *isert_conn = cma_id->qp->qp_context;

<<<<<<< HEAD
	isert_conn->disconnect = disconnect;
	INIT_WORK(&isert_conn->conn_logout_work, isert_disconnect_work);
	schedule_work(&isert_conn->conn_logout_work);
=======
	isert_put_conn(isert_conn);
>>>>>>> 488d2f6a
}

static int
isert_cma_handler(struct rdma_cm_id *cma_id, struct rdma_cm_event *event)
{
	int ret = 0;
	bool disconnect = false;

	pr_debug("isert_cma_handler: event %d status %d conn %p id %p\n",
		 event->event, event->status, cma_id->context, cma_id);

	switch (event->event) {
	case RDMA_CM_EVENT_CONNECT_REQUEST:
		ret = isert_connect_request(cma_id, event);
		if (ret)
			pr_err("isert_cma_handler failed RDMA_CM_EVENT: 0x%08x %d\n",
				event->event, ret);
		break;
	case RDMA_CM_EVENT_ESTABLISHED:
		isert_connected_handler(cma_id);
		break;
	case RDMA_CM_EVENT_ADDR_CHANGE:    /* FALLTHRU */
	case RDMA_CM_EVENT_DISCONNECTED:   /* FALLTHRU */
	case RDMA_CM_EVENT_DEVICE_REMOVAL: /* FALLTHRU */
<<<<<<< HEAD
		disconnect = true;
	case RDMA_CM_EVENT_TIMEWAIT_EXIT:  /* FALLTHRU */
		isert_disconnected_handler(cma_id, disconnect);
=======
	case RDMA_CM_EVENT_TIMEWAIT_EXIT:  /* FALLTHRU */
		ret = isert_disconnected_handler(cma_id, event->event);
>>>>>>> 488d2f6a
		break;
	case RDMA_CM_EVENT_REJECTED:       /* FALLTHRU */
	case RDMA_CM_EVENT_UNREACHABLE:    /* FALLTHRU */
	case RDMA_CM_EVENT_CONNECT_ERROR:
		isert_connect_error(cma_id);
		break;
	default:
		pr_err("Unhandled RDMA CMA event: %d\n", event->event);
		break;
	}

	return ret;
}

static int
isert_post_recv(struct isert_conn *isert_conn, u32 count)
{
	struct ib_recv_wr *rx_wr, *rx_wr_failed;
	int i, ret;
	unsigned int rx_head = isert_conn->conn_rx_desc_head;
	struct iser_rx_desc *rx_desc;

	for (rx_wr = isert_conn->conn_rx_wr, i = 0; i < count; i++, rx_wr++) {
		rx_desc		= &isert_conn->conn_rx_descs[rx_head];
		rx_wr->wr_id	= (unsigned long)rx_desc;
		rx_wr->sg_list	= &rx_desc->rx_sg;
		rx_wr->num_sge	= 1;
		rx_wr->next	= rx_wr + 1;
		rx_head = (rx_head + 1) & (ISERT_QP_MAX_RECV_DTOS - 1);
	}

	rx_wr--;
	rx_wr->next = NULL; /* mark end of work requests list */

	isert_conn->post_recv_buf_count += count;
	ret = ib_post_recv(isert_conn->conn_qp, isert_conn->conn_rx_wr,
				&rx_wr_failed);
	if (ret) {
		pr_err("ib_post_recv() failed with ret: %d\n", ret);
		isert_conn->post_recv_buf_count -= count;
	} else {
		pr_debug("isert_post_recv(): Posted %d RX buffers\n", count);
		isert_conn->conn_rx_desc_head = rx_head;
	}
	return ret;
}

static int
isert_post_send(struct isert_conn *isert_conn, struct iser_tx_desc *tx_desc)
{
	struct ib_device *ib_dev = isert_conn->conn_cm_id->device;
	struct ib_send_wr send_wr, *send_wr_failed;
	int ret;

	ib_dma_sync_single_for_device(ib_dev, tx_desc->dma_addr,
				      ISER_HEADERS_LEN, DMA_TO_DEVICE);

	send_wr.next	= NULL;
	send_wr.wr_id	= (unsigned long)tx_desc;
	send_wr.sg_list	= tx_desc->tx_sg;
	send_wr.num_sge	= tx_desc->num_sge;
	send_wr.opcode	= IB_WR_SEND;
	send_wr.send_flags = IB_SEND_SIGNALED;

	atomic_inc(&isert_conn->post_send_buf_count);

	ret = ib_post_send(isert_conn->conn_qp, &send_wr, &send_wr_failed);
	if (ret) {
		pr_err("ib_post_send() failed, ret: %d\n", ret);
		atomic_dec(&isert_conn->post_send_buf_count);
	}

	return ret;
}

static void
isert_create_send_desc(struct isert_conn *isert_conn,
		       struct isert_cmd *isert_cmd,
		       struct iser_tx_desc *tx_desc)
{
	struct ib_device *ib_dev = isert_conn->conn_cm_id->device;

	ib_dma_sync_single_for_cpu(ib_dev, tx_desc->dma_addr,
				   ISER_HEADERS_LEN, DMA_TO_DEVICE);

	memset(&tx_desc->iser_header, 0, sizeof(struct iser_hdr));
	tx_desc->iser_header.flags = ISER_VER;

	tx_desc->num_sge = 1;
	tx_desc->isert_cmd = isert_cmd;

	if (tx_desc->tx_sg[0].lkey != isert_conn->conn_mr->lkey) {
		tx_desc->tx_sg[0].lkey = isert_conn->conn_mr->lkey;
		pr_debug("tx_desc %p lkey mismatch, fixing\n", tx_desc);
	}
}

static int
isert_init_tx_hdrs(struct isert_conn *isert_conn,
		   struct iser_tx_desc *tx_desc)
{
	struct ib_device *ib_dev = isert_conn->conn_cm_id->device;
	u64 dma_addr;

	dma_addr = ib_dma_map_single(ib_dev, (void *)tx_desc,
			ISER_HEADERS_LEN, DMA_TO_DEVICE);
	if (ib_dma_mapping_error(ib_dev, dma_addr)) {
		pr_err("ib_dma_mapping_error() failed\n");
		return -ENOMEM;
	}

	tx_desc->dma_addr = dma_addr;
	tx_desc->tx_sg[0].addr	= tx_desc->dma_addr;
	tx_desc->tx_sg[0].length = ISER_HEADERS_LEN;
	tx_desc->tx_sg[0].lkey = isert_conn->conn_mr->lkey;

	pr_debug("isert_init_tx_hdrs: Setup tx_sg[0].addr: 0x%llx length: %u"
		 " lkey: 0x%08x\n", tx_desc->tx_sg[0].addr,
		 tx_desc->tx_sg[0].length, tx_desc->tx_sg[0].lkey);

	return 0;
}

static void
isert_init_send_wr(struct isert_cmd *isert_cmd, struct ib_send_wr *send_wr)
{
	isert_cmd->rdma_wr.iser_ib_op = ISER_IB_SEND;
	send_wr->wr_id = (unsigned long)&isert_cmd->tx_desc;
	send_wr->opcode = IB_WR_SEND;
	send_wr->send_flags = IB_SEND_SIGNALED;
	send_wr->sg_list = &isert_cmd->tx_desc.tx_sg[0];
	send_wr->num_sge = isert_cmd->tx_desc.num_sge;
}

static int
isert_rdma_post_recvl(struct isert_conn *isert_conn)
{
	struct ib_recv_wr rx_wr, *rx_wr_fail;
	struct ib_sge sge;
	int ret;

	memset(&sge, 0, sizeof(struct ib_sge));
	sge.addr = isert_conn->login_req_dma;
	sge.length = ISER_RX_LOGIN_SIZE;
	sge.lkey = isert_conn->conn_mr->lkey;

	pr_debug("Setup sge: addr: %llx length: %d 0x%08x\n",
		sge.addr, sge.length, sge.lkey);

	memset(&rx_wr, 0, sizeof(struct ib_recv_wr));
	rx_wr.wr_id = (unsigned long)isert_conn->login_req_buf;
	rx_wr.sg_list = &sge;
	rx_wr.num_sge = 1;

	isert_conn->post_recv_buf_count++;
	ret = ib_post_recv(isert_conn->conn_qp, &rx_wr, &rx_wr_fail);
	if (ret) {
		pr_err("ib_post_recv() failed: %d\n", ret);
		isert_conn->post_recv_buf_count--;
	}

	pr_debug("ib_post_recv(): returned success >>>>>>>>>>>>>>>>>>>>>>>>\n");
	return ret;
}

static int
isert_put_login_tx(struct iscsi_conn *conn, struct iscsi_login *login,
		   u32 length)
{
	struct isert_conn *isert_conn = conn->context;
	struct ib_device *ib_dev = isert_conn->conn_cm_id->device;
	struct iser_tx_desc *tx_desc = &isert_conn->conn_login_tx_desc;
	int ret;

	isert_create_send_desc(isert_conn, NULL, tx_desc);

	memcpy(&tx_desc->iscsi_header, &login->rsp[0],
	       sizeof(struct iscsi_hdr));

	isert_init_tx_hdrs(isert_conn, tx_desc);

	if (length > 0) {
		struct ib_sge *tx_dsg = &tx_desc->tx_sg[1];

		ib_dma_sync_single_for_cpu(ib_dev, isert_conn->login_rsp_dma,
					   length, DMA_TO_DEVICE);

		memcpy(isert_conn->login_rsp_buf, login->rsp_buf, length);

		ib_dma_sync_single_for_device(ib_dev, isert_conn->login_rsp_dma,
					      length, DMA_TO_DEVICE);

		tx_dsg->addr	= isert_conn->login_rsp_dma;
		tx_dsg->length	= length;
		tx_dsg->lkey	= isert_conn->conn_mr->lkey;
		tx_desc->num_sge = 2;
	}
	if (!login->login_failed) {
		if (login->login_complete) {
			ret = isert_alloc_rx_descriptors(isert_conn);
			if (ret)
				return ret;

			ret = isert_post_recv(isert_conn, ISERT_MIN_POSTED_RX);
			if (ret)
				return ret;

			/* Now we are in FULL_FEATURE phase */
			mutex_lock(&isert_conn->conn_mutex);
			isert_conn->state = ISER_CONN_FULL_FEATURE;
			mutex_unlock(&isert_conn->conn_mutex);
			goto post_send;
		}

		ret = isert_rdma_post_recvl(isert_conn);
		if (ret)
			return ret;
	}
post_send:
	ret = isert_post_send(isert_conn, tx_desc);
	if (ret)
		return ret;

	return 0;
}

static void
isert_rx_login_req(struct isert_conn *isert_conn)
{
	struct iser_rx_desc *rx_desc = (void *)isert_conn->login_req_buf;
	int rx_buflen = isert_conn->login_req_len;
	struct iscsi_conn *conn = isert_conn->conn;
	struct iscsi_login *login = conn->conn_login;
	int size;

	pr_info("conn %p\n", isert_conn);

	WARN_ON_ONCE(!login);

	if (login->first_request) {
		struct iscsi_login_req *login_req =
			(struct iscsi_login_req *)&rx_desc->iscsi_header;
		/*
		 * Setup the initial iscsi_login values from the leading
		 * login request PDU.
		 */
		login->leading_connection = (!login_req->tsih) ? 1 : 0;
		login->current_stage =
			(login_req->flags & ISCSI_FLAG_LOGIN_CURRENT_STAGE_MASK)
			 >> 2;
		login->version_min	= login_req->min_version;
		login->version_max	= login_req->max_version;
		memcpy(login->isid, login_req->isid, 6);
		login->cmd_sn		= be32_to_cpu(login_req->cmdsn);
		login->init_task_tag	= login_req->itt;
		login->initial_exp_statsn = be32_to_cpu(login_req->exp_statsn);
		login->cid		= be16_to_cpu(login_req->cid);
		login->tsih		= be16_to_cpu(login_req->tsih);
	}

	memcpy(&login->req[0], (void *)&rx_desc->iscsi_header, ISCSI_HDR_LEN);

	size = min(rx_buflen, MAX_KEY_VALUE_PAIRS);
	pr_debug("Using login payload size: %d, rx_buflen: %d MAX_KEY_VALUE_PAIRS: %d\n",
		 size, rx_buflen, MAX_KEY_VALUE_PAIRS);
	memcpy(login->req_buf, &rx_desc->data[0], size);

	if (login->first_request)
		complete(&isert_conn->conn_login_comp);
}

static void
isert_release_cmd(struct iscsi_cmd *cmd)
{
	struct isert_cmd *isert_cmd = container_of(cmd, struct isert_cmd,
						   iscsi_cmd);

	pr_debug("Entering isert_release_cmd %p >>>>>>>>>>>>>>>.\n", isert_cmd);

	kfree(cmd->buf_ptr);
	kfree(cmd->tmr_req);

	kmem_cache_free(isert_cmd_cache, isert_cmd);
}

static struct iscsi_cmd
*isert_alloc_cmd(struct iscsi_conn *conn, gfp_t gfp)
{
	struct isert_conn *isert_conn = (struct isert_conn *)conn->context;
	struct isert_cmd *isert_cmd;

	isert_cmd = kmem_cache_zalloc(isert_cmd_cache, gfp);
	if (!isert_cmd) {
		pr_err("Unable to allocate isert_cmd\n");
		return NULL;
	}
	isert_cmd->conn = isert_conn;
	isert_cmd->iscsi_cmd.release_cmd = &isert_release_cmd;

	return &isert_cmd->iscsi_cmd;
}

static int
isert_handle_scsi_cmd(struct isert_conn *isert_conn,
		      struct isert_cmd *isert_cmd, struct iser_rx_desc *rx_desc,
		      unsigned char *buf)
{
	struct iscsi_cmd *cmd = &isert_cmd->iscsi_cmd;
	struct iscsi_conn *conn = isert_conn->conn;
	struct iscsi_scsi_req *hdr = (struct iscsi_scsi_req *)buf;
	struct scatterlist *sg;
	int imm_data, imm_data_len, unsol_data, sg_nents, rc;
	bool dump_payload = false;

	rc = iscsit_setup_scsi_cmd(conn, cmd, buf);
	if (rc < 0)
		return rc;

	imm_data = cmd->immediate_data;
	imm_data_len = cmd->first_burst_len;
	unsol_data = cmd->unsolicited_data;

	rc = iscsit_process_scsi_cmd(conn, cmd, hdr);
	if (rc < 0) {
		return 0;
	} else if (rc > 0) {
		dump_payload = true;
		goto sequence_cmd;
	}

	if (!imm_data)
		return 0;

	sg = &cmd->se_cmd.t_data_sg[0];
	sg_nents = max(1UL, DIV_ROUND_UP(imm_data_len, PAGE_SIZE));

	pr_debug("Copying Immediate SG: %p sg_nents: %u from %p imm_data_len: %d\n",
		 sg, sg_nents, &rx_desc->data[0], imm_data_len);

	sg_copy_from_buffer(sg, sg_nents, &rx_desc->data[0], imm_data_len);

	cmd->write_data_done += imm_data_len;

	if (cmd->write_data_done == cmd->se_cmd.data_length) {
		spin_lock_bh(&cmd->istate_lock);
		cmd->cmd_flags |= ICF_GOT_LAST_DATAOUT;
		cmd->i_state = ISTATE_RECEIVED_LAST_DATAOUT;
		spin_unlock_bh(&cmd->istate_lock);
	}

sequence_cmd:
	rc = iscsit_sequence_cmd(conn, cmd, buf, hdr->cmdsn);

	if (!rc && dump_payload == false && unsol_data)
		iscsit_set_unsoliticed_dataout(cmd);
	else if (dump_payload && imm_data)
		target_put_sess_cmd(conn->sess->se_sess, &cmd->se_cmd);

	return 0;
}

static int
isert_handle_iscsi_dataout(struct isert_conn *isert_conn,
			   struct iser_rx_desc *rx_desc, unsigned char *buf)
{
	struct scatterlist *sg_start;
	struct iscsi_conn *conn = isert_conn->conn;
	struct iscsi_cmd *cmd = NULL;
	struct iscsi_data *hdr = (struct iscsi_data *)buf;
	u32 unsol_data_len = ntoh24(hdr->dlength);
	int rc, sg_nents, sg_off, page_off;

	rc = iscsit_check_dataout_hdr(conn, buf, &cmd);
	if (rc < 0)
		return rc;
	else if (!cmd)
		return 0;
	/*
	 * FIXME: Unexpected unsolicited_data out
	 */
	if (!cmd->unsolicited_data) {
		pr_err("Received unexpected solicited data payload\n");
		dump_stack();
		return -1;
	}

	pr_debug("Unsolicited DataOut unsol_data_len: %u, write_data_done: %u, data_length: %u\n",
		 unsol_data_len, cmd->write_data_done, cmd->se_cmd.data_length);

	sg_off = cmd->write_data_done / PAGE_SIZE;
	sg_start = &cmd->se_cmd.t_data_sg[sg_off];
	sg_nents = max(1UL, DIV_ROUND_UP(unsol_data_len, PAGE_SIZE));
	page_off = cmd->write_data_done % PAGE_SIZE;
	/*
	 * FIXME: Non page-aligned unsolicited_data out
	 */
	if (page_off) {
		pr_err("Received unexpected non-page aligned data payload\n");
		dump_stack();
		return -1;
	}
	pr_debug("Copying DataOut: sg_start: %p, sg_off: %u sg_nents: %u from %p %u\n",
		 sg_start, sg_off, sg_nents, &rx_desc->data[0], unsol_data_len);

	sg_copy_from_buffer(sg_start, sg_nents, &rx_desc->data[0],
			    unsol_data_len);

	rc = iscsit_check_dataout_payload(cmd, hdr, false);
	if (rc < 0)
		return rc;

	return 0;
}

static int
isert_rx_opcode(struct isert_conn *isert_conn, struct iser_rx_desc *rx_desc,
		uint32_t read_stag, uint64_t read_va,
		uint32_t write_stag, uint64_t write_va)
{
	struct iscsi_hdr *hdr = &rx_desc->iscsi_header;
	struct iscsi_conn *conn = isert_conn->conn;
	struct iscsi_cmd *cmd;
	struct isert_cmd *isert_cmd;
	int ret = -EINVAL;
	u8 opcode = (hdr->opcode & ISCSI_OPCODE_MASK);

	switch (opcode) {
	case ISCSI_OP_SCSI_CMD:
		cmd = iscsit_allocate_cmd(conn, GFP_KERNEL);
		if (!cmd)
			break;

		isert_cmd = container_of(cmd, struct isert_cmd, iscsi_cmd);
		isert_cmd->read_stag = read_stag;
		isert_cmd->read_va = read_va;
		isert_cmd->write_stag = write_stag;
		isert_cmd->write_va = write_va;

		ret = isert_handle_scsi_cmd(isert_conn, isert_cmd,
					rx_desc, (unsigned char *)hdr);
		break;
	case ISCSI_OP_NOOP_OUT:
		cmd = iscsit_allocate_cmd(conn, GFP_KERNEL);
		if (!cmd)
			break;

		ret = iscsit_handle_nop_out(conn, cmd, (unsigned char *)hdr);
		break;
	case ISCSI_OP_SCSI_DATA_OUT:
		ret = isert_handle_iscsi_dataout(isert_conn, rx_desc,
						(unsigned char *)hdr);
		break;
	case ISCSI_OP_SCSI_TMFUNC:
		cmd = iscsit_allocate_cmd(conn, GFP_KERNEL);
		if (!cmd)
			break;

		ret = iscsit_handle_task_mgt_cmd(conn, cmd,
						(unsigned char *)hdr);
		break;
	case ISCSI_OP_LOGOUT:
		cmd = iscsit_allocate_cmd(conn, GFP_KERNEL);
		if (!cmd)
			break;

		ret = iscsit_handle_logout_cmd(conn, cmd, (unsigned char *)hdr);
		if (ret > 0)
			wait_for_completion_timeout(&conn->conn_logout_comp,
						    SECONDS_FOR_LOGOUT_COMP *
						    HZ);
		break;
	default:
		pr_err("Got unknown iSCSI OpCode: 0x%02x\n", opcode);
		dump_stack();
		break;
	}

	return ret;
}

static void
isert_rx_do_work(struct iser_rx_desc *rx_desc, struct isert_conn *isert_conn)
{
	struct iser_hdr *iser_hdr = &rx_desc->iser_header;
	uint64_t read_va = 0, write_va = 0;
	uint32_t read_stag = 0, write_stag = 0;
	int rc;

	switch (iser_hdr->flags & 0xF0) {
	case ISCSI_CTRL:
		if (iser_hdr->flags & ISER_RSV) {
			read_stag = be32_to_cpu(iser_hdr->read_stag);
			read_va = be64_to_cpu(iser_hdr->read_va);
			pr_debug("ISER_RSV: read_stag: 0x%08x read_va: 0x%16llx\n",
				 read_stag, (unsigned long long)read_va);
		}
		if (iser_hdr->flags & ISER_WSV) {
			write_stag = be32_to_cpu(iser_hdr->write_stag);
			write_va = be64_to_cpu(iser_hdr->write_va);
			pr_debug("ISER_WSV: write__stag: 0x%08x write_va: 0x%16llx\n",
				 write_stag, (unsigned long long)write_va);
		}

		pr_debug("ISER ISCSI_CTRL PDU\n");
		break;
	case ISER_HELLO:
		pr_err("iSER Hello message\n");
		break;
	default:
		pr_warn("Unknown iSER hdr flags: 0x%02x\n", iser_hdr->flags);
		break;
	}

	rc = isert_rx_opcode(isert_conn, rx_desc,
			     read_stag, read_va, write_stag, write_va);
}

static void
isert_rx_completion(struct iser_rx_desc *desc, struct isert_conn *isert_conn,
		    unsigned long xfer_len)
{
	struct ib_device *ib_dev = isert_conn->conn_cm_id->device;
	struct iscsi_hdr *hdr;
	u64 rx_dma;
	int rx_buflen, outstanding;

	if ((char *)desc == isert_conn->login_req_buf) {
		rx_dma = isert_conn->login_req_dma;
		rx_buflen = ISER_RX_LOGIN_SIZE;
		pr_debug("ISER login_buf: Using rx_dma: 0x%llx, rx_buflen: %d\n",
			 rx_dma, rx_buflen);
	} else {
		rx_dma = desc->dma_addr;
		rx_buflen = ISER_RX_PAYLOAD_SIZE;
		pr_debug("ISER req_buf: Using rx_dma: 0x%llx, rx_buflen: %d\n",
			 rx_dma, rx_buflen);
	}

	ib_dma_sync_single_for_cpu(ib_dev, rx_dma, rx_buflen, DMA_FROM_DEVICE);

	hdr = &desc->iscsi_header;
	pr_debug("iSCSI opcode: 0x%02x, ITT: 0x%08x, flags: 0x%02x dlen: %d\n",
		 hdr->opcode, hdr->itt, hdr->flags,
		 (int)(xfer_len - ISER_HEADERS_LEN));

	if ((char *)desc == isert_conn->login_req_buf) {
		isert_conn->login_req_len = xfer_len - ISER_HEADERS_LEN;
		if (isert_conn->conn) {
			struct iscsi_login *login = isert_conn->conn->conn_login;

			if (login && !login->first_request)
				isert_rx_login_req(isert_conn);
		}
		mutex_lock(&isert_conn->conn_mutex);
		complete(&isert_conn->login_req_comp);
		mutex_unlock(&isert_conn->conn_mutex);
	} else {
		isert_rx_do_work(desc, isert_conn);
	}

	ib_dma_sync_single_for_device(ib_dev, rx_dma, rx_buflen,
				      DMA_FROM_DEVICE);

	isert_conn->post_recv_buf_count--;
	pr_debug("iSERT: Decremented post_recv_buf_count: %d\n",
		 isert_conn->post_recv_buf_count);

	if ((char *)desc == isert_conn->login_req_buf)
		return;

	outstanding = isert_conn->post_recv_buf_count;
	if (outstanding + ISERT_MIN_POSTED_RX <= ISERT_QP_MAX_RECV_DTOS) {
		int err, count = min(ISERT_QP_MAX_RECV_DTOS - outstanding,
				ISERT_MIN_POSTED_RX);
		err = isert_post_recv(isert_conn, count);
		if (err) {
			pr_err("isert_post_recv() count: %d failed, %d\n",
			       count, err);
		}
	}
}

static void
isert_unmap_cmd(struct isert_cmd *isert_cmd, struct isert_conn *isert_conn)
{
	struct isert_rdma_wr *wr = &isert_cmd->rdma_wr;
	struct ib_device *ib_dev = isert_conn->conn_cm_id->device;

	pr_debug("isert_unmap_cmd >>>>>>>>>>>>>>>>>>>>>>>\n");

	if (wr->sge) {
		ib_dma_unmap_sg(ib_dev, wr->sge, wr->num_sge, DMA_TO_DEVICE);
		wr->sge = NULL;
	}

	kfree(wr->send_wr);
	wr->send_wr = NULL;

	kfree(isert_cmd->ib_sge);
	isert_cmd->ib_sge = NULL;
}

static void
isert_put_cmd(struct isert_cmd *isert_cmd, bool comp_err)
{
	struct iscsi_cmd *cmd = &isert_cmd->iscsi_cmd;
	struct isert_conn *isert_conn = isert_cmd->conn;
	struct iscsi_conn *conn = isert_conn->conn;

	pr_debug("Entering isert_put_cmd: %p\n", isert_cmd);

	switch (cmd->iscsi_opcode) {
	case ISCSI_OP_SCSI_CMD:
		spin_lock_bh(&conn->cmd_lock);
		if (!list_empty(&cmd->i_conn_node))
			list_del_init(&cmd->i_conn_node);
		spin_unlock_bh(&conn->cmd_lock);

		if (cmd->data_direction == DMA_TO_DEVICE) {
			iscsit_stop_dataout_timer(cmd);
			/*
			 * Check for special case during comp_err where
			 * WRITE_PENDING has been handed off from core,
			 * but requires an extra target_put_sess_cmd()
			 * before transport_generic_free_cmd() below.
			 */
			if (comp_err &&
			    cmd->se_cmd.t_state == TRANSPORT_WRITE_PENDING) {
				struct se_cmd *se_cmd = &cmd->se_cmd;

				target_put_sess_cmd(se_cmd->se_sess, se_cmd);
			}
		}

		isert_unmap_cmd(isert_cmd, isert_conn);
		transport_generic_free_cmd(&cmd->se_cmd, 0);
		break;
	case ISCSI_OP_SCSI_TMFUNC:
		spin_lock_bh(&conn->cmd_lock);
		if (!list_empty(&cmd->i_conn_node))
			list_del_init(&cmd->i_conn_node);
		spin_unlock_bh(&conn->cmd_lock);

		transport_generic_free_cmd(&cmd->se_cmd, 0);
		break;
	case ISCSI_OP_REJECT:
	case ISCSI_OP_NOOP_OUT:
		spin_lock_bh(&conn->cmd_lock);
		if (!list_empty(&cmd->i_conn_node))
			list_del_init(&cmd->i_conn_node);
		spin_unlock_bh(&conn->cmd_lock);

		/*
		 * Handle special case for REJECT when iscsi_add_reject*() has
		 * overwritten the original iscsi_opcode assignment, and the
		 * associated cmd->se_cmd needs to be released.
		 */
		if (cmd->se_cmd.se_tfo != NULL) {
			pr_debug("Calling transport_generic_free_cmd from"
				 " isert_put_cmd for 0x%02x\n",
				 cmd->iscsi_opcode);
			transport_generic_free_cmd(&cmd->se_cmd, 0);
			break;
		}
		/*
		 * Fall-through
		 */
	default:
		isert_release_cmd(cmd);
		break;
	}
}

static void
isert_unmap_tx_desc(struct iser_tx_desc *tx_desc, struct ib_device *ib_dev)
{
	if (tx_desc->dma_addr != 0) {
		pr_debug("Calling ib_dma_unmap_single for tx_desc->dma_addr\n");
		ib_dma_unmap_single(ib_dev, tx_desc->dma_addr,
				    ISER_HEADERS_LEN, DMA_TO_DEVICE);
		tx_desc->dma_addr = 0;
	}
}

static void
isert_completion_put(struct iser_tx_desc *tx_desc, struct isert_cmd *isert_cmd,
		     struct ib_device *ib_dev, bool comp_err)
{
	if (isert_cmd->sense_buf_dma != 0) {
		pr_debug("Calling ib_dma_unmap_single for isert_cmd->sense_buf_dma\n");
		ib_dma_unmap_single(ib_dev, isert_cmd->sense_buf_dma,
				    isert_cmd->sense_buf_len, DMA_TO_DEVICE);
		isert_cmd->sense_buf_dma = 0;
	}

	isert_unmap_tx_desc(tx_desc, ib_dev);
	isert_put_cmd(isert_cmd, comp_err);
}

static void
isert_completion_rdma_read(struct iser_tx_desc *tx_desc,
			   struct isert_cmd *isert_cmd)
{
	struct isert_rdma_wr *wr = &isert_cmd->rdma_wr;
	struct iscsi_cmd *cmd = &isert_cmd->iscsi_cmd;
	struct se_cmd *se_cmd = &cmd->se_cmd;
	struct ib_device *ib_dev = isert_cmd->conn->conn_cm_id->device;

	iscsit_stop_dataout_timer(cmd);

	if (wr->sge) {
		pr_debug("isert_do_rdma_read_comp: Unmapping wr->sge from t_data_sg\n");
		ib_dma_unmap_sg(ib_dev, wr->sge, wr->num_sge, DMA_TO_DEVICE);
		wr->sge = NULL;
	}

	if (isert_cmd->ib_sge) {
		pr_debug("isert_do_rdma_read_comp: Freeing isert_cmd->ib_sge\n");
		kfree(isert_cmd->ib_sge);
		isert_cmd->ib_sge = NULL;
	}

	cmd->write_data_done = se_cmd->data_length;
	wr->send_wr_num = 0;

	pr_debug("isert_do_rdma_read_comp, calling target_execute_cmd\n");
	spin_lock_bh(&cmd->istate_lock);
	cmd->cmd_flags |= ICF_GOT_LAST_DATAOUT;
	cmd->i_state = ISTATE_RECEIVED_LAST_DATAOUT;
	spin_unlock_bh(&cmd->istate_lock);

	target_execute_cmd(se_cmd);
}

static void
isert_do_control_comp(struct work_struct *work)
{
	struct isert_cmd *isert_cmd = container_of(work,
			struct isert_cmd, comp_work);
	struct isert_conn *isert_conn = isert_cmd->conn;
	struct ib_device *ib_dev = isert_conn->conn_cm_id->device;
	struct iscsi_cmd *cmd = &isert_cmd->iscsi_cmd;

	switch (cmd->i_state) {
	case ISTATE_SEND_TASKMGTRSP:
		pr_debug("Calling iscsit_tmr_post_handler >>>>>>>>>>>>>>>>>\n");

		atomic_dec(&isert_conn->post_send_buf_count);
		iscsit_tmr_post_handler(cmd, cmd->conn);

		cmd->i_state = ISTATE_SENT_STATUS;
		isert_completion_put(&isert_cmd->tx_desc, isert_cmd, ib_dev, false);
		break;
	case ISTATE_SEND_REJECT:
		pr_debug("Got isert_do_control_comp ISTATE_SEND_REJECT: >>>\n");
		atomic_dec(&isert_conn->post_send_buf_count);

		cmd->i_state = ISTATE_SENT_STATUS;
		isert_completion_put(&isert_cmd->tx_desc, isert_cmd, ib_dev, false);
		break;
	case ISTATE_SEND_LOGOUTRSP:
		pr_debug("Calling iscsit_logout_post_handler >>>>>>>>>>>>>>\n");

		atomic_dec(&isert_conn->post_send_buf_count);
		iscsit_logout_post_handler(cmd, cmd->conn);
		break;
	default:
		pr_err("Unknown do_control_comp i_state %d\n", cmd->i_state);
		dump_stack();
		break;
	}
}

static void
isert_response_completion(struct iser_tx_desc *tx_desc,
			  struct isert_cmd *isert_cmd,
			  struct isert_conn *isert_conn,
			  struct ib_device *ib_dev)
{
	struct iscsi_cmd *cmd = &isert_cmd->iscsi_cmd;
	struct isert_rdma_wr *wr = &isert_cmd->rdma_wr;

	if (cmd->i_state == ISTATE_SEND_TASKMGTRSP ||
	    cmd->i_state == ISTATE_SEND_LOGOUTRSP ||
	    cmd->i_state == ISTATE_SEND_REJECT) {
		isert_unmap_tx_desc(tx_desc, ib_dev);

		INIT_WORK(&isert_cmd->comp_work, isert_do_control_comp);
		queue_work(isert_comp_wq, &isert_cmd->comp_work);
		return;
	}
	atomic_sub(wr->send_wr_num + 1, &isert_conn->post_send_buf_count);

	cmd->i_state = ISTATE_SENT_STATUS;
	isert_completion_put(tx_desc, isert_cmd, ib_dev, false);
}

static void
isert_send_completion(struct iser_tx_desc *tx_desc,
		      struct isert_conn *isert_conn)
{
	struct ib_device *ib_dev = isert_conn->conn_cm_id->device;
	struct isert_cmd *isert_cmd = tx_desc->isert_cmd;
	struct isert_rdma_wr *wr;

	if (!isert_cmd) {
		atomic_dec(&isert_conn->post_send_buf_count);
		isert_unmap_tx_desc(tx_desc, ib_dev);
		return;
	}
	wr = &isert_cmd->rdma_wr;

	switch (wr->iser_ib_op) {
	case ISER_IB_RECV:
		pr_err("isert_send_completion: Got ISER_IB_RECV\n");
		dump_stack();
		break;
	case ISER_IB_SEND:
		pr_debug("isert_send_completion: Got ISER_IB_SEND\n");
		isert_response_completion(tx_desc, isert_cmd,
					  isert_conn, ib_dev);
		break;
	case ISER_IB_RDMA_WRITE:
		pr_err("isert_send_completion: Got ISER_IB_RDMA_WRITE\n");
		dump_stack();
		break;
	case ISER_IB_RDMA_READ:
		pr_debug("isert_send_completion: Got ISER_IB_RDMA_READ:\n");

		atomic_sub(wr->send_wr_num, &isert_conn->post_send_buf_count);
		isert_completion_rdma_read(tx_desc, isert_cmd);
		break;
	default:
		pr_err("Unknown wr->iser_ib_op: 0x%02x\n", wr->iser_ib_op);
		dump_stack();
		break;
	}
}

static void
isert_cq_tx_comp_err(struct iser_tx_desc *tx_desc, struct isert_conn *isert_conn)
{
	struct ib_device *ib_dev = isert_conn->conn_cm_id->device;
	struct isert_cmd *isert_cmd = tx_desc->isert_cmd;
<<<<<<< HEAD

	if (!isert_cmd)
		isert_unmap_tx_desc(tx_desc, ib_dev);
	else
		isert_completion_put(tx_desc, isert_cmd, ib_dev, true);
}

static void
isert_cq_rx_comp_err(struct isert_conn *isert_conn)
{
	struct iscsi_conn *conn = isert_conn->conn;

	if (isert_conn->post_recv_buf_count)
		return;

	if (conn->sess) {
		target_sess_cmd_list_set_waiting(conn->sess->se_sess);
		target_wait_for_sess_cmds(conn->sess->se_sess);
	}

	while (atomic_read(&isert_conn->post_send_buf_count))
		msleep(3000);

	mutex_lock(&isert_conn->conn_mutex);
	isert_conn->state = ISER_CONN_DOWN;
=======

	if (!isert_cmd)
		isert_unmap_tx_desc(tx_desc, ib_dev);
	else
		isert_completion_put(tx_desc, isert_cmd, ib_dev, true);
}

static void
isert_cq_rx_comp_err(struct isert_conn *isert_conn)
{
	struct iscsi_conn *conn = isert_conn->conn;

	if (isert_conn->post_recv_buf_count)
		return;

	if (conn->sess) {
		target_sess_cmd_list_set_waiting(conn->sess->se_sess);
		target_wait_for_sess_cmds(conn->sess->se_sess);
	}

	while (atomic_read(&isert_conn->post_send_buf_count))
		msleep(3000);

	mutex_lock(&isert_conn->conn_mutex);
	isert_conn_terminate(isert_conn);
>>>>>>> 488d2f6a
	mutex_unlock(&isert_conn->conn_mutex);

	iscsit_cause_connection_reinstatement(isert_conn->conn, 0);

	complete(&isert_conn->conn_wait_comp_err);
}

static void
isert_cq_tx_work(struct work_struct *work)
{
	struct isert_cq_desc *cq_desc = container_of(work,
				struct isert_cq_desc, cq_tx_work);
	struct isert_device *device = cq_desc->device;
	int cq_index = cq_desc->cq_index;
	struct ib_cq *tx_cq = device->dev_tx_cq[cq_index];
	struct isert_conn *isert_conn;
	struct iser_tx_desc *tx_desc;
	struct ib_wc wc;

	while (ib_poll_cq(tx_cq, 1, &wc) == 1) {
		tx_desc = (struct iser_tx_desc *)(unsigned long)wc.wr_id;
		isert_conn = wc.qp->qp_context;

		if (wc.status == IB_WC_SUCCESS) {
			isert_send_completion(tx_desc, isert_conn);
		} else {
			pr_debug("TX wc.status != IB_WC_SUCCESS >>>>>>>>>>>>>>\n");
			pr_debug("TX wc.status: 0x%08x\n", wc.status);
			atomic_dec(&isert_conn->post_send_buf_count);
			isert_cq_tx_comp_err(tx_desc, isert_conn);
		}
	}

	ib_req_notify_cq(tx_cq, IB_CQ_NEXT_COMP);
}

static void
isert_cq_tx_callback(struct ib_cq *cq, void *context)
{
	struct isert_cq_desc *cq_desc = (struct isert_cq_desc *)context;

	INIT_WORK(&cq_desc->cq_tx_work, isert_cq_tx_work);
	queue_work(isert_comp_wq, &cq_desc->cq_tx_work);
}

static void
isert_cq_rx_work(struct work_struct *work)
{
	struct isert_cq_desc *cq_desc = container_of(work,
			struct isert_cq_desc, cq_rx_work);
	struct isert_device *device = cq_desc->device;
	int cq_index = cq_desc->cq_index;
	struct ib_cq *rx_cq = device->dev_rx_cq[cq_index];
	struct isert_conn *isert_conn;
	struct iser_rx_desc *rx_desc;
	struct ib_wc wc;
	unsigned long xfer_len;

	while (ib_poll_cq(rx_cq, 1, &wc) == 1) {
		rx_desc = (struct iser_rx_desc *)(unsigned long)wc.wr_id;
		isert_conn = wc.qp->qp_context;

		if (wc.status == IB_WC_SUCCESS) {
			xfer_len = (unsigned long)wc.byte_len;
			isert_rx_completion(rx_desc, isert_conn, xfer_len);
		} else {
			pr_debug("RX wc.status != IB_WC_SUCCESS >>>>>>>>>>>>>>\n");
			if (wc.status != IB_WC_WR_FLUSH_ERR)
				pr_debug("RX wc.status: 0x%08x\n", wc.status);

			isert_conn->post_recv_buf_count--;
			isert_cq_rx_comp_err(isert_conn);
		}
	}

	ib_req_notify_cq(rx_cq, IB_CQ_NEXT_COMP);
}

static void
isert_cq_rx_callback(struct ib_cq *cq, void *context)
{
	struct isert_cq_desc *cq_desc = (struct isert_cq_desc *)context;

	INIT_WORK(&cq_desc->cq_rx_work, isert_cq_rx_work);
	queue_work(isert_rx_wq, &cq_desc->cq_rx_work);
}

static int
isert_post_response(struct isert_conn *isert_conn, struct isert_cmd *isert_cmd)
{
	struct ib_send_wr *wr_failed;
	int ret;

	atomic_inc(&isert_conn->post_send_buf_count);

	ret = ib_post_send(isert_conn->conn_qp, &isert_cmd->tx_desc.send_wr,
			   &wr_failed);
	if (ret) {
		pr_err("ib_post_send failed with %d\n", ret);
		atomic_dec(&isert_conn->post_send_buf_count);
		return ret;
	}
	return ret;
}

static int
isert_put_response(struct iscsi_conn *conn, struct iscsi_cmd *cmd)
{
	struct isert_cmd *isert_cmd = container_of(cmd,
					struct isert_cmd, iscsi_cmd);
	struct isert_conn *isert_conn = (struct isert_conn *)conn->context;
	struct ib_send_wr *send_wr = &isert_cmd->tx_desc.send_wr;
	struct iscsi_scsi_rsp *hdr = (struct iscsi_scsi_rsp *)
				&isert_cmd->tx_desc.iscsi_header;

	isert_create_send_desc(isert_conn, isert_cmd, &isert_cmd->tx_desc);
	iscsit_build_rsp_pdu(cmd, conn, true, hdr);
	isert_init_tx_hdrs(isert_conn, &isert_cmd->tx_desc);
	/*
	 * Attach SENSE DATA payload to iSCSI Response PDU
	 */
	if (cmd->se_cmd.sense_buffer &&
	    ((cmd->se_cmd.se_cmd_flags & SCF_TRANSPORT_TASK_SENSE) ||
	    (cmd->se_cmd.se_cmd_flags & SCF_EMULATED_TASK_SENSE))) {
		struct ib_device *ib_dev = isert_conn->conn_cm_id->device;
		struct ib_sge *tx_dsg = &isert_cmd->tx_desc.tx_sg[1];
		u32 padding, sense_len;

		put_unaligned_be16(cmd->se_cmd.scsi_sense_length,
				   cmd->sense_buffer);
		cmd->se_cmd.scsi_sense_length += sizeof(__be16);

		padding = -(cmd->se_cmd.scsi_sense_length) & 3;
		hton24(hdr->dlength, (u32)cmd->se_cmd.scsi_sense_length);
		sense_len = cmd->se_cmd.scsi_sense_length + padding;

		isert_cmd->sense_buf_dma = ib_dma_map_single(ib_dev,
				(void *)cmd->sense_buffer, sense_len,
				DMA_TO_DEVICE);

		isert_cmd->sense_buf_len = sense_len;
		tx_dsg->addr	= isert_cmd->sense_buf_dma;
		tx_dsg->length	= sense_len;
		tx_dsg->lkey	= isert_conn->conn_mr->lkey;
		isert_cmd->tx_desc.num_sge = 2;
	}

	isert_init_send_wr(isert_cmd, send_wr);

	pr_debug("Posting SCSI Response IB_WR_SEND >>>>>>>>>>>>>>>>>>>>>>\n");

	return isert_post_response(isert_conn, isert_cmd);
}

static int
isert_put_nopin(struct iscsi_cmd *cmd, struct iscsi_conn *conn,
		bool nopout_response)
{
	struct isert_cmd *isert_cmd = container_of(cmd,
				struct isert_cmd, iscsi_cmd);
	struct isert_conn *isert_conn = (struct isert_conn *)conn->context;
	struct ib_send_wr *send_wr = &isert_cmd->tx_desc.send_wr;

	isert_create_send_desc(isert_conn, isert_cmd, &isert_cmd->tx_desc);
	iscsit_build_nopin_rsp(cmd, conn, (struct iscsi_nopin *)
			       &isert_cmd->tx_desc.iscsi_header,
			       nopout_response);
	isert_init_tx_hdrs(isert_conn, &isert_cmd->tx_desc);
	isert_init_send_wr(isert_cmd, send_wr);

	pr_debug("Posting NOPIN Reponse IB_WR_SEND >>>>>>>>>>>>>>>>>>>>>>\n");

	return isert_post_response(isert_conn, isert_cmd);
}

static int
isert_put_logout_rsp(struct iscsi_cmd *cmd, struct iscsi_conn *conn)
{
	struct isert_cmd *isert_cmd = container_of(cmd,
				struct isert_cmd, iscsi_cmd);
	struct isert_conn *isert_conn = (struct isert_conn *)conn->context;
	struct ib_send_wr *send_wr = &isert_cmd->tx_desc.send_wr;

	isert_create_send_desc(isert_conn, isert_cmd, &isert_cmd->tx_desc);
	iscsit_build_logout_rsp(cmd, conn, (struct iscsi_logout_rsp *)
				&isert_cmd->tx_desc.iscsi_header);
	isert_init_tx_hdrs(isert_conn, &isert_cmd->tx_desc);
	isert_init_send_wr(isert_cmd, send_wr);

	pr_debug("Posting Logout Response IB_WR_SEND >>>>>>>>>>>>>>>>>>>>>>\n");

	return isert_post_response(isert_conn, isert_cmd);
}

static int
isert_put_tm_rsp(struct iscsi_cmd *cmd, struct iscsi_conn *conn)
{
	struct isert_cmd *isert_cmd = container_of(cmd,
				struct isert_cmd, iscsi_cmd);
	struct isert_conn *isert_conn = (struct isert_conn *)conn->context;
	struct ib_send_wr *send_wr = &isert_cmd->tx_desc.send_wr;

	isert_create_send_desc(isert_conn, isert_cmd, &isert_cmd->tx_desc);
	iscsit_build_task_mgt_rsp(cmd, conn, (struct iscsi_tm_rsp *)
				  &isert_cmd->tx_desc.iscsi_header);
	isert_init_tx_hdrs(isert_conn, &isert_cmd->tx_desc);
	isert_init_send_wr(isert_cmd, send_wr);

	pr_debug("Posting Task Management Response IB_WR_SEND >>>>>>>>>>>>>>>>>>>>>>\n");

	return isert_post_response(isert_conn, isert_cmd);
}

static int
isert_put_reject(struct iscsi_cmd *cmd, struct iscsi_conn *conn)
{
	struct isert_cmd *isert_cmd = container_of(cmd,
				struct isert_cmd, iscsi_cmd);
	struct isert_conn *isert_conn = (struct isert_conn *)conn->context;
	struct ib_send_wr *send_wr = &isert_cmd->tx_desc.send_wr;
	struct ib_device *ib_dev = isert_conn->conn_cm_id->device;
	struct ib_sge *tx_dsg = &isert_cmd->tx_desc.tx_sg[1];
	struct iscsi_reject *hdr =
		(struct iscsi_reject *)&isert_cmd->tx_desc.iscsi_header;

	isert_create_send_desc(isert_conn, isert_cmd, &isert_cmd->tx_desc);
	iscsit_build_reject(cmd, conn, hdr);
	isert_init_tx_hdrs(isert_conn, &isert_cmd->tx_desc);

	hton24(hdr->dlength, ISCSI_HDR_LEN);
	isert_cmd->sense_buf_dma = ib_dma_map_single(ib_dev,
			(void *)cmd->buf_ptr, ISCSI_HDR_LEN,
			DMA_TO_DEVICE);
	isert_cmd->sense_buf_len = ISCSI_HDR_LEN;
	tx_dsg->addr	= isert_cmd->sense_buf_dma;
	tx_dsg->length	= ISCSI_HDR_LEN;
	tx_dsg->lkey	= isert_conn->conn_mr->lkey;
	isert_cmd->tx_desc.num_sge = 2;

	isert_init_send_wr(isert_cmd, send_wr);

	pr_debug("Posting Reject IB_WR_SEND >>>>>>>>>>>>>>>>>>>>>>\n");

	return isert_post_response(isert_conn, isert_cmd);
}

static int
isert_build_rdma_wr(struct isert_conn *isert_conn, struct isert_cmd *isert_cmd,
		    struct ib_sge *ib_sge, struct ib_send_wr *send_wr,
		    u32 data_left, u32 offset)
{
	struct iscsi_cmd *cmd = &isert_cmd->iscsi_cmd;
	struct scatterlist *sg_start, *tmp_sg;
	struct ib_device *ib_dev = isert_conn->conn_cm_id->device;
	u32 sg_off, page_off;
	int i = 0, sg_nents;

	sg_off = offset / PAGE_SIZE;
	sg_start = &cmd->se_cmd.t_data_sg[sg_off];
	sg_nents = min(cmd->se_cmd.t_data_nents - sg_off, isert_conn->max_sge);
	page_off = offset % PAGE_SIZE;

	send_wr->sg_list = ib_sge;
	send_wr->num_sge = sg_nents;
	send_wr->wr_id = (unsigned long)&isert_cmd->tx_desc;
	/*
	 * Perform mapping of TCM scatterlist memory ib_sge dma_addr.
	 */
	for_each_sg(sg_start, tmp_sg, sg_nents, i) {
		pr_debug("ISER RDMA from SGL dma_addr: 0x%16llx dma_len: %u, page_off: %u\n",
			 (unsigned long long)tmp_sg->dma_address,
			 tmp_sg->length, page_off);

		ib_sge->addr = ib_sg_dma_address(ib_dev, tmp_sg) + page_off;
		ib_sge->length = min_t(u32, data_left,
				ib_sg_dma_len(ib_dev, tmp_sg) - page_off);
		ib_sge->lkey = isert_conn->conn_mr->lkey;

		pr_debug("RDMA ib_sge: addr: 0x%16llx  length: %u\n",
			 ib_sge->addr, ib_sge->length);
		page_off = 0;
		data_left -= ib_sge->length;
		ib_sge++;
		pr_debug("Incrementing ib_sge pointer to %p\n", ib_sge);
	}

	pr_debug("Set outgoing sg_list: %p num_sg: %u from TCM SGLs\n",
		 send_wr->sg_list, send_wr->num_sge);

	return sg_nents;
}

static int
isert_put_datain(struct iscsi_conn *conn, struct iscsi_cmd *cmd)
{
	struct se_cmd *se_cmd = &cmd->se_cmd;
	struct isert_cmd *isert_cmd = container_of(cmd,
					struct isert_cmd, iscsi_cmd);
	struct isert_rdma_wr *wr = &isert_cmd->rdma_wr;
	struct isert_conn *isert_conn = (struct isert_conn *)conn->context;
	struct ib_send_wr *wr_failed, *send_wr;
	struct ib_device *ib_dev = isert_conn->conn_cm_id->device;
	struct ib_sge *ib_sge;
	struct scatterlist *sg;
	u32 offset = 0, data_len, data_left, rdma_write_max;
	int rc, ret = 0, count, sg_nents, i, ib_sge_cnt;

	pr_debug("RDMA_WRITE: data_length: %u\n", se_cmd->data_length);

	sg = &se_cmd->t_data_sg[0];
	sg_nents = se_cmd->t_data_nents;

	count = ib_dma_map_sg(ib_dev, sg, sg_nents, DMA_TO_DEVICE);
	if (unlikely(!count)) {
		pr_err("Unable to map put_datain SGs\n");
		return -EINVAL;
	}
	wr->sge = sg;
	wr->num_sge = sg_nents;
	pr_debug("Mapped IB count: %u sg: %p sg_nents: %u for RDMA_WRITE\n",
		 count, sg, sg_nents);

	ib_sge = kzalloc(sizeof(struct ib_sge) * sg_nents, GFP_KERNEL);
	if (!ib_sge) {
		pr_warn("Unable to allocate datain ib_sge\n");
		ret = -ENOMEM;
		goto unmap_sg;
	}
	isert_cmd->ib_sge = ib_sge;

	pr_debug("Allocated ib_sge: %p from t_data_ents: %d for RDMA_WRITE\n",
		 ib_sge, se_cmd->t_data_nents);

	wr->send_wr_num = DIV_ROUND_UP(sg_nents, isert_conn->max_sge);
	wr->send_wr = kzalloc(sizeof(struct ib_send_wr) * wr->send_wr_num,
				GFP_KERNEL);
	if (!wr->send_wr) {
		pr_err("Unable to allocate wr->send_wr\n");
		ret = -ENOMEM;
		goto unmap_sg;
	}
	pr_debug("Allocated wr->send_wr: %p wr->send_wr_num: %u\n",
		 wr->send_wr, wr->send_wr_num);

	iscsit_increment_maxcmdsn(cmd, conn->sess);
	cmd->stat_sn = conn->stat_sn++;

	wr->isert_cmd = isert_cmd;
	rdma_write_max = isert_conn->max_sge * PAGE_SIZE;
	data_left = se_cmd->data_length;

	for (i = 0; i < wr->send_wr_num; i++) {
		send_wr = &isert_cmd->rdma_wr.send_wr[i];
		data_len = min(data_left, rdma_write_max);

		send_wr->opcode = IB_WR_RDMA_WRITE;
		send_wr->send_flags = 0;
		send_wr->wr.rdma.remote_addr = isert_cmd->read_va + offset;
		send_wr->wr.rdma.rkey = isert_cmd->read_stag;

		ib_sge_cnt = isert_build_rdma_wr(isert_conn, isert_cmd, ib_sge,
					send_wr, data_len, offset);
		ib_sge += ib_sge_cnt;

		if (i + 1 == wr->send_wr_num)
			send_wr->next = &isert_cmd->tx_desc.send_wr;
		else
			send_wr->next = &wr->send_wr[i + 1];

		offset += data_len;
		data_left -= data_len;
	}
	/*
	 * Build isert_conn->tx_desc for iSCSI response PDU and attach
	 */
	isert_create_send_desc(isert_conn, isert_cmd, &isert_cmd->tx_desc);
	iscsit_build_rsp_pdu(cmd, conn, false, (struct iscsi_scsi_rsp *)
			     &isert_cmd->tx_desc.iscsi_header);
	isert_init_tx_hdrs(isert_conn, &isert_cmd->tx_desc);
	isert_init_send_wr(isert_cmd, &isert_cmd->tx_desc.send_wr);

	atomic_add(wr->send_wr_num + 1, &isert_conn->post_send_buf_count);

	rc = ib_post_send(isert_conn->conn_qp, wr->send_wr, &wr_failed);
	if (rc) {
		pr_warn("ib_post_send() failed for IB_WR_RDMA_WRITE\n");
		atomic_sub(wr->send_wr_num + 1, &isert_conn->post_send_buf_count);
	}
	pr_debug("Posted RDMA_WRITE + Response for iSER Data READ\n");
	return 1;

unmap_sg:
	ib_dma_unmap_sg(ib_dev, sg, sg_nents, DMA_TO_DEVICE);
	return ret;
}

static int
isert_get_dataout(struct iscsi_conn *conn, struct iscsi_cmd *cmd, bool recovery)
{
	struct se_cmd *se_cmd = &cmd->se_cmd;
	struct isert_cmd *isert_cmd = container_of(cmd,
					struct isert_cmd, iscsi_cmd);
	struct isert_rdma_wr *wr = &isert_cmd->rdma_wr;
	struct isert_conn *isert_conn = (struct isert_conn *)conn->context;
	struct ib_send_wr *wr_failed, *send_wr;
	struct ib_sge *ib_sge;
	struct ib_device *ib_dev = isert_conn->conn_cm_id->device;
	struct scatterlist *sg_start;
	u32 sg_off, sg_nents, page_off, va_offset = 0;
	u32 offset = 0, data_len, data_left, rdma_write_max;
	int rc, ret = 0, count, i, ib_sge_cnt;

	pr_debug("RDMA_READ: data_length: %u write_data_done: %u\n",
		 se_cmd->data_length, cmd->write_data_done);

	sg_off = cmd->write_data_done / PAGE_SIZE;
	sg_start = &cmd->se_cmd.t_data_sg[sg_off];
	page_off = cmd->write_data_done % PAGE_SIZE;

	pr_debug("RDMA_READ: sg_off: %d, sg_start: %p page_off: %d\n",
		 sg_off, sg_start, page_off);

	data_left = se_cmd->data_length - cmd->write_data_done;
	sg_nents = se_cmd->t_data_nents - sg_off;

	pr_debug("RDMA_READ: data_left: %d, sg_nents: %d\n",
		 data_left, sg_nents);

	count = ib_dma_map_sg(ib_dev, sg_start, sg_nents, DMA_FROM_DEVICE);
	if (unlikely(!count)) {
		pr_err("Unable to map get_dataout SGs\n");
		return -EINVAL;
	}
	wr->sge = sg_start;
	wr->num_sge = sg_nents;
	pr_debug("Mapped IB count: %u sg_start: %p sg_nents: %u for RDMA_READ\n",
		 count, sg_start, sg_nents);

	ib_sge = kzalloc(sizeof(struct ib_sge) * sg_nents, GFP_KERNEL);
	if (!ib_sge) {
		pr_warn("Unable to allocate dataout ib_sge\n");
		ret = -ENOMEM;
		goto unmap_sg;
	}
	isert_cmd->ib_sge = ib_sge;

	pr_debug("Using ib_sge: %p from sg_ents: %d for RDMA_READ\n",
		 ib_sge, sg_nents);

	wr->send_wr_num = DIV_ROUND_UP(sg_nents, isert_conn->max_sge);
	wr->send_wr = kzalloc(sizeof(struct ib_send_wr) * wr->send_wr_num,
				GFP_KERNEL);
	if (!wr->send_wr) {
		pr_debug("Unable to allocate wr->send_wr\n");
		ret = -ENOMEM;
		goto unmap_sg;
	}
	pr_debug("Allocated wr->send_wr: %p wr->send_wr_num: %u\n",
		 wr->send_wr, wr->send_wr_num);

	isert_cmd->tx_desc.isert_cmd = isert_cmd;

	wr->iser_ib_op = ISER_IB_RDMA_READ;
	wr->isert_cmd = isert_cmd;
	rdma_write_max = isert_conn->max_sge * PAGE_SIZE;
	offset = cmd->write_data_done;

	for (i = 0; i < wr->send_wr_num; i++) {
		send_wr = &isert_cmd->rdma_wr.send_wr[i];
		data_len = min(data_left, rdma_write_max);

		send_wr->opcode = IB_WR_RDMA_READ;
		send_wr->wr.rdma.remote_addr = isert_cmd->write_va + va_offset;
		send_wr->wr.rdma.rkey = isert_cmd->write_stag;

		ib_sge_cnt = isert_build_rdma_wr(isert_conn, isert_cmd, ib_sge,
					send_wr, data_len, offset);
		ib_sge += ib_sge_cnt;

		if (i + 1 == wr->send_wr_num)
			send_wr->send_flags = IB_SEND_SIGNALED;
		else
			send_wr->next = &wr->send_wr[i + 1];

		offset += data_len;
		va_offset += data_len;
		data_left -= data_len;
	}

	atomic_add(wr->send_wr_num, &isert_conn->post_send_buf_count);

	rc = ib_post_send(isert_conn->conn_qp, wr->send_wr, &wr_failed);
	if (rc) {
		pr_warn("ib_post_send() failed for IB_WR_RDMA_READ\n");
		atomic_sub(wr->send_wr_num, &isert_conn->post_send_buf_count);
	}
	pr_debug("Posted RDMA_READ memory for ISER Data WRITE\n");
	return 0;

unmap_sg:
	ib_dma_unmap_sg(ib_dev, sg_start, sg_nents, DMA_FROM_DEVICE);
	return ret;
}

static int
isert_immediate_queue(struct iscsi_conn *conn, struct iscsi_cmd *cmd, int state)
{
	int ret;

	switch (state) {
	case ISTATE_SEND_NOPIN_WANT_RESPONSE:
		ret = isert_put_nopin(cmd, conn, false);
		break;
	default:
		pr_err("Unknown immediate state: 0x%02x\n", state);
		ret = -EINVAL;
		break;
	}

	return ret;
}

static int
isert_response_queue(struct iscsi_conn *conn, struct iscsi_cmd *cmd, int state)
{
	int ret;

	switch (state) {
	case ISTATE_SEND_LOGOUTRSP:
		ret = isert_put_logout_rsp(cmd, conn);
		if (!ret) {
			pr_debug("Returning iSER Logout -EAGAIN\n");
			ret = -EAGAIN;
		}
		break;
	case ISTATE_SEND_NOPIN:
		ret = isert_put_nopin(cmd, conn, true);
		break;
	case ISTATE_SEND_TASKMGTRSP:
		ret = isert_put_tm_rsp(cmd, conn);
		break;
	case ISTATE_SEND_REJECT:
		ret = isert_put_reject(cmd, conn);
		break;
	case ISTATE_SEND_STATUS:
		/*
		 * Special case for sending non GOOD SCSI status from TX thread
		 * context during pre se_cmd excecution failure.
		 */
		ret = isert_put_response(conn, cmd);
		break;
	default:
		pr_err("Unknown response state: 0x%02x\n", state);
		ret = -EINVAL;
		break;
	}

	return ret;
}

struct rdma_cm_id *
isert_setup_id(struct isert_np *isert_np)
{
	struct iscsi_np *np = isert_np->np;
	struct rdma_cm_id *id;
	struct sockaddr *sa;
	int ret;

	sa = (struct sockaddr *)&np->np_sockaddr;
	pr_debug("ksockaddr: %p, sa: %p\n", &np->np_sockaddr, sa);

	id = rdma_create_id(isert_cma_handler, isert_np,
			    RDMA_PS_TCP, IB_QPT_RC);
	if (IS_ERR(id)) {
		pr_err("rdma_create_id() failed: %ld\n", PTR_ERR(id));
		ret = PTR_ERR(id);
		goto out;
	}
	pr_debug("id %p context %p\n", id, id->context);

	ret = rdma_bind_addr(id, sa);
	if (ret) {
		pr_err("rdma_bind_addr() failed: %d\n", ret);
		goto out_id;
	}

	ret = rdma_listen(id, ISERT_RDMA_LISTEN_BACKLOG);
	if (ret) {
		pr_err("rdma_listen() failed: %d\n", ret);
		goto out_id;
	}

	return id;
out_id:
	rdma_destroy_id(id);
out:
	return ERR_PTR(ret);
}

static int
isert_setup_np(struct iscsi_np *np,
	       struct __kernel_sockaddr_storage *ksockaddr)
{
	struct isert_np *isert_np;
	struct rdma_cm_id *isert_lid;
	int ret;

	isert_np = kzalloc(sizeof(struct isert_np), GFP_KERNEL);
	if (!isert_np) {
		pr_err("Unable to allocate struct isert_np\n");
		return -ENOMEM;
	}
	sema_init(&isert_np->np_sem, 0);
	mutex_init(&isert_np->np_accept_mutex);
	INIT_LIST_HEAD(&isert_np->np_accept_list);
	init_completion(&isert_np->np_login_comp);
	isert_np->np = np;

	/*
	 * Setup the np->np_sockaddr from the passed sockaddr setup
	 * in iscsi_target_configfs.c code..
	 */
	memcpy(&np->np_sockaddr, ksockaddr,
	       sizeof(struct __kernel_sockaddr_storage));

	isert_lid = isert_setup_id(isert_np);
	if (IS_ERR(isert_lid)) {
		ret = PTR_ERR(isert_lid);
		goto out;
	}

	isert_np->np_cm_id = isert_lid;
	np->np_context = isert_np;

	return 0;

out:
	kfree(isert_np);
<<<<<<< HEAD
=======

>>>>>>> 488d2f6a
	return ret;
}

static int
isert_rdma_accept(struct isert_conn *isert_conn)
{
	struct rdma_cm_id *cm_id = isert_conn->conn_cm_id;
	struct rdma_conn_param cp;
	int ret;

	memset(&cp, 0, sizeof(struct rdma_conn_param));
	cp.responder_resources = isert_conn->responder_resources;
	cp.initiator_depth = isert_conn->initiator_depth;
	cp.retry_count = 7;
	cp.rnr_retry_count = 7;

	pr_debug("Before rdma_accept >>>>>>>>>>>>>>>>>>>>.\n");

	ret = rdma_accept(cm_id, &cp);
	if (ret) {
		pr_err("rdma_accept() failed with: %d\n", ret);
		return ret;
	}

	pr_debug("After rdma_accept >>>>>>>>>>>>>>>>>>>>>.\n");

	return 0;
}

static int
isert_get_login_rx(struct iscsi_conn *conn, struct iscsi_login *login)
{
	struct isert_conn *isert_conn = (struct isert_conn *)conn->context;
	int ret;

	pr_info("before login_req comp conn: %p\n", isert_conn);
	ret = wait_for_completion_interruptible(&isert_conn->login_req_comp);
	if (ret) {
		pr_err("isert_conn %p interrupted before got login req\n",
			isert_conn);
		return ret;
	}
	isert_conn->login_req_comp.done = 0;

	if (!login->first_request)
		return 0;

	isert_rx_login_req(isert_conn);

	pr_info("before conn_login_comp conn: %p\n", conn);

	ret = wait_for_completion_interruptible(&isert_conn->conn_login_comp);
	if (ret)
		return ret;

	pr_info("processing login->req: %p\n", login->req);
	return 0;
}

static void
isert_set_conn_info(struct iscsi_np *np, struct iscsi_conn *conn,
		    struct isert_conn *isert_conn)
{
	struct rdma_cm_id *cm_id = isert_conn->conn_cm_id;
	struct rdma_route *cm_route = &cm_id->route;
	struct sockaddr_in *sock_in;
	struct sockaddr_in6 *sock_in6;

	conn->login_family = np->np_sockaddr.ss_family;

	if (np->np_sockaddr.ss_family == AF_INET6) {
		sock_in6 = (struct sockaddr_in6 *)&cm_route->addr.dst_addr;
		snprintf(conn->login_ip, sizeof(conn->login_ip), "%pI6c",
			 &sock_in6->sin6_addr.in6_u);
		conn->login_port = ntohs(sock_in6->sin6_port);

		sock_in6 = (struct sockaddr_in6 *)&cm_route->addr.src_addr;
		snprintf(conn->local_ip, sizeof(conn->local_ip), "%pI6c",
			 &sock_in6->sin6_addr.in6_u);
		conn->local_port = ntohs(sock_in6->sin6_port);
	} else {
		sock_in = (struct sockaddr_in *)&cm_route->addr.dst_addr;
		sprintf(conn->login_ip, "%pI4",
			&sock_in->sin_addr.s_addr);
		conn->login_port = ntohs(sock_in->sin_port);

		sock_in = (struct sockaddr_in *)&cm_route->addr.src_addr;
		sprintf(conn->local_ip, "%pI4",
			&sock_in->sin_addr.s_addr);
		conn->local_port = ntohs(sock_in->sin_port);
	}
}

static int
isert_accept_np(struct iscsi_np *np, struct iscsi_conn *conn)
{
	struct isert_np *isert_np = (struct isert_np *)np->np_context;
	struct isert_conn *isert_conn;
	int max_accept = 0, ret;

accept_wait:
	ret = down_interruptible(&isert_np->np_sem);
	if (max_accept > 5)
		return -ENODEV;

	spin_lock_bh(&np->np_thread_lock);
	if (np->np_thread_state >= ISCSI_NP_THREAD_RESET) {
		spin_unlock_bh(&np->np_thread_lock);
		pr_debug("np_thread_state %d for isert_accept_np\n",
			 np->np_thread_state);
		/**
		 * No point in stalling here when np_thread
		 * is in state RESET/SHUTDOWN/EXIT - bail
		 **/
		return -ENODEV;
	}
	spin_unlock_bh(&np->np_thread_lock);

	mutex_lock(&isert_np->np_accept_mutex);
	if (list_empty(&isert_np->np_accept_list)) {
		mutex_unlock(&isert_np->np_accept_mutex);
		max_accept++;
		goto accept_wait;
	}
	isert_conn = list_first_entry(&isert_np->np_accept_list,
			struct isert_conn, conn_accept_node);
	list_del_init(&isert_conn->conn_accept_node);
	mutex_unlock(&isert_np->np_accept_mutex);

	conn->context = isert_conn;
	isert_conn->conn = conn;
	max_accept = 0;

	isert_set_conn_info(np, conn, isert_conn);

	pr_debug("Processing isert_conn: %p\n", isert_conn);

	return 0;
}

static void
isert_free_np(struct iscsi_np *np)
{
	struct isert_np *isert_np = (struct isert_np *)np->np_context;

	if (isert_np->np_cm_id)
		rdma_destroy_id(isert_np->np_cm_id);

	np->np_context = NULL;
	kfree(isert_np);
}

<<<<<<< HEAD
=======
static void isert_release_work(struct work_struct *work)
{
	struct isert_conn *isert_conn = container_of(work,
						     struct isert_conn,
						     release_work);

	pr_info("Starting release conn %p\n", isert_conn);

	wait_for_completion(&isert_conn->conn_wait);

	mutex_lock(&isert_conn->conn_mutex);
	isert_conn->state = ISER_CONN_DOWN;
	mutex_unlock(&isert_conn->conn_mutex);

	pr_info("Destroying conn %p\n", isert_conn);
	isert_put_conn(isert_conn);
}

>>>>>>> 488d2f6a
static void isert_wait_conn(struct iscsi_conn *conn)
{
	struct isert_conn *isert_conn = conn->context;

	pr_debug("isert_wait_conn: Starting \n");

	mutex_lock(&isert_conn->conn_mutex);
<<<<<<< HEAD
	if (isert_conn->conn_cm_id) {
		pr_debug("Calling rdma_disconnect from isert_wait_conn\n");
		rdma_disconnect(isert_conn->conn_cm_id);
	}
=======
>>>>>>> 488d2f6a
	/*
	 * Only wait for conn_wait_comp_err if the isert_conn made it
	 * into full feature phase..
	 */
	if (isert_conn->state == ISER_CONN_INIT) {
		mutex_unlock(&isert_conn->conn_mutex);
		return;
	}
<<<<<<< HEAD
	if (isert_conn->state == ISER_CONN_UP)
		isert_conn->state = ISER_CONN_TERMINATING;
	mutex_unlock(&isert_conn->conn_mutex);

	wait_for_completion(&isert_conn->conn_wait_comp_err);

	wait_for_completion(&isert_conn->conn_wait);
	isert_put_conn(isert_conn);
=======
	isert_conn_terminate(isert_conn);
	mutex_unlock(&isert_conn->conn_mutex);

	wait_for_completion(&isert_conn->conn_wait_comp_err);

	INIT_WORK(&isert_conn->release_work, isert_release_work);
	queue_work(isert_release_wq, &isert_conn->release_work);
>>>>>>> 488d2f6a
}

static void isert_free_conn(struct iscsi_conn *conn)
{
	struct isert_conn *isert_conn = conn->context;

	isert_put_conn(isert_conn);
}

static struct iscsit_transport iser_target_transport = {
	.name			= "IB/iSER",
	.transport_type		= ISCSI_INFINIBAND,
	.owner			= THIS_MODULE,
	.iscsit_setup_np	= isert_setup_np,
	.iscsit_accept_np	= isert_accept_np,
	.iscsit_free_np		= isert_free_np,
	.iscsit_wait_conn	= isert_wait_conn,
	.iscsit_free_conn	= isert_free_conn,
	.iscsit_alloc_cmd	= isert_alloc_cmd,
	.iscsit_get_login_rx	= isert_get_login_rx,
	.iscsit_put_login_tx	= isert_put_login_tx,
	.iscsit_immediate_queue	= isert_immediate_queue,
	.iscsit_response_queue	= isert_response_queue,
	.iscsit_get_dataout	= isert_get_dataout,
	.iscsit_queue_data_in	= isert_put_datain,
	.iscsit_queue_status	= isert_put_response,
};

static int __init isert_init(void)
{
	int ret;

	isert_rx_wq = alloc_workqueue("isert_rx_wq", 0, 0);
	if (!isert_rx_wq) {
		pr_err("Unable to allocate isert_rx_wq\n");
		return -ENOMEM;
	}

	isert_comp_wq = alloc_workqueue("isert_comp_wq", 0, 0);
	if (!isert_comp_wq) {
		pr_err("Unable to allocate isert_comp_wq\n");
		ret = -ENOMEM;
		goto destroy_rx_wq;
	}

	isert_release_wq = alloc_workqueue("isert_release_wq", WQ_UNBOUND,
					WQ_UNBOUND_MAX_ACTIVE);
	if (!isert_release_wq) {
		pr_err("Unable to allocate isert_release_wq\n");
		ret = -ENOMEM;
		goto destroy_comp_wq;
	}

	isert_cmd_cache = kmem_cache_create("isert_cmd_cache",
			sizeof(struct isert_cmd), __alignof__(struct isert_cmd),
			0, NULL);
	if (!isert_cmd_cache) {
		pr_err("Unable to create isert_cmd_cache\n");
		ret = -ENOMEM;
		goto destroy_release_wq;
	}

	iscsit_register_transport(&iser_target_transport);
	pr_info("iSER_TARGET[0] - Loaded iser_target_transport\n");
	return 0;

destroy_release_wq:
	destroy_workqueue(isert_release_wq);
destroy_comp_wq:
	destroy_workqueue(isert_comp_wq);
destroy_rx_wq:
	destroy_workqueue(isert_rx_wq);
	return ret;
}

static void __exit isert_exit(void)
{
	flush_scheduled_work();
	kmem_cache_destroy(isert_cmd_cache);
	destroy_workqueue(isert_release_wq);
	destroy_workqueue(isert_comp_wq);
	destroy_workqueue(isert_rx_wq);
	iscsit_unregister_transport(&iser_target_transport);
	pr_debug("iSER_TARGET[0] - Released iser_target_transport\n");
}

MODULE_DESCRIPTION("iSER-Target for mainline target infrastructure");
MODULE_VERSION("0.1");
MODULE_AUTHOR("nab@Linux-iSCSI.org");
MODULE_LICENSE("GPL");

module_init(isert_init);
module_exit(isert_exit);<|MERGE_RESOLUTION|>--- conflicted
+++ resolved
@@ -268,11 +268,7 @@
 						isert_cq_rx_callback,
 						isert_cq_event_callback,
 						(void *)&cq_desc[i],
-<<<<<<< HEAD
-						ISER_MAX_RX_CQ_LEN, i);
-=======
 						max_rx_cqe, i);
->>>>>>> 488d2f6a
 		if (IS_ERR(device->dev_rx_cq[i])) {
 			ret = PTR_ERR(device->dev_rx_cq[i]);
 			device->dev_rx_cq[i] = NULL;
@@ -283,11 +279,7 @@
 						isert_cq_tx_callback,
 						isert_cq_event_callback,
 						(void *)&cq_desc[i],
-<<<<<<< HEAD
-						ISER_MAX_TX_CQ_LEN, i);
-=======
 						max_tx_cqe, i);
->>>>>>> 488d2f6a
 		if (IS_ERR(device->dev_tx_cq[i])) {
 			ret = PTR_ERR(device->dev_tx_cq[i]);
 			device->dev_tx_cq[i] = NULL;
@@ -435,10 +427,7 @@
 	isert_conn->state = ISER_CONN_INIT;
 	INIT_LIST_HEAD(&isert_conn->conn_accept_node);
 	init_completion(&isert_conn->conn_login_comp);
-<<<<<<< HEAD
-=======
 	init_completion(&isert_conn->login_req_comp);
->>>>>>> 488d2f6a
 	init_completion(&isert_conn->conn_wait);
 	init_completion(&isert_conn->conn_wait_comp_err);
 	kref_init(&isert_conn->conn_kref);
@@ -577,11 +566,6 @@
 static void
 isert_connected_handler(struct rdma_cm_id *cma_id)
 {
-<<<<<<< HEAD
-	struct isert_conn *isert_conn = cma_id->context;
-
-	kref_get(&isert_conn->conn_kref);
-=======
 	struct isert_conn *isert_conn = cma_id->qp->qp_context;
 
 	pr_info("conn %p\n", isert_conn);
@@ -595,7 +579,6 @@
 	if (isert_conn->state != ISER_CONN_FULL_FEATURE)
 		isert_conn->state = ISER_CONN_UP;
 	mutex_unlock(&isert_conn->conn_mutex);
->>>>>>> 488d2f6a
 }
 
 static void
@@ -633,37 +616,6 @@
 {
 	int err;
 
-<<<<<<< HEAD
-	pr_debug("isert_disconnect_work(): >>>>>>>>>>>>>>>>>>>>>>>>>>>>>>>>>>>>>>\n");
-	mutex_lock(&isert_conn->conn_mutex);
-	if (isert_conn->state == ISER_CONN_UP)
-		isert_conn->state = ISER_CONN_TERMINATING;
-
-	if (isert_conn->post_recv_buf_count == 0 &&
-	    atomic_read(&isert_conn->post_send_buf_count) == 0) {
-		mutex_unlock(&isert_conn->conn_mutex);
-		goto wake_up;
-	}
-	if (!isert_conn->conn_cm_id) {
-		mutex_unlock(&isert_conn->conn_mutex);
-		isert_put_conn(isert_conn);
-		return;
-	}
-
-	if (isert_conn->disconnect) {
-		/* Send DREQ/DREP towards our initiator */
-		rdma_disconnect(isert_conn->conn_cm_id);
-	}
-
-	mutex_unlock(&isert_conn->conn_mutex);
-
-wake_up:
-	complete(&isert_conn->conn_wait);
-}
-
-static void
-isert_disconnected_handler(struct rdma_cm_id *cma_id, bool disconnect)
-=======
 	switch (isert_conn->state) {
 	case ISER_CONN_TERMINATING:
 		break;
@@ -739,24 +691,16 @@
 
 static void
 isert_connect_error(struct rdma_cm_id *cma_id)
->>>>>>> 488d2f6a
 {
 	struct isert_conn *isert_conn = cma_id->qp->qp_context;
 
-<<<<<<< HEAD
-	isert_conn->disconnect = disconnect;
-	INIT_WORK(&isert_conn->conn_logout_work, isert_disconnect_work);
-	schedule_work(&isert_conn->conn_logout_work);
-=======
 	isert_put_conn(isert_conn);
->>>>>>> 488d2f6a
 }
 
 static int
 isert_cma_handler(struct rdma_cm_id *cma_id, struct rdma_cm_event *event)
 {
 	int ret = 0;
-	bool disconnect = false;
 
 	pr_debug("isert_cma_handler: event %d status %d conn %p id %p\n",
 		 event->event, event->status, cma_id->context, cma_id);
@@ -774,14 +718,8 @@
 	case RDMA_CM_EVENT_ADDR_CHANGE:    /* FALLTHRU */
 	case RDMA_CM_EVENT_DISCONNECTED:   /* FALLTHRU */
 	case RDMA_CM_EVENT_DEVICE_REMOVAL: /* FALLTHRU */
-<<<<<<< HEAD
-		disconnect = true;
-	case RDMA_CM_EVENT_TIMEWAIT_EXIT:  /* FALLTHRU */
-		isert_disconnected_handler(cma_id, disconnect);
-=======
 	case RDMA_CM_EVENT_TIMEWAIT_EXIT:  /* FALLTHRU */
 		ret = isert_disconnected_handler(cma_id, event->event);
->>>>>>> 488d2f6a
 		break;
 	case RDMA_CM_EVENT_REJECTED:       /* FALLTHRU */
 	case RDMA_CM_EVENT_UNREACHABLE:    /* FALLTHRU */
@@ -1626,7 +1564,6 @@
 {
 	struct ib_device *ib_dev = isert_conn->conn_cm_id->device;
 	struct isert_cmd *isert_cmd = tx_desc->isert_cmd;
-<<<<<<< HEAD
 
 	if (!isert_cmd)
 		isert_unmap_tx_desc(tx_desc, ib_dev);
@@ -1651,34 +1588,7 @@
 		msleep(3000);
 
 	mutex_lock(&isert_conn->conn_mutex);
-	isert_conn->state = ISER_CONN_DOWN;
-=======
-
-	if (!isert_cmd)
-		isert_unmap_tx_desc(tx_desc, ib_dev);
-	else
-		isert_completion_put(tx_desc, isert_cmd, ib_dev, true);
-}
-
-static void
-isert_cq_rx_comp_err(struct isert_conn *isert_conn)
-{
-	struct iscsi_conn *conn = isert_conn->conn;
-
-	if (isert_conn->post_recv_buf_count)
-		return;
-
-	if (conn->sess) {
-		target_sess_cmd_list_set_waiting(conn->sess->se_sess);
-		target_wait_for_sess_cmds(conn->sess->se_sess);
-	}
-
-	while (atomic_read(&isert_conn->post_send_buf_count))
-		msleep(3000);
-
-	mutex_lock(&isert_conn->conn_mutex);
 	isert_conn_terminate(isert_conn);
->>>>>>> 488d2f6a
 	mutex_unlock(&isert_conn->conn_mutex);
 
 	iscsit_cause_connection_reinstatement(isert_conn->conn, 0);
@@ -2317,10 +2227,7 @@
 
 out:
 	kfree(isert_np);
-<<<<<<< HEAD
-=======
-
->>>>>>> 488d2f6a
+
 	return ret;
 }
 
@@ -2473,8 +2380,6 @@
 	kfree(isert_np);
 }
 
-<<<<<<< HEAD
-=======
 static void isert_release_work(struct work_struct *work)
 {
 	struct isert_conn *isert_conn = container_of(work,
@@ -2493,7 +2398,6 @@
 	isert_put_conn(isert_conn);
 }
 
->>>>>>> 488d2f6a
 static void isert_wait_conn(struct iscsi_conn *conn)
 {
 	struct isert_conn *isert_conn = conn->context;
@@ -2501,13 +2405,6 @@
 	pr_debug("isert_wait_conn: Starting \n");
 
 	mutex_lock(&isert_conn->conn_mutex);
-<<<<<<< HEAD
-	if (isert_conn->conn_cm_id) {
-		pr_debug("Calling rdma_disconnect from isert_wait_conn\n");
-		rdma_disconnect(isert_conn->conn_cm_id);
-	}
-=======
->>>>>>> 488d2f6a
 	/*
 	 * Only wait for conn_wait_comp_err if the isert_conn made it
 	 * into full feature phase..
@@ -2516,16 +2413,6 @@
 		mutex_unlock(&isert_conn->conn_mutex);
 		return;
 	}
-<<<<<<< HEAD
-	if (isert_conn->state == ISER_CONN_UP)
-		isert_conn->state = ISER_CONN_TERMINATING;
-	mutex_unlock(&isert_conn->conn_mutex);
-
-	wait_for_completion(&isert_conn->conn_wait_comp_err);
-
-	wait_for_completion(&isert_conn->conn_wait);
-	isert_put_conn(isert_conn);
-=======
 	isert_conn_terminate(isert_conn);
 	mutex_unlock(&isert_conn->conn_mutex);
 
@@ -2533,7 +2420,6 @@
 
 	INIT_WORK(&isert_conn->release_work, isert_release_work);
 	queue_work(isert_release_wq, &isert_conn->release_work);
->>>>>>> 488d2f6a
 }
 
 static void isert_free_conn(struct iscsi_conn *conn)
