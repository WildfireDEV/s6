--- conflicted
+++ resolved
@@ -478,7 +478,6 @@
 
 	  If unsure, say Y to enable frontswap.
 
-<<<<<<< HEAD
 config ZSWAP
 	bool "Compressed cache for swap pages (EXPERIMENTAL)"
 	depends on FRONTSWAP && CRYPTO=y
@@ -498,9 +497,82 @@
 	  interactions don't cause any known issues on simple memory setups,
 	  they have not be fully explored on the large set of potential
 	  configurations and workloads that exist.
-=======
+
+config ZPOOL
+	tristate "Common API for compressed memory storage"
+	default n
+ 	help
+	  Compressed memory storage API.  This allows using either zbud or
+	  zsmalloc.
+
+config ZBUD
+	tristate "Low density storage for compressed pages"
+	default n
+	help
+	  A special purpose allocator for storing compressed pages.
+	  It is designed to store up to two compressed pages per physical
+	  page.  While this design limits storage density, it has simple and
+	  deterministic reclaim properties that make it preferable to a higher
+	  density approach when reclaim will be used.
+
+config ZSMALLOC
+	tristate "Memory allocator for compressed pages"
+	depends on MMU
+	default n
+	help
+	  zsmalloc is a slab-based memory allocator designed to store
+	  compressed RAM pages.  zsmalloc uses virtual memory mapping
+	  in order to reduce fragmentation.  However, this results in a
+	  non-standard allocator interface where a handle, not a pointer, is
+	  returned by an alloc().  This handle must be mapped in order to
+	  access the allocated space.
+
+config PGTABLE_MAPPING
+	bool "Use page table mapping to access object in zsmalloc"
+	depends on ZSMALLOC
+	help
+	  By default, zsmalloc uses a copy-based object mapping method to
+	  access allocations that span two pages. However, if a particular
+	  architecture (ex, ARM) performs VM mapping faster than copying,
+	  then you should select this. This causes zsmalloc to use page table
+	  mapping rather than copying for object mapping.
+
+	  You can check speed with zsmalloc benchmark[1].
+	  [1] https://github.com/spartacus06/zsmalloc
+
+config DIRECT_RECLAIM_FILE_PAGES_ONLY
+	bool "Reclaim file pages only on direct reclaim path"
+	depends on ZSWAP
+	default n
+
+config INCREASE_MAXIMUM_SWAPPINESS
+	bool "Allow swappiness to be set up to 200"
+	depends on ZSWAP
+	default n
+
+config FIX_INACTIVE_RATIO
+	bool "Fix active:inactive anon ratio to 1:1"
+	depends on ZSWAP
+	default n
+
+config TIGHT_PGDAT_BALANCE
+	bool "Set more tight balanced condition to kswapd"
+	depends on ZSWAP
+	default n
+
+config SWAP_ENABLE_READAHEAD
+	bool "Enable readahead on page swap in"
+	depends on SWAP
+	default y
+	help
+	  When a page fault occurs, adjacent pages of SWAP_CLUSTER_MAX are
+	  also paged in expecting those pages will be used in near future.
+	  This behaviour is good at disk-based system, but not on in-memory
+	  compression (e.g. zram).
+
 config GENERIC_EARLY_IOREMAP
 	bool
+	default y
 
 config CMA
 	bool "Contiguous Memory Allocator"
@@ -525,36 +597,16 @@
 	  messages for every CMA call as well as various messages while
 	  processing calls such as dma_alloc_from_contiguous().
 	  This option does not affect warning and error messages.
->>>>>>> 488d2f6a
 
 config ZPOOL
 	tristate "Common API for compressed memory storage"
 	default n
-<<<<<<< HEAD
- 	help
+	help
 	  Compressed memory storage API.  This allows using either zbud or
 	  zsmalloc.
 
-config ZBUD
-	tristate "Low density storage for compressed pages"
-	default n
-	help
-	  A special purpose allocator for storing compressed pages.
-	  It is designed to store up to two compressed pages per physical
-	  page.  While this design limits storage density, it has simple and
-	  deterministic reclaim properties that make it preferable to a higher
-	  density approach when reclaim will be used.
-
 config ZSMALLOC
 	tristate "Memory allocator for compressed pages"
-=======
-	help
-	  Compressed memory storage API.  This allows using either zbud or
-	  zsmalloc.
-
-config ZSMALLOC
-	bool "Memory allocator for compressed pages"
->>>>>>> 488d2f6a
 	depends on MMU
 	default n
 	help
@@ -576,66 +628,7 @@
 	  mapping rather than copying for object mapping.
 
 	  You can check speed with zsmalloc benchmark[1].
-<<<<<<< HEAD
 	  [1] https://github.com/spartacus06/zsmalloc
-
-config DIRECT_RECLAIM_FILE_PAGES_ONLY
-	bool "Reclaim file pages only on direct reclaim path"
-	depends on ZSWAP
-	default n
-
-config INCREASE_MAXIMUM_SWAPPINESS
-	bool "Allow swappiness to be set up to 200"
-	depends on ZSWAP
-	default n
-
-config FIX_INACTIVE_RATIO
-	bool "Fix active:inactive anon ratio to 1:1"
-	depends on ZSWAP
-	default n
-
-config TIGHT_PGDAT_BALANCE
-	bool "Set more tight balanced condition to kswapd"
-	depends on ZSWAP
-	default n
-
-config SWAP_ENABLE_READAHEAD
-	bool "Enable readahead on page swap in"
-	depends on SWAP
-	default y
-	help
-	  When a page fault occurs, adjacent pages of SWAP_CLUSTER_MAX are
-	  also paged in expecting those pages will be used in near future.
-	  This behaviour is good at disk-based system, but not on in-memory
-	  compression (e.g. zram).
-
-config GENERIC_EARLY_IOREMAP
-	bool
-	default y
-
-config CMA
-	bool "Contiguous Memory Allocator"
-	depends on HAVE_MEMBLOCK
-	select MIGRATION
-	select MEMORY_ISOLATION
-	help
-	  This enables the Contiguous Memory Allocator which allows other
-	  subsystems to allocate big physically-contiguous blocks of memory.
-	  CMA reserves a region of memory and allows only movable pages to
-	  be allocated from it. This way, the kernel can use the memory for
-	  pagecache and when a subsystem requests for contiguous area, the
-	  allocated pages are migrated away to serve the contiguous request.
-
-	  If unsure, say "n".
-
-config CMA_DEBUG
-	bool "CMA debug messages (DEVELOPMENT)"
-	depends on DEBUG_KERNEL && CMA
-	help
-	  Turns on debug messages in CMA.  This produces KERN_DEBUG
-	  messages for every CMA call as well as various messages while
-	  processing calls such as dma_alloc_from_contiguous().
-	  This option does not affect warning and error messages.
 
 config MIN_DIRTY_THRESH_PAGES
 	int "The lower bound of VM dirty_thresh value in number of pages"
@@ -645,7 +638,4 @@
 	  the VM Dirty-Thresh valus is always larger than that value.
 	  It is only effective when dirty_ratio is used. (Setting dirty_bytes
 	  disables this option.)
-	  Do not use it if you unsure.
-=======
-	  [1] https://github.com/spartacus06/zsmalloc
->>>>>>> 488d2f6a
+	  Do not use it if you unsure.