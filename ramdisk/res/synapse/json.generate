--- conflicted
+++ resolved
@@ -9,13 +9,9 @@
 		`source /res/synapse/json.gen.big`,
 		`source /res/synapse/json.gen.little`,
 		`source /res/synapse/json.gen.gpu`,
-<<<<<<< HEAD
-		`source /res/synapse/json.gen.bus`
-		`source /res/synapse/json.gen.audio`
-=======
 		`source /res/synapse/json.gen.bus`,
+		`source /res/synapse/json.gen.audio`,
 		`source /res/synapse/json.gen.misc`
->>>>>>> 4a34253c
     ]
 }
 CTAG
