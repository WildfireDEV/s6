/*
 *	common UDP/RAW code
 *	Linux INET6 implementation
 *
 *	Authors:
 *	Pedro Roque		<roque@di.fc.ul.pt>
 *
 *	This program is free software; you can redistribute it and/or
 *      modify it under the terms of the GNU General Public License
 *      as published by the Free Software Foundation; either version
 *      2 of the License, or (at your option) any later version.
 */

#include <linux/capability.h>
#include <linux/errno.h>
#include <linux/types.h>
#include <linux/kernel.h>
#include <linux/interrupt.h>
#include <linux/socket.h>
#include <linux/sockios.h>
#include <linux/in6.h>
#include <linux/ipv6.h>
#include <linux/route.h>
#include <linux/slab.h>
#include <linux/export.h>

#include <net/ipv6.h>
#include <net/ndisc.h>
#include <net/addrconf.h>
#include <net/transp_v6.h>
#include <net/ip6_route.h>
#include <net/tcp_states.h>
#include <net/dsfield.h>

#include <linux/errqueue.h>
#include <asm/uaccess.h>

static bool ipv6_mapped_addr_any(const struct in6_addr *a)
{
	return ipv6_addr_v4mapped(a) && (a->s6_addr32[3] == 0);
}

int ip6_datagram_connect(struct sock *sk, struct sockaddr *uaddr, int addr_len)
{
	struct sockaddr_in6	*usin = (struct sockaddr_in6 *) uaddr;
	struct inet_sock      	*inet = inet_sk(sk);
	struct ipv6_pinfo      	*np = inet6_sk(sk);
	struct in6_addr		*daddr, *final_p, final;
	struct dst_entry	*dst;
	struct flowi6		fl6;
	struct ip6_flowlabel	*flowlabel = NULL;
	struct ipv6_txoptions   *opt;
	int			addr_type;
	int			err;

	if (usin->sin6_family == AF_INET) {
		if (__ipv6_only_sock(sk))
			return -EAFNOSUPPORT;
		err = ip4_datagram_connect(sk, uaddr, addr_len);
		goto ipv4_connected;
	}

	if (addr_len < SIN6_LEN_RFC2133)
		return -EINVAL;

	if (usin->sin6_family != AF_INET6)
		return -EAFNOSUPPORT;

	memset(&fl6, 0, sizeof(fl6));
	if (np->sndflow) {
		fl6.flowlabel = usin->sin6_flowinfo&IPV6_FLOWINFO_MASK;
		if (fl6.flowlabel&IPV6_FLOWLABEL_MASK) {
			flowlabel = fl6_sock_lookup(sk, fl6.flowlabel);
			if (flowlabel == NULL)
				return -EINVAL;
			usin->sin6_addr = flowlabel->dst;
		}
	}

	addr_type = ipv6_addr_type(&usin->sin6_addr);

	if (addr_type == IPV6_ADDR_ANY) {
		/*
		 *	connect to self
		 */
		usin->sin6_addr.s6_addr[15] = 0x01;
	}

	daddr = &usin->sin6_addr;

	if (addr_type == IPV6_ADDR_MAPPED) {
		struct sockaddr_in sin;

		if (__ipv6_only_sock(sk)) {
			err = -ENETUNREACH;
			goto out;
		}
		sin.sin_family = AF_INET;
		sin.sin_addr.s_addr = daddr->s6_addr32[3];
		sin.sin_port = usin->sin6_port;

		err = ip4_datagram_connect(sk,
					   (struct sockaddr *) &sin,
					   sizeof(sin));

ipv4_connected:
		if (err)
			goto out;

		ipv6_addr_set_v4mapped(inet->inet_daddr, &np->daddr);

		if (ipv6_addr_any(&np->saddr) ||
		    ipv6_mapped_addr_any(&np->saddr))
			ipv6_addr_set_v4mapped(inet->inet_saddr, &np->saddr);

		if (ipv6_addr_any(&np->rcv_saddr) ||
		    ipv6_mapped_addr_any(&np->rcv_saddr)) {
			ipv6_addr_set_v4mapped(inet->inet_rcv_saddr,
					       &np->rcv_saddr);
			if (sk->sk_prot->rehash)
				sk->sk_prot->rehash(sk);
		}

		goto out;
	}

	if (__ipv6_addr_needs_scope_id(addr_type)) {
		if (addr_len >= sizeof(struct sockaddr_in6) &&
		    usin->sin6_scope_id) {
			if (sk->sk_bound_dev_if &&
			    sk->sk_bound_dev_if != usin->sin6_scope_id) {
				err = -EINVAL;
				goto out;
			}
			sk->sk_bound_dev_if = usin->sin6_scope_id;
		}

		if (!sk->sk_bound_dev_if && (addr_type & IPV6_ADDR_MULTICAST))
			sk->sk_bound_dev_if = np->mcast_oif;

		/* Connect to link-local address requires an interface */
		if (!sk->sk_bound_dev_if) {
			err = -EINVAL;
			goto out;
		}
	}

	np->daddr = *daddr;
	np->flow_label = fl6.flowlabel;

	inet->inet_dport = usin->sin6_port;

	/*
	 *	Check for a route to destination an obtain the
	 *	destination cache for it.
	 */

	fl6.flowi6_proto = sk->sk_protocol;
	fl6.daddr = np->daddr;
	fl6.saddr = np->saddr;
	fl6.flowi6_oif = sk->sk_bound_dev_if;
	fl6.flowi6_mark = sk->sk_mark;
	fl6.fl6_dport = inet->inet_dport;
	fl6.fl6_sport = inet->inet_sport;
	fl6.flowi6_uid = sock_i_uid(sk);

	if (!fl6.flowi6_oif && (addr_type&IPV6_ADDR_MULTICAST))
		fl6.flowi6_oif = np->mcast_oif;

	security_sk_classify_flow(sk, flowi6_to_flowi(&fl6));

	opt = flowlabel ? flowlabel->opt : np->opt;
	final_p = fl6_update_dst(&fl6, opt, &final);

	dst = ip6_dst_lookup_flow(sk, &fl6, final_p, true);
	err = 0;
	if (IS_ERR(dst)) {
		err = PTR_ERR(dst);
		goto out;
	}

	/* source address lookup done in ip6_dst_lookup */

	if (ipv6_addr_any(&np->saddr))
		np->saddr = fl6.saddr;

	if (ipv6_addr_any(&np->rcv_saddr)) {
		np->rcv_saddr = fl6.saddr;
		inet->inet_rcv_saddr = LOOPBACK4_IPV6;
		if (sk->sk_prot->rehash)
			sk->sk_prot->rehash(sk);
	}

	ip6_dst_store(sk, dst,
		      ipv6_addr_equal(&fl6.daddr, &np->daddr) ?
		      &np->daddr : NULL,
#ifdef CONFIG_IPV6_SUBTREES
		      ipv6_addr_equal(&fl6.saddr, &np->saddr) ?
		      &np->saddr :
#endif
		      NULL);

	sk->sk_state = TCP_ESTABLISHED;
out:
	fl6_sock_release(flowlabel);
	return err;
}
EXPORT_SYMBOL_GPL(ip6_datagram_connect);

void ipv6_icmp_error(struct sock *sk, struct sk_buff *skb, int err,
		     __be16 port, u32 info, u8 *payload)
{
	struct ipv6_pinfo *np  = inet6_sk(sk);
	struct icmp6hdr *icmph = icmp6_hdr(skb);
	struct sock_exterr_skb *serr;

	if (!np->recverr)
		return;

	skb = skb_clone(skb, GFP_ATOMIC);
	if (!skb)
		return;

	skb->protocol = htons(ETH_P_IPV6);

	serr = SKB_EXT_ERR(skb);
	serr->ee.ee_errno = err;
	serr->ee.ee_origin = SO_EE_ORIGIN_ICMP6;
	serr->ee.ee_type = icmph->icmp6_type;
	serr->ee.ee_code = icmph->icmp6_code;
	serr->ee.ee_pad = 0;
	serr->ee.ee_info = info;
	serr->ee.ee_data = 0;
	serr->addr_offset = (u8 *)&(((struct ipv6hdr *)(icmph + 1))->daddr) -
				  skb_network_header(skb);
	serr->port = port;

	__skb_pull(skb, payload - skb->data);
	skb_reset_transport_header(skb);

	if (sock_queue_err_skb(sk, skb))
		kfree_skb(skb);
}

void ipv6_local_error(struct sock *sk, int err, struct flowi6 *fl6, u32 info)
{
	struct ipv6_pinfo *np = inet6_sk(sk);
	struct sock_exterr_skb *serr;
	struct ipv6hdr *iph;
	struct sk_buff *skb;

	if (!np->recverr)
		return;

	skb = alloc_skb(sizeof(struct ipv6hdr), GFP_ATOMIC);
	if (!skb)
		return;

	skb->protocol = htons(ETH_P_IPV6);

	skb_put(skb, sizeof(struct ipv6hdr));
	skb_reset_network_header(skb);
	iph = ipv6_hdr(skb);
	iph->daddr = fl6->daddr;

	serr = SKB_EXT_ERR(skb);
	serr->ee.ee_errno = err;
	serr->ee.ee_origin = SO_EE_ORIGIN_LOCAL;
	serr->ee.ee_type = 0;
	serr->ee.ee_code = 0;
	serr->ee.ee_pad = 0;
	serr->ee.ee_info = info;
	serr->ee.ee_data = 0;
	serr->addr_offset = (u8 *)&iph->daddr - skb_network_header(skb);
	serr->port = fl6->fl6_dport;

	__skb_pull(skb, skb_tail_pointer(skb) - skb->data);
	skb_reset_transport_header(skb);

	if (sock_queue_err_skb(sk, skb))
		kfree_skb(skb);
}

void ipv6_local_rxpmtu(struct sock *sk, struct flowi6 *fl6, u32 mtu)
{
	struct ipv6_pinfo *np = inet6_sk(sk);
	struct ipv6hdr *iph;
	struct sk_buff *skb;
	struct ip6_mtuinfo *mtu_info;

	if (!np->rxopt.bits.rxpmtu)
		return;

	skb = alloc_skb(sizeof(struct ipv6hdr), GFP_ATOMIC);
	if (!skb)
		return;

	skb_put(skb, sizeof(struct ipv6hdr));
	skb_reset_network_header(skb);
	iph = ipv6_hdr(skb);
	iph->daddr = fl6->daddr;

	mtu_info = IP6CBMTU(skb);

	mtu_info->ip6m_mtu = mtu;
	mtu_info->ip6m_addr.sin6_family = AF_INET6;
	mtu_info->ip6m_addr.sin6_port = 0;
	mtu_info->ip6m_addr.sin6_flowinfo = 0;
	mtu_info->ip6m_addr.sin6_scope_id = fl6->flowi6_oif;
	mtu_info->ip6m_addr.sin6_addr = ipv6_hdr(skb)->daddr;

	__skb_pull(skb, skb_tail_pointer(skb) - skb->data);
	skb_reset_transport_header(skb);

	skb = xchg(&np->rxpmtu, skb);
	kfree_skb(skb);
}

/*
 *	Handle MSG_ERRQUEUE
 */
int ipv6_recv_error(struct sock *sk, struct msghdr *msg, int len, int *addr_len)
{
	struct ipv6_pinfo *np = inet6_sk(sk);
	struct sock_exterr_skb *serr;
	struct sk_buff *skb, *skb2;
	struct sockaddr_in6 *sin;
	struct {
		struct sock_extended_err ee;
		struct sockaddr_in6	 offender;
	} errhdr;
	int err;
	int copied;

	err = -EAGAIN;
	skb = skb_dequeue(&sk->sk_error_queue);
	if (skb == NULL)
		goto out;

	copied = skb->len;
	if (copied > len) {
		msg->msg_flags |= MSG_TRUNC;
		copied = len;
	}
	err = skb_copy_datagram_iovec(skb, 0, msg->msg_iov, copied);
	if (err)
		goto out_free_skb;

	sock_recv_timestamp(msg, sk, skb);

	serr = SKB_EXT_ERR(skb);

	sin = (struct sockaddr_in6 *)msg->msg_name;
	if (sin) {
		const unsigned char *nh = skb_network_header(skb);
		sin->sin6_family = AF_INET6;
		sin->sin6_flowinfo = 0;
		sin->sin6_port = serr->port;
		if (skb->protocol == htons(ETH_P_IPV6)) {
			const struct ipv6hdr *ip6h = container_of((struct in6_addr *)(nh + serr->addr_offset),
								  struct ipv6hdr, daddr);
			sin->sin6_addr = ip6h->daddr;
			if (np->sndflow)
				sin->sin6_flowinfo = ip6_flowinfo(ip6h);
			sin->sin6_scope_id =
				ipv6_iface_scope_id(&sin->sin6_addr,
						    IP6CB(skb)->iif);
		} else {
			ipv6_addr_set_v4mapped(*(__be32 *)(nh + serr->addr_offset),
					       &sin->sin6_addr);
			sin->sin6_scope_id = 0;
		}
		*addr_len = sizeof(*sin);
	}

	memcpy(&errhdr.ee, &serr->ee, sizeof(struct sock_extended_err));
	sin = &errhdr.offender;
	memset(sin, 0, sizeof(*sin));

	if (serr->ee.ee_origin != SO_EE_ORIGIN_LOCAL) {
		sin->sin6_family = AF_INET6;
<<<<<<< HEAD
		sin->sin6_flowinfo = 0;
		sin->sin6_port = 0;
=======
>>>>>>> 488d2f6a
		if (skb->protocol == htons(ETH_P_IPV6)) {
			sin->sin6_addr = ipv6_hdr(skb)->saddr;
			if (np->rxopt.all)
				ip6_datagram_recv_ctl(sk, msg, skb);
			sin->sin6_scope_id =
				ipv6_iface_scope_id(&sin->sin6_addr,
						    IP6CB(skb)->iif);
		} else {
			ipv6_addr_set_v4mapped(ip_hdr(skb)->saddr,
					       &sin->sin6_addr);
			if (inet_sk(sk)->cmsg_flags)
				ip_cmsg_recv(msg, skb);
		}
	}

	put_cmsg(msg, SOL_IPV6, IPV6_RECVERR, sizeof(errhdr), &errhdr);

	/* Now we could try to dump offended packet options */

	msg->msg_flags |= MSG_ERRQUEUE;
	err = copied;

	/* Reset and regenerate socket error */
	spin_lock_bh(&sk->sk_error_queue.lock);
	sk->sk_err = 0;
	if ((skb2 = skb_peek(&sk->sk_error_queue)) != NULL) {
		sk->sk_err = SKB_EXT_ERR(skb2)->ee.ee_errno;
		spin_unlock_bh(&sk->sk_error_queue.lock);
		sk->sk_error_report(sk);
	} else {
		spin_unlock_bh(&sk->sk_error_queue.lock);
	}

out_free_skb:
	kfree_skb(skb);
out:
	return err;
}
EXPORT_SYMBOL_GPL(ipv6_recv_error);

/*
 *	Handle IPV6_RECVPATHMTU
 */
int ipv6_recv_rxpmtu(struct sock *sk, struct msghdr *msg, int len,
		     int *addr_len)
{
	struct ipv6_pinfo *np = inet6_sk(sk);
	struct sk_buff *skb;
	struct sockaddr_in6 *sin;
	struct ip6_mtuinfo mtu_info;
	int err;
	int copied;

	err = -EAGAIN;
	skb = xchg(&np->rxpmtu, NULL);
	if (skb == NULL)
		goto out;

	copied = skb->len;
	if (copied > len) {
		msg->msg_flags |= MSG_TRUNC;
		copied = len;
	}
	err = skb_copy_datagram_iovec(skb, 0, msg->msg_iov, copied);
	if (err)
		goto out_free_skb;

	sock_recv_timestamp(msg, sk, skb);

	memcpy(&mtu_info, IP6CBMTU(skb), sizeof(mtu_info));

	sin = (struct sockaddr_in6 *)msg->msg_name;
	if (sin) {
		sin->sin6_family = AF_INET6;
		sin->sin6_flowinfo = 0;
		sin->sin6_port = 0;
		sin->sin6_scope_id = mtu_info.ip6m_addr.sin6_scope_id;
		sin->sin6_addr = mtu_info.ip6m_addr.sin6_addr;
		*addr_len = sizeof(*sin);
	}

	put_cmsg(msg, SOL_IPV6, IPV6_PATHMTU, sizeof(mtu_info), &mtu_info);

	err = copied;

out_free_skb:
	kfree_skb(skb);
out:
	return err;
}


int ip6_datagram_recv_ctl(struct sock *sk, struct msghdr *msg,
			  struct sk_buff *skb)
{
	struct ipv6_pinfo *np = inet6_sk(sk);
	struct inet6_skb_parm *opt = IP6CB(skb);
	unsigned char *nh = skb_network_header(skb);

	if (np->rxopt.bits.rxinfo) {
		struct in6_pktinfo src_info;

		src_info.ipi6_ifindex = opt->iif;
		src_info.ipi6_addr = ipv6_hdr(skb)->daddr;
		put_cmsg(msg, SOL_IPV6, IPV6_PKTINFO, sizeof(src_info), &src_info);
	}

	if (np->rxopt.bits.rxhlim) {
		int hlim = ipv6_hdr(skb)->hop_limit;
		put_cmsg(msg, SOL_IPV6, IPV6_HOPLIMIT, sizeof(hlim), &hlim);
	}

	if (np->rxopt.bits.rxtclass) {
		int tclass = ipv6_get_dsfield(ipv6_hdr(skb));
		put_cmsg(msg, SOL_IPV6, IPV6_TCLASS, sizeof(tclass), &tclass);
	}

	if (np->rxopt.bits.rxflow) {
		__be32 flowinfo = ip6_flowinfo((struct ipv6hdr *)nh);
		if (flowinfo)
			put_cmsg(msg, SOL_IPV6, IPV6_FLOWINFO, sizeof(flowinfo), &flowinfo);
	}

	/* HbH is allowed only once */
	if (np->rxopt.bits.hopopts && opt->hop) {
		u8 *ptr = nh + opt->hop;
		put_cmsg(msg, SOL_IPV6, IPV6_HOPOPTS, (ptr[1]+1)<<3, ptr);
	}

	if (opt->lastopt &&
	    (np->rxopt.bits.dstopts || np->rxopt.bits.srcrt)) {
		/*
		 * Silly enough, but we need to reparse in order to
		 * report extension headers (except for HbH)
		 * in order.
		 *
		 * Also note that IPV6_RECVRTHDRDSTOPTS is NOT
		 * (and WILL NOT be) defined because
		 * IPV6_RECVDSTOPTS is more generic. --yoshfuji
		 */
		unsigned int off = sizeof(struct ipv6hdr);
		u8 nexthdr = ipv6_hdr(skb)->nexthdr;

		while (off <= opt->lastopt) {
			unsigned int len;
			u8 *ptr = nh + off;

			switch (nexthdr) {
			case IPPROTO_DSTOPTS:
				nexthdr = ptr[0];
				len = (ptr[1] + 1) << 3;
				if (np->rxopt.bits.dstopts)
					put_cmsg(msg, SOL_IPV6, IPV6_DSTOPTS, len, ptr);
				break;
			case IPPROTO_ROUTING:
				nexthdr = ptr[0];
				len = (ptr[1] + 1) << 3;
				if (np->rxopt.bits.srcrt)
					put_cmsg(msg, SOL_IPV6, IPV6_RTHDR, len, ptr);
				break;
			case IPPROTO_AH:
				nexthdr = ptr[0];
				len = (ptr[1] + 2) << 2;
				break;
			default:
				nexthdr = ptr[0];
				len = (ptr[1] + 1) << 3;
				break;
			}

			off += len;
		}
	}

	/* socket options in old style */
	if (np->rxopt.bits.rxoinfo) {
		struct in6_pktinfo src_info;

		src_info.ipi6_ifindex = opt->iif;
		src_info.ipi6_addr = ipv6_hdr(skb)->daddr;
		put_cmsg(msg, SOL_IPV6, IPV6_2292PKTINFO, sizeof(src_info), &src_info);
	}
	if (np->rxopt.bits.rxohlim) {
		int hlim = ipv6_hdr(skb)->hop_limit;
		put_cmsg(msg, SOL_IPV6, IPV6_2292HOPLIMIT, sizeof(hlim), &hlim);
	}
	if (np->rxopt.bits.ohopopts && opt->hop) {
		u8 *ptr = nh + opt->hop;
		put_cmsg(msg, SOL_IPV6, IPV6_2292HOPOPTS, (ptr[1]+1)<<3, ptr);
	}
	if (np->rxopt.bits.odstopts && opt->dst0) {
		u8 *ptr = nh + opt->dst0;
		put_cmsg(msg, SOL_IPV6, IPV6_2292DSTOPTS, (ptr[1]+1)<<3, ptr);
	}
	if (np->rxopt.bits.osrcrt && opt->srcrt) {
		struct ipv6_rt_hdr *rthdr = (struct ipv6_rt_hdr *)(nh + opt->srcrt);
		put_cmsg(msg, SOL_IPV6, IPV6_2292RTHDR, (rthdr->hdrlen+1) << 3, rthdr);
	}
	if (np->rxopt.bits.odstopts && opt->dst1) {
		u8 *ptr = nh + opt->dst1;
		put_cmsg(msg, SOL_IPV6, IPV6_2292DSTOPTS, (ptr[1]+1)<<3, ptr);
	}
	if (np->rxopt.bits.rxorigdstaddr) {
		struct sockaddr_in6 sin6;
		__be16 *ports = (__be16 *) skb_transport_header(skb);

		if (skb_transport_offset(skb) + 4 <= skb->len) {
			/* All current transport protocols have the port numbers in the
			 * first four bytes of the transport header and this function is
			 * written with this assumption in mind.
			 */

			sin6.sin6_family = AF_INET6;
			sin6.sin6_addr = ipv6_hdr(skb)->daddr;
			sin6.sin6_port = ports[1];
			sin6.sin6_flowinfo = 0;
			sin6.sin6_scope_id =
				ipv6_iface_scope_id(&ipv6_hdr(skb)->daddr,
						    opt->iif);

			put_cmsg(msg, SOL_IPV6, IPV6_ORIGDSTADDR, sizeof(sin6), &sin6);
		}
	}
	return 0;
}
EXPORT_SYMBOL_GPL(ip6_datagram_recv_ctl);

int ip6_datagram_send_ctl(struct net *net, struct sock *sk,
			  struct msghdr *msg, struct flowi6 *fl6,
			  struct ipv6_txoptions *opt,
			  int *hlimit, int *tclass, int *dontfrag)
{
	struct in6_pktinfo *src_info;
	struct cmsghdr *cmsg;
	struct ipv6_rt_hdr *rthdr;
	struct ipv6_opt_hdr *hdr;
	int len;
	int err = 0;

	for (cmsg = CMSG_FIRSTHDR(msg); cmsg; cmsg = CMSG_NXTHDR(msg, cmsg)) {
		int addr_type;

		if (!CMSG_OK(msg, cmsg)) {
			err = -EINVAL;
			goto exit_f;
		}

		if (cmsg->cmsg_level != SOL_IPV6)
			continue;

		switch (cmsg->cmsg_type) {
		case IPV6_PKTINFO:
		case IPV6_2292PKTINFO:
		    {
			struct net_device *dev = NULL;

			if (cmsg->cmsg_len < CMSG_LEN(sizeof(struct in6_pktinfo))) {
				err = -EINVAL;
				goto exit_f;
			}

			src_info = (struct in6_pktinfo *)CMSG_DATA(cmsg);

			if (src_info->ipi6_ifindex) {
				if (fl6->flowi6_oif &&
				    src_info->ipi6_ifindex != fl6->flowi6_oif)
					return -EINVAL;
				fl6->flowi6_oif = src_info->ipi6_ifindex;
			}

			addr_type = __ipv6_addr_type(&src_info->ipi6_addr);

			rcu_read_lock();
			if (fl6->flowi6_oif) {
				dev = dev_get_by_index_rcu(net, fl6->flowi6_oif);
				if (!dev) {
					rcu_read_unlock();
					return -ENODEV;
				}
			} else if (addr_type & IPV6_ADDR_LINKLOCAL) {
				rcu_read_unlock();
				return -EINVAL;
			}

			if (addr_type != IPV6_ADDR_ANY) {
				int strict = __ipv6_addr_src_scope(addr_type) <= IPV6_ADDR_SCOPE_LINKLOCAL;
				if (!(inet_sk(sk)->freebind || inet_sk(sk)->transparent) &&
				    !ipv6_chk_addr(net, &src_info->ipi6_addr,
						   strict ? dev : NULL, 0))
					err = -EINVAL;
				else
					fl6->saddr = src_info->ipi6_addr;
			}

			rcu_read_unlock();

			if (err)
				goto exit_f;

			break;
		    }

		case IPV6_FLOWINFO:
			if (cmsg->cmsg_len < CMSG_LEN(4)) {
				err = -EINVAL;
				goto exit_f;
			}

			if (fl6->flowlabel&IPV6_FLOWINFO_MASK) {
				if ((fl6->flowlabel^*(__be32 *)CMSG_DATA(cmsg))&~IPV6_FLOWINFO_MASK) {
					err = -EINVAL;
					goto exit_f;
				}
			}
			fl6->flowlabel = IPV6_FLOWINFO_MASK & *(__be32 *)CMSG_DATA(cmsg);
			break;

		case IPV6_2292HOPOPTS:
		case IPV6_HOPOPTS:
			if (opt->hopopt || cmsg->cmsg_len < CMSG_LEN(sizeof(struct ipv6_opt_hdr))) {
				err = -EINVAL;
				goto exit_f;
			}

			hdr = (struct ipv6_opt_hdr *)CMSG_DATA(cmsg);
			len = ((hdr->hdrlen + 1) << 3);
			if (cmsg->cmsg_len < CMSG_LEN(len)) {
				err = -EINVAL;
				goto exit_f;
			}
			if (!ns_capable(net->user_ns, CAP_NET_RAW)) {
				err = -EPERM;
				goto exit_f;
			}
			opt->opt_nflen += len;
			opt->hopopt = hdr;
			break;

		case IPV6_2292DSTOPTS:
			if (cmsg->cmsg_len < CMSG_LEN(sizeof(struct ipv6_opt_hdr))) {
				err = -EINVAL;
				goto exit_f;
			}

			hdr = (struct ipv6_opt_hdr *)CMSG_DATA(cmsg);
			len = ((hdr->hdrlen + 1) << 3);
			if (cmsg->cmsg_len < CMSG_LEN(len)) {
				err = -EINVAL;
				goto exit_f;
			}
			if (!ns_capable(net->user_ns, CAP_NET_RAW)) {
				err = -EPERM;
				goto exit_f;
			}
			if (opt->dst1opt) {
				err = -EINVAL;
				goto exit_f;
			}
			opt->opt_flen += len;
			opt->dst1opt = hdr;
			break;

		case IPV6_DSTOPTS:
		case IPV6_RTHDRDSTOPTS:
			if (cmsg->cmsg_len < CMSG_LEN(sizeof(struct ipv6_opt_hdr))) {
				err = -EINVAL;
				goto exit_f;
			}

			hdr = (struct ipv6_opt_hdr *)CMSG_DATA(cmsg);
			len = ((hdr->hdrlen + 1) << 3);
			if (cmsg->cmsg_len < CMSG_LEN(len)) {
				err = -EINVAL;
				goto exit_f;
			}
			if (!ns_capable(net->user_ns, CAP_NET_RAW)) {
				err = -EPERM;
				goto exit_f;
			}
			if (cmsg->cmsg_type == IPV6_DSTOPTS) {
				opt->opt_flen += len;
				opt->dst1opt = hdr;
			} else {
				opt->opt_nflen += len;
				opt->dst0opt = hdr;
			}
			break;

		case IPV6_2292RTHDR:
		case IPV6_RTHDR:
			if (cmsg->cmsg_len < CMSG_LEN(sizeof(struct ipv6_rt_hdr))) {
				err = -EINVAL;
				goto exit_f;
			}

			rthdr = (struct ipv6_rt_hdr *)CMSG_DATA(cmsg);

			switch (rthdr->type) {
#if IS_ENABLED(CONFIG_IPV6_MIP6)
			case IPV6_SRCRT_TYPE_2:
				if (rthdr->hdrlen != 2 ||
				    rthdr->segments_left != 1) {
					err = -EINVAL;
					goto exit_f;
				}
				break;
#endif
			default:
				err = -EINVAL;
				goto exit_f;
			}

			len = ((rthdr->hdrlen + 1) << 3);

			if (cmsg->cmsg_len < CMSG_LEN(len)) {
				err = -EINVAL;
				goto exit_f;
			}

			/* segments left must also match */
			if ((rthdr->hdrlen >> 1) != rthdr->segments_left) {
				err = -EINVAL;
				goto exit_f;
			}

			opt->opt_nflen += len;
			opt->srcrt = rthdr;

			if (cmsg->cmsg_type == IPV6_2292RTHDR && opt->dst1opt) {
				int dsthdrlen = ((opt->dst1opt->hdrlen+1)<<3);

				opt->opt_nflen += dsthdrlen;
				opt->dst0opt = opt->dst1opt;
				opt->dst1opt = NULL;
				opt->opt_flen -= dsthdrlen;
			}

			break;

		case IPV6_2292HOPLIMIT:
		case IPV6_HOPLIMIT:
			if (cmsg->cmsg_len != CMSG_LEN(sizeof(int))) {
				err = -EINVAL;
				goto exit_f;
			}

			*hlimit = *(int *)CMSG_DATA(cmsg);
			if (*hlimit < -1 || *hlimit > 0xff) {
				err = -EINVAL;
				goto exit_f;
			}

			break;

		case IPV6_TCLASS:
		    {
			int tc;

			err = -EINVAL;
			if (cmsg->cmsg_len != CMSG_LEN(sizeof(int)))
				goto exit_f;

			tc = *(int *)CMSG_DATA(cmsg);
			if (tc < -1 || tc > 0xff)
				goto exit_f;

			err = 0;
			*tclass = tc;

			break;
		    }

		case IPV6_DONTFRAG:
		    {
			int df;

			err = -EINVAL;
			if (cmsg->cmsg_len != CMSG_LEN(sizeof(int)))
				goto exit_f;

			df = *(int *)CMSG_DATA(cmsg);
			if (df < 0 || df > 1)
				goto exit_f;

			err = 0;
			*dontfrag = df;

			break;
		    }
		default:
			LIMIT_NETDEBUG(KERN_DEBUG "invalid cmsg type: %d\n",
				       cmsg->cmsg_type);
			err = -EINVAL;
			goto exit_f;
		}
	}

exit_f:
	return err;
}
EXPORT_SYMBOL_GPL(ip6_datagram_send_ctl);<|MERGE_RESOLUTION|>--- conflicted
+++ resolved
@@ -379,11 +379,6 @@
 
 	if (serr->ee.ee_origin != SO_EE_ORIGIN_LOCAL) {
 		sin->sin6_family = AF_INET6;
-<<<<<<< HEAD
-		sin->sin6_flowinfo = 0;
-		sin->sin6_port = 0;
-=======
->>>>>>> 488d2f6a
 		if (skb->protocol == htons(ETH_P_IPV6)) {
 			sin->sin6_addr = ipv6_hdr(skb)->saddr;
 			if (np->rxopt.all)
