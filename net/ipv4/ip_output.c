/*
 * INET		An implementation of the TCP/IP protocol suite for the LINUX
 *		operating system.  INET is implemented using the  BSD Socket
 *		interface as the means of communication with the user level.
 *
 *		The Internet Protocol (IP) output module.
 *
 * Authors:	Ross Biro
 *		Fred N. van Kempen, <waltje@uWalt.NL.Mugnet.ORG>
 *		Donald Becker, <becker@super.org>
 *		Alan Cox, <Alan.Cox@linux.org>
 *		Richard Underwood
 *		Stefan Becker, <stefanb@yello.ping.de>
 *		Jorge Cwik, <jorge@laser.satlink.net>
 *		Arnt Gulbrandsen, <agulbra@nvg.unit.no>
 *		Hirokazu Takahashi, <taka@valinux.co.jp>
 *
 *	See ip_input.c for original log
 *
 *	Fixes:
 *		Alan Cox	:	Missing nonblock feature in ip_build_xmit.
 *		Mike Kilburn	:	htons() missing in ip_build_xmit.
 *		Bradford Johnson:	Fix faulty handling of some frames when
 *					no route is found.
 *		Alexander Demenshin:	Missing sk/skb free in ip_queue_xmit
 *					(in case if packet not accepted by
 *					output firewall rules)
 *		Mike McLagan	:	Routing by source
 *		Alexey Kuznetsov:	use new route cache
 *		Andi Kleen:		Fix broken PMTU recovery and remove
 *					some redundant tests.
 *	Vitaly E. Lavrov	:	Transparent proxy revived after year coma.
 *		Andi Kleen	: 	Replace ip_reply with ip_send_reply.
 *		Andi Kleen	:	Split fast and slow ip_build_xmit path
 *					for decreased register pressure on x86
 *					and more readibility.
 *		Marc Boucher	:	When call_out_firewall returns FW_QUEUE,
 *					silently drop skb instead of failing with -EPERM.
 *		Detlev Wengorz	:	Copy protocol for fragments.
 *		Hirokazu Takahashi:	HW checksumming for outgoing UDP
 *					datagrams.
 *		Hirokazu Takahashi:	sendfile() on UDP works now.
 */

#include <asm/uaccess.h>
#include <linux/module.h>
#include <linux/types.h>
#include <linux/kernel.h>
#include <linux/mm.h>
#include <linux/string.h>
#include <linux/errno.h>
#include <linux/highmem.h>
#include <linux/slab.h>

#include <linux/socket.h>
#include <linux/sockios.h>
#include <linux/in.h>
#include <linux/inet.h>
#include <linux/netdevice.h>
#include <linux/etherdevice.h>
#include <linux/proc_fs.h>
#include <linux/stat.h>
#include <linux/init.h>

#include <net/snmp.h>
#include <net/ip.h>
#include <net/protocol.h>
#include <net/route.h>
#include <net/xfrm.h>
#include <linux/skbuff.h>
#include <net/sock.h>
#include <net/arp.h>
#include <net/icmp.h>
#include <net/checksum.h>
#include <net/inetpeer.h>
#include <linux/igmp.h>
#include <linux/netfilter_ipv4.h>
#include <linux/netfilter_bridge.h>
#include <linux/mroute.h>
#include <linux/netlink.h>
#include <linux/tcp.h>

int sysctl_ip_default_ttl __read_mostly = IPDEFTTL;
EXPORT_SYMBOL(sysctl_ip_default_ttl);

/* Generate a checksum for an outgoing IP datagram. */
void ip_send_check(struct iphdr *iph)
{
	iph->check = 0;
	iph->check = ip_fast_csum((unsigned char *)iph, iph->ihl);
}
EXPORT_SYMBOL(ip_send_check);

int __ip_local_out(struct sk_buff *skb)
{
	struct iphdr *iph = ip_hdr(skb);

	iph->tot_len = htons(skb->len);
	ip_send_check(iph);
	return nf_hook(NFPROTO_IPV4, NF_INET_LOCAL_OUT, skb, NULL,
		       skb_dst(skb)->dev, dst_output);
}

int ip_local_out(struct sk_buff *skb)
{
	int err;

	err = __ip_local_out(skb);
	if (likely(err == 1))
		err = dst_output(skb);

	return err;
}
EXPORT_SYMBOL_GPL(ip_local_out);

static inline int ip_select_ttl(struct inet_sock *inet, struct dst_entry *dst)
{
	int ttl = inet->uc_ttl;

	if (ttl < 0)
		ttl = ip4_dst_hoplimit(dst);
	return ttl;
}

/*
 *		Add an ip header to a skbuff and send it out.
 *
 */
int ip_build_and_send_pkt(struct sk_buff *skb, struct sock *sk,
			  __be32 saddr, __be32 daddr, struct ip_options_rcu *opt)
{
	struct inet_sock *inet = inet_sk(sk);
	struct rtable *rt = skb_rtable(skb);
	struct iphdr *iph;

	/* Build the IP header. */
	skb_push(skb, sizeof(struct iphdr) + (opt ? opt->opt.optlen : 0));
	skb_reset_network_header(skb);
	iph = ip_hdr(skb);
	iph->version  = 4;
	iph->ihl      = 5;
	iph->tos      = inet->tos;
	if (ip_dont_fragment(sk, &rt->dst))
		iph->frag_off = htons(IP_DF);
	else
		iph->frag_off = 0;
	iph->ttl      = ip_select_ttl(inet, &rt->dst);
	iph->daddr    = (opt && opt->opt.srr ? opt->opt.faddr : daddr);
	iph->saddr    = saddr;
	iph->protocol = sk->sk_protocol;
	ip_select_ident(skb, sk);

	if (opt && opt->opt.optlen) {
		iph->ihl += opt->opt.optlen>>2;
		ip_options_build(skb, &opt->opt, daddr, rt, 0);
	}

	skb->priority = sk->sk_priority;
	skb->mark = sk->sk_mark;

	/* Send it out. */
	return ip_local_out(skb);
}
EXPORT_SYMBOL_GPL(ip_build_and_send_pkt);

static inline int ip_finish_output2(struct sk_buff *skb)
{
	struct dst_entry *dst = skb_dst(skb);
	struct rtable *rt = (struct rtable *)dst;
	struct net_device *dev = dst->dev;
	unsigned int hh_len = LL_RESERVED_SPACE(dev);
	struct neighbour *neigh;
	u32 nexthop;

	if (rt->rt_type == RTN_MULTICAST) {
		IP_UPD_PO_STATS(dev_net(dev), IPSTATS_MIB_OUTMCAST, skb->len);
	} else if (rt->rt_type == RTN_BROADCAST)
		IP_UPD_PO_STATS(dev_net(dev), IPSTATS_MIB_OUTBCAST, skb->len);

	/* Be paranoid, rather than too clever. */
	if (unlikely(skb_headroom(skb) < hh_len && dev->header_ops)) {
		struct sk_buff *skb2;

		skb2 = skb_realloc_headroom(skb, LL_RESERVED_SPACE(dev));
		if (skb2 == NULL) {
			kfree_skb(skb);
			return -ENOMEM;
		}
		if (skb->sk)
			skb_set_owner_w(skb2, skb->sk);
		consume_skb(skb);
		skb = skb2;
	}

	rcu_read_lock_bh();
	nexthop = (__force u32) rt_nexthop(rt, ip_hdr(skb)->daddr);
	neigh = __ipv4_neigh_lookup_noref(dev, nexthop);
	if (unlikely(!neigh))
		neigh = __neigh_create(&arp_tbl, &nexthop, dev, false);
	if (!IS_ERR(neigh)) {
		int res = dst_neigh_output(dst, neigh, skb);

		rcu_read_unlock_bh();
		return res;
	}
	rcu_read_unlock_bh();

	net_dbg_ratelimited("%s: No header cache and no neighbour!\n",
			    __func__);
	kfree_skb(skb);
	return -EINVAL;
}

static inline int ip_skb_dst_mtu(struct sk_buff *skb)
{
	struct inet_sock *inet = skb->sk ? inet_sk(skb->sk) : NULL;

	return (inet && inet->pmtudisc == IP_PMTUDISC_PROBE) ?
	       skb_dst(skb)->dev->mtu : dst_mtu(skb_dst(skb));
}

static int ip_finish_output(struct sk_buff *skb)
{
#if defined(CONFIG_NETFILTER) && defined(CONFIG_XFRM)
	/* Policy lookup after SNAT yielded a new policy */
	if (skb_dst(skb)->xfrm != NULL) {
		IPCB(skb)->flags |= IPSKB_REROUTED;
		return dst_output(skb);
	}
#endif
	if (skb->len > ip_skb_dst_mtu(skb) && !skb_is_gso(skb))
		return ip_fragment(skb, ip_finish_output2);
	else
		return ip_finish_output2(skb);
}

int ip_mc_output(struct sk_buff *skb)
{
	struct sock *sk = skb->sk;
	struct rtable *rt = skb_rtable(skb);
	struct net_device *dev = rt->dst.dev;

	/*
	 *	If the indicated interface is up and running, send the packet.
	 */
	IP_UPD_PO_STATS(dev_net(dev), IPSTATS_MIB_OUT, skb->len);

	skb->dev = dev;
	skb->protocol = htons(ETH_P_IP);

	/*
	 *	Multicasts are looped back for other local users
	 */

	if (rt->rt_flags&RTCF_MULTICAST) {
		if (sk_mc_loop(sk)
#ifdef CONFIG_IP_MROUTE
		/* Small optimization: do not loopback not local frames,
		   which returned after forwarding; they will be  dropped
		   by ip_mr_input in any case.
		   Note, that local frames are looped back to be delivered
		   to local recipients.

		   This check is duplicated in ip_mr_input at the moment.
		 */
		    &&
		    ((rt->rt_flags & RTCF_LOCAL) ||
		     !(IPCB(skb)->flags & IPSKB_FORWARDED))
#endif
		   ) {
			struct sk_buff *newskb = skb_clone(skb, GFP_ATOMIC);
			if (newskb)
				NF_HOOK(NFPROTO_IPV4, NF_INET_POST_ROUTING,
					newskb, NULL, newskb->dev,
					dev_loopback_xmit);
		}

		/* Multicasts with ttl 0 must not go beyond the host */

		if (ip_hdr(skb)->ttl == 0) {
			kfree_skb(skb);
			return 0;
		}
	}

	if (rt->rt_flags&RTCF_BROADCAST) {
		struct sk_buff *newskb = skb_clone(skb, GFP_ATOMIC);
		if (newskb)
			NF_HOOK(NFPROTO_IPV4, NF_INET_POST_ROUTING, newskb,
				NULL, newskb->dev, dev_loopback_xmit);
	}

	return NF_HOOK_COND(NFPROTO_IPV4, NF_INET_POST_ROUTING, skb, NULL,
			    skb->dev, ip_finish_output,
			    !(IPCB(skb)->flags & IPSKB_REROUTED));
}

int ip_output(struct sk_buff *skb)
{
	struct net_device *dev = skb_dst(skb)->dev;

	IP_UPD_PO_STATS(dev_net(dev), IPSTATS_MIB_OUT, skb->len);

	skb->dev = dev;
	skb->protocol = htons(ETH_P_IP);

	return NF_HOOK_COND(NFPROTO_IPV4, NF_INET_POST_ROUTING, skb, NULL, dev,
			    ip_finish_output,
			    !(IPCB(skb)->flags & IPSKB_REROUTED));
}

/*
 * copy saddr and daddr, possibly using 64bit load/stores
 * Equivalent to :
 *   iph->saddr = fl4->saddr;
 *   iph->daddr = fl4->daddr;
 */
static void ip_copy_addrs(struct iphdr *iph, const struct flowi4 *fl4)
{
	BUILD_BUG_ON(offsetof(typeof(*fl4), daddr) !=
		     offsetof(typeof(*fl4), saddr) + sizeof(fl4->saddr));
	memcpy(&iph->saddr, &fl4->saddr,
	       sizeof(fl4->saddr) + sizeof(fl4->daddr));
}

int ip_queue_xmit(struct sk_buff *skb, struct flowi *fl)
{
	struct sock *sk = skb->sk;
	struct inet_sock *inet = inet_sk(sk);
	struct ip_options_rcu *inet_opt;
	struct flowi4 *fl4;
	struct rtable *rt;
	struct iphdr *iph;
	int res;

	/* Skip all of this if the packet is already routed,
	 * f.e. by something like SCTP.
	 */
	rcu_read_lock();
	inet_opt = rcu_dereference(inet->inet_opt);
	fl4 = &fl->u.ip4;
	rt = skb_rtable(skb);
	if (rt != NULL)
		goto packet_routed;

	/* Make sure we can route this packet. */
	rt = (struct rtable *)__sk_dst_check(sk, 0);
	if (rt == NULL) {
		__be32 daddr;

		/* Use correct destination address if we have options. */
		daddr = inet->inet_daddr;
		if (inet_opt && inet_opt->opt.srr)
			daddr = inet_opt->opt.faddr;

		/* If this fails, retransmit mechanism of transport layer will
		 * keep trying until route appears or the connection times
		 * itself out.
		 */
		rt = ip_route_output_ports(sock_net(sk), fl4, sk,
					   daddr, inet->inet_saddr,
					   inet->inet_dport,
					   inet->inet_sport,
					   sk->sk_protocol,
					   RT_CONN_FLAGS(sk),
					   sk->sk_bound_dev_if);
		if (IS_ERR(rt))
			goto no_route;
		sk_setup_caps(sk, &rt->dst);
	}
	skb_dst_set_noref(skb, &rt->dst);

packet_routed:
	if (inet_opt && inet_opt->opt.is_strictroute && rt->rt_uses_gateway)
		goto no_route;

	/* OK, we know where to send it, allocate and build IP header. */
	skb_push(skb, sizeof(struct iphdr) + (inet_opt ? inet_opt->opt.optlen : 0));
	skb_reset_network_header(skb);
	iph = ip_hdr(skb);
	*((__be16 *)iph) = htons((4 << 12) | (5 << 8) | (inet->tos & 0xff));
	if (ip_dont_fragment(sk, &rt->dst) && !skb->local_df)
		iph->frag_off = htons(IP_DF);
	else
		iph->frag_off = 0;
	iph->ttl      = ip_select_ttl(inet, &rt->dst);
	iph->protocol = sk->sk_protocol;
	ip_copy_addrs(iph, fl4);

	/* Transport layer set skb->h.foo itself. */

	if (inet_opt && inet_opt->opt.optlen) {
		iph->ihl += inet_opt->opt.optlen >> 2;
		ip_options_build(skb, &inet_opt->opt, inet->inet_daddr, rt, 0);
	}

	ip_select_ident_segs(skb, sk, skb_shinfo(skb)->gso_segs ?: 1);

	skb->priority = sk->sk_priority;
	skb->mark = sk->sk_mark;

	res = ip_local_out(skb);
	rcu_read_unlock();
	return res;

no_route:
	rcu_read_unlock();
	IP_INC_STATS(sock_net(sk), IPSTATS_MIB_OUTNOROUTES);
	kfree_skb(skb);
	return -EHOSTUNREACH;
}
EXPORT_SYMBOL(ip_queue_xmit);


static void ip_copy_metadata(struct sk_buff *to, struct sk_buff *from)
{
	to->pkt_type = from->pkt_type;
	to->priority = from->priority;
	to->protocol = from->protocol;
	skb_dst_drop(to);
	skb_dst_copy(to, from);
	to->dev = from->dev;
	to->mark = from->mark;

	/* Copy the flags to each fragment. */
	IPCB(to)->flags = IPCB(from)->flags;

#ifdef CONFIG_NET_SCHED
	to->tc_index = from->tc_index;
#endif
	nf_copy(to, from);
#if IS_ENABLED(CONFIG_NETFILTER_XT_TARGET_TRACE)
	to->nf_trace = from->nf_trace;
#endif
#if defined(CONFIG_IP_VS) || defined(CONFIG_IP_VS_MODULE)
	to->ipvs_property = from->ipvs_property;
#endif
	skb_copy_secmark(to, from);
}

/*
 *	This IP datagram is too large to be sent in one piece.  Break it up into
 *	smaller pieces (each of size equal to IP header plus
 *	a block of the data of the original IP data part) that will yet fit in a
 *	single device frame, and queue such a frame for sending.
 */

int ip_fragment(struct sk_buff *skb, int (*output)(struct sk_buff *))
{
	struct iphdr *iph;
	int ptr;
	struct net_device *dev;
	struct sk_buff *skb2;
	unsigned int mtu, hlen, left, len, ll_rs;
	int offset;
	__be16 not_last_frag;
	struct rtable *rt = skb_rtable(skb);
	int err = 0;

	dev = rt->dst.dev;

	/*
	 *	Point into the IP datagram header.
	 */

	iph = ip_hdr(skb);

	if (unlikely(((iph->frag_off & htons(IP_DF)) && !skb->local_df) ||
		     (IPCB(skb)->frag_max_size &&
		      IPCB(skb)->frag_max_size > dst_mtu(&rt->dst)))) {
		IP_INC_STATS(dev_net(dev), IPSTATS_MIB_FRAGFAILS);
		icmp_send(skb, ICMP_DEST_UNREACH, ICMP_FRAG_NEEDED,
			  htonl(ip_skb_dst_mtu(skb)));
		kfree_skb(skb);
		return -EMSGSIZE;
	}

	/*
	 *	Setup starting values.
	 */

	hlen = iph->ihl * 4;
	mtu = dst_mtu(&rt->dst) - hlen;	/* Size of data space */
#ifdef CONFIG_BRIDGE_NETFILTER
	if (skb->nf_bridge)
		mtu -= nf_bridge_mtu_reduction(skb);
#endif
	IPCB(skb)->flags |= IPSKB_FRAG_COMPLETE;

	/* When frag_list is given, use it. First, check its validity:
	 * some transformers could create wrong frag_list or break existing
	 * one, it is not prohibited. In this case fall back to copying.
	 *
	 * LATER: this step can be merged to real generation of fragments,
	 * we can switch to copy when see the first bad fragment.
	 */
	if (skb_has_frag_list(skb)) {
		struct sk_buff *frag, *frag2;
		int first_len = skb_pagelen(skb);

		if (first_len - hlen > mtu ||
		    ((first_len - hlen) & 7) ||
		    ip_is_fragment(iph) ||
		    skb_cloned(skb))
			goto slow_path;

		skb_walk_frags(skb, frag) {
			/* Correct geometry. */
			if (frag->len > mtu ||
			    ((frag->len & 7) && frag->next) ||
			    skb_headroom(frag) < hlen)
				goto slow_path_clean;

			/* Partially cloned skb? */
			if (skb_shared(frag))
				goto slow_path_clean;

			BUG_ON(frag->sk);
			if (skb->sk) {
				frag->sk = skb->sk;
				frag->destructor = sock_wfree;
			}
			skb->truesize -= frag->truesize;
		}

		/* Everything is OK. Generate! */

		err = 0;
		offset = 0;
		frag = skb_shinfo(skb)->frag_list;
		skb_frag_list_init(skb);
		skb->data_len = first_len - skb_headlen(skb);
		skb->len = first_len;
		iph->tot_len = htons(first_len);
		iph->frag_off = htons(IP_MF);
		ip_send_check(iph);

		for (;;) {
			/* Prepare header of the next frame,
			 * before previous one went down. */
			if (frag) {
				frag->ip_summed = CHECKSUM_NONE;
				skb_reset_transport_header(frag);
				__skb_push(frag, hlen);
				skb_reset_network_header(frag);
				memcpy(skb_network_header(frag), iph, hlen);
				iph = ip_hdr(frag);
				iph->tot_len = htons(frag->len);
				ip_copy_metadata(frag, skb);
				if (offset == 0)
					ip_options_fragment(frag);
				offset += skb->len - hlen;
				iph->frag_off = htons(offset>>3);
				if (frag->next != NULL)
					iph->frag_off |= htons(IP_MF);
				/* Ready, complete checksum */
				ip_send_check(iph);
			}

			err = output(skb);

			if (!err)
				IP_INC_STATS(dev_net(dev), IPSTATS_MIB_FRAGCREATES);
			if (err || !frag)
				break;

			skb = frag;
			frag = skb->next;
			skb->next = NULL;
		}

		if (err == 0) {
			IP_INC_STATS(dev_net(dev), IPSTATS_MIB_FRAGOKS);
			return 0;
		}

		while (frag) {
			skb = frag->next;
			kfree_skb(frag);
			frag = skb;
		}
		IP_INC_STATS(dev_net(dev), IPSTATS_MIB_FRAGFAILS);
		return err;

slow_path_clean:
		skb_walk_frags(skb, frag2) {
			if (frag2 == frag)
				break;
			frag2->sk = NULL;
			frag2->destructor = NULL;
			skb->truesize += frag2->truesize;
		}
	}

slow_path:
	/* for offloaded checksums cleanup checksum before fragmentation */
	if ((skb->ip_summed == CHECKSUM_PARTIAL) && skb_checksum_help(skb))
		goto fail;
	iph = ip_hdr(skb);

	left = skb->len - hlen;		/* Space per frame */
	ptr = hlen;		/* Where to start from */

	/* for bridged IP traffic encapsulated inside f.e. a vlan header,
	 * we need to make room for the encapsulating header
	 */
	ll_rs = LL_RESERVED_SPACE_EXTRA(rt->dst.dev, nf_bridge_pad(skb));

	/*
	 *	Fragment the datagram.
	 */

	offset = (ntohs(iph->frag_off) & IP_OFFSET) << 3;
	not_last_frag = iph->frag_off & htons(IP_MF);

	/*
	 *	Keep copying data until we run out.
	 */

	while (left > 0) {
		len = left;
		/* IF: it doesn't fit, use 'mtu' - the data space left */
		if (len > mtu)
			len = mtu;
		/* IF: we are not sending up to and including the packet end
		   then align the next start on an eight byte boundary */
		if (len < left)	{
			len &= ~7;
		}
		/*
		 *	Allocate buffer.
		 */

		if ((skb2 = alloc_skb(len+hlen+ll_rs, GFP_ATOMIC)) == NULL) {
			NETDEBUG(KERN_INFO "IP: frag: no memory for new fragment!\n");
			err = -ENOMEM;
			goto fail;
		}

		/*
		 *	Set up data on packet
		 */

		ip_copy_metadata(skb2, skb);
		skb_reserve(skb2, ll_rs);
		skb_put(skb2, len + hlen);
		skb_reset_network_header(skb2);
		skb2->transport_header = skb2->network_header + hlen;

		/*
		 *	Charge the memory for the fragment to any owner
		 *	it might possess
		 */

		if (skb->sk)
			skb_set_owner_w(skb2, skb->sk);

		/*
		 *	Copy the packet header into the new buffer.
		 */

		skb_copy_from_linear_data(skb, skb_network_header(skb2), hlen);

		/*
		 *	Copy a block of the IP datagram.
		 */
		if (skb_copy_bits(skb, ptr, skb_transport_header(skb2), len))
			BUG();
		left -= len;

		/*
		 *	Fill in the new header fields.
		 */
		iph = ip_hdr(skb2);
		iph->frag_off = htons((offset >> 3));

		/* ANK: dirty, but effective trick. Upgrade options only if
		 * the segment to be fragmented was THE FIRST (otherwise,
		 * options are already fixed) and make it ONCE
		 * on the initial skb, so that all the following fragments
		 * will inherit fixed options.
		 */
		if (offset == 0)
			ip_options_fragment(skb);

		/*
		 *	Added AC : If we are fragmenting a fragment that's not the
		 *		   last fragment then keep MF on each bit
		 */
		if (left > 0 || not_last_frag)
			iph->frag_off |= htons(IP_MF);
		ptr += len;
		offset += len;

		/*
		 *	Put this fragment into the sending queue.
		 */
		iph->tot_len = htons(len + hlen);

		ip_send_check(iph);

		err = output(skb2);
		if (err)
			goto fail;

		IP_INC_STATS(dev_net(dev), IPSTATS_MIB_FRAGCREATES);
	}
	consume_skb(skb);
	IP_INC_STATS(dev_net(dev), IPSTATS_MIB_FRAGOKS);
	return err;

fail:
	kfree_skb(skb);
	IP_INC_STATS(dev_net(dev), IPSTATS_MIB_FRAGFAILS);
	return err;
}
EXPORT_SYMBOL(ip_fragment);

int
ip_generic_getfrag(void *from, char *to, int offset, int len, int odd, struct sk_buff *skb)
{
	struct iovec *iov = from;

	if (skb->ip_summed == CHECKSUM_PARTIAL) {
		if (memcpy_fromiovecend(to, iov, offset, len) < 0)
			return -EFAULT;
	} else {
		__wsum csum = 0;
		if (csum_partial_copy_fromiovecend(to, iov, offset, len, &csum) < 0)
			return -EFAULT;
		skb->csum = csum_block_add(skb->csum, csum, odd);
	}
	return 0;
}
EXPORT_SYMBOL(ip_generic_getfrag);

static inline __wsum
csum_page(struct page *page, int offset, int copy)
{
	char *kaddr;
	__wsum csum;
	kaddr = kmap(page);
	csum = csum_partial(kaddr + offset, copy, 0);
	kunmap(page);
	return csum;
}

static inline int ip_ufo_append_data(struct sock *sk,
			struct sk_buff_head *queue,
			int getfrag(void *from, char *to, int offset, int len,
			       int odd, struct sk_buff *skb),
			void *from, int length, int hh_len, int fragheaderlen,
			int transhdrlen, int maxfraglen, unsigned int flags)
{
	struct sk_buff *skb;
	int err;

	/* There is support for UDP fragmentation offload by network
	 * device, so create one single skb packet containing complete
	 * udp datagram
	 */
	if ((skb = skb_peek_tail(queue)) == NULL) {
		skb = sock_alloc_send_skb(sk,
			hh_len + fragheaderlen + transhdrlen + 20,
			(flags & MSG_DONTWAIT), &err);

		if (skb == NULL)
			return err;

		/* reserve space for Hardware header */
		skb_reserve(skb, hh_len);

		/* create space for UDP/IP header */
		skb_put(skb, fragheaderlen + transhdrlen);

		/* initialize network header pointer */
		skb_reset_network_header(skb);

		/* initialize protocol header pointer */
		skb->transport_header = skb->network_header + fragheaderlen;

		skb->ip_summed = CHECKSUM_PARTIAL;
		skb->csum = 0;

		/* specify the length of each IP datagram fragment */
		skb_shinfo(skb)->gso_size = maxfraglen - fragheaderlen;
		skb_shinfo(skb)->gso_type = SKB_GSO_UDP;
		__skb_queue_tail(queue, skb);
	}

	return skb_append_datato_frags(sk, skb, getfrag, from,
				       (length - transhdrlen));
}

static int __ip_append_data(struct sock *sk,
			    struct flowi4 *fl4,
			    struct sk_buff_head *queue,
			    struct inet_cork *cork,
			    struct page_frag *pfrag,
			    int getfrag(void *from, char *to, int offset,
					int len, int odd, struct sk_buff *skb),
			    void *from, int length, int transhdrlen,
			    unsigned int flags)
{
	struct inet_sock *inet = inet_sk(sk);
	struct sk_buff *skb;

	struct ip_options *opt = cork->opt;
	int hh_len;
	int exthdrlen;
	int mtu;
	int copy;
	int err;
	int offset = 0;
	unsigned int maxfraglen, fragheaderlen;
	int csummode = CHECKSUM_NONE;
	struct rtable *rt = (struct rtable *)cork->dst;

	skb = skb_peek_tail(queue);

	exthdrlen = !skb ? rt->dst.header_len : 0;
	mtu = cork->fragsize;

	hh_len = LL_RESERVED_SPACE(rt->dst.dev);

	fragheaderlen = sizeof(struct iphdr) + (opt ? opt->optlen : 0);
	maxfraglen = ((mtu - fragheaderlen) & ~7) + fragheaderlen;

	if (cork->length + length > 0xFFFF - fragheaderlen) {
		ip_local_error(sk, EMSGSIZE, fl4->daddr, inet->inet_dport,
			       mtu-exthdrlen);
		return -EMSGSIZE;
	}

	/*
	 * transhdrlen > 0 means that this is the first fragment and we wish
	 * it won't be fragmented in the future.
	 */
	if (transhdrlen &&
	    length + fragheaderlen <= mtu &&
	    rt->dst.dev->features & NETIF_F_V4_CSUM &&
	    !exthdrlen)
		csummode = CHECKSUM_PARTIAL;

	cork->length += length;
	if (((length > mtu) || (skb && skb_has_frags(skb))) &&
	    (sk->sk_protocol == IPPROTO_UDP) &&
	    (rt->dst.dev->features & NETIF_F_UFO) && !rt->dst.header_len &&
	    (sk->sk_type == SOCK_DGRAM)) {
		err = ip_ufo_append_data(sk, queue, getfrag, from, length,
					 hh_len, fragheaderlen, transhdrlen,
					 maxfraglen, flags);
		if (err)
			goto error;
		return 0;
	}

	/* So, what's going on in the loop below?
	 *
	 * We use calculated fragment length to generate chained skb,
	 * each of segments is IP fragment ready for sending to network after
	 * adding appropriate IP header.
	 */

	if (!skb)
		goto alloc_new_skb;

	while (length > 0) {
		/* Check if the remaining data fits into current packet. */
		copy = mtu - skb->len;
		if (copy < length)
			copy = maxfraglen - skb->len;
		if (copy <= 0) {
			char *data;
			unsigned int datalen;
			unsigned int fraglen;
			unsigned int fraggap;
			unsigned int alloclen;
			struct sk_buff *skb_prev;
alloc_new_skb:
			skb_prev = skb;
			if (skb_prev)
				fraggap = skb_prev->len - maxfraglen;
			else
				fraggap = 0;

			/*
			 * If remaining data exceeds the mtu,
			 * we know we need more fragment(s).
			 */
			datalen = length + fraggap;
			if (datalen > mtu - fragheaderlen)
				datalen = maxfraglen - fragheaderlen;
			fraglen = datalen + fragheaderlen;

			if ((flags & MSG_MORE) &&
			    !(rt->dst.dev->features&NETIF_F_SG))
				alloclen = mtu;
			else
				alloclen = fraglen;

			alloclen += exthdrlen;

			/* The last fragment gets additional space at tail.
			 * Note, with MSG_MORE we overallocate on fragments,
			 * because we have no idea what fragment will be
			 * the last.
			 */
			if (datalen == length + fraggap)
				alloclen += rt->dst.trailer_len;

			if (transhdrlen) {
				skb = sock_alloc_send_skb(sk,
						alloclen + hh_len + 15,
						(flags & MSG_DONTWAIT), &err);
			} else {
				skb = NULL;
				if (atomic_read(&sk->sk_wmem_alloc) <=
				    2 * sk->sk_sndbuf)
					skb = sock_wmalloc(sk,
							   alloclen + hh_len + 15, 1,
							   sk->sk_allocation);
				if (unlikely(skb == NULL))
					err = -ENOBUFS;
				else
					/* only the initial fragment is
					   time stamped */
					cork->tx_flags = 0;
			}
			if (skb == NULL)
				goto error;

			/*
			 *	Fill in the control structures
			 */
			skb->ip_summed = csummode;
			skb->csum = 0;
			skb_reserve(skb, hh_len);
			skb_shinfo(skb)->tx_flags = cork->tx_flags;

			/*
			 *	Find where to start putting bytes.
			 */
			data = skb_put(skb, fraglen + exthdrlen);
			skb_set_network_header(skb, exthdrlen);
			skb->transport_header = (skb->network_header +
						 fragheaderlen);
			data += fragheaderlen + exthdrlen;

			if (fraggap) {
				skb->csum = skb_copy_and_csum_bits(
					skb_prev, maxfraglen,
					data + transhdrlen, fraggap, 0);
				skb_prev->csum = csum_sub(skb_prev->csum,
							  skb->csum);
				data += fraggap;
				pskb_trim_unique(skb_prev, maxfraglen);
			}

			copy = datalen - transhdrlen - fraggap;
			if (copy > 0 && getfrag(from, data + transhdrlen, offset, copy, fraggap, skb) < 0) {
				err = -EFAULT;
				kfree_skb(skb);
				goto error;
			}

			offset += copy;
			length -= datalen - fraggap;
			transhdrlen = 0;
			exthdrlen = 0;
			csummode = CHECKSUM_NONE;

			/*
			 * Put the packet on the pending queue.
			 */
			__skb_queue_tail(queue, skb);
			continue;
		}

		if (copy > length)
			copy = length;

		if (!(rt->dst.dev->features&NETIF_F_SG)) {
			unsigned int off;

			off = skb->len;
			if (getfrag(from, skb_put(skb, copy),
					offset, copy, off, skb) < 0) {
				__skb_trim(skb, off);
				err = -EFAULT;
				goto error;
			}
		} else {
			int i = skb_shinfo(skb)->nr_frags;

			err = -ENOMEM;
			if (!sk_page_frag_refill(sk, pfrag))
				goto error;

			if (!skb_can_coalesce(skb, i, pfrag->page,
					      pfrag->offset)) {
				err = -EMSGSIZE;
				if (i == MAX_SKB_FRAGS)
					goto error;

				__skb_fill_page_desc(skb, i, pfrag->page,
						     pfrag->offset, 0);
				skb_shinfo(skb)->nr_frags = ++i;
				get_page(pfrag->page);
			}
			copy = min_t(int, copy, pfrag->size - pfrag->offset);
			if (getfrag(from,
				    page_address(pfrag->page) + pfrag->offset,
				    offset, copy, skb->len, skb) < 0)
				goto error_efault;

			pfrag->offset += copy;
			skb_frag_size_add(&skb_shinfo(skb)->frags[i - 1], copy);
			skb->len += copy;
			skb->data_len += copy;
			skb->truesize += copy;
			atomic_add(copy, &sk->sk_wmem_alloc);
		}
		offset += copy;
		length -= copy;
	}

	return 0;

error_efault:
	err = -EFAULT;
error:
	cork->length -= length;
	IP_INC_STATS(sock_net(sk), IPSTATS_MIB_OUTDISCARDS);
	return err;
}

static int ip_setup_cork(struct sock *sk, struct inet_cork *cork,
			 struct ipcm_cookie *ipc, struct rtable **rtp)
{
	struct inet_sock *inet = inet_sk(sk);
	struct ip_options_rcu *opt;
	struct rtable *rt;

	/*
	 * setup for corking.
	 */
	opt = ipc->opt;
	if (opt) {
		if (cork->opt == NULL) {
			cork->opt = kmalloc(sizeof(struct ip_options) + 40,
					    sk->sk_allocation);
			if (unlikely(cork->opt == NULL))
				return -ENOBUFS;
		}
		memcpy(cork->opt, &opt->opt, sizeof(struct ip_options) + opt->opt.optlen);
		cork->flags |= IPCORK_OPT;
		cork->addr = ipc->addr;
	}
	rt = *rtp;
	if (unlikely(!rt))
		return -EFAULT;
	/*
	 * We steal reference to this route, caller should not release it
	 */
	*rtp = NULL;
	cork->fragsize = inet->pmtudisc == IP_PMTUDISC_PROBE ?
			 rt->dst.dev->mtu : dst_mtu(&rt->dst);
	cork->dst = &rt->dst;
	cork->length = 0;
	cork->tx_flags = ipc->tx_flags;

	return 0;
}

/*
 *	ip_append_data() and ip_append_page() can make one large IP datagram
 *	from many pieces of data. Each pieces will be holded on the socket
 *	until ip_push_pending_frames() is called. Each piece can be a page
 *	or non-page data.
 *
 *	Not only UDP, other transport protocols - e.g. raw sockets - can use
 *	this interface potentially.
 *
 *	LATER: length must be adjusted by pad at tail, when it is required.
 */
int ip_append_data(struct sock *sk, struct flowi4 *fl4,
		   int getfrag(void *from, char *to, int offset, int len,
			       int odd, struct sk_buff *skb),
		   void *from, int length, int transhdrlen,
		   struct ipcm_cookie *ipc, struct rtable **rtp,
		   unsigned int flags)
{
	struct inet_sock *inet = inet_sk(sk);
	int err;

	if (flags&MSG_PROBE)
		return 0;

	if (skb_queue_empty(&sk->sk_write_queue)) {
		err = ip_setup_cork(sk, &inet->cork.base, ipc, rtp);
		if (err)
			return err;
	} else {
		transhdrlen = 0;
	}

	return __ip_append_data(sk, fl4, &sk->sk_write_queue, &inet->cork.base,
				sk_page_frag(sk), getfrag,
				from, length, transhdrlen, flags);
}

ssize_t	ip_append_page(struct sock *sk, struct flowi4 *fl4, struct page *page,
		       int offset, size_t size, int flags)
{
	struct inet_sock *inet = inet_sk(sk);
	struct sk_buff *skb;
	struct rtable *rt;
	struct ip_options *opt = NULL;
	struct inet_cork *cork;
	int hh_len;
	int mtu;
	int len;
	int err;
	unsigned int maxfraglen, fragheaderlen, fraggap;

	if (inet->hdrincl)
		return -EPERM;

	if (flags&MSG_PROBE)
		return 0;

	if (skb_queue_empty(&sk->sk_write_queue))
		return -EINVAL;

	cork = &inet->cork.base;
	rt = (struct rtable *)cork->dst;
	if (cork->flags & IPCORK_OPT)
		opt = cork->opt;

	if (!(rt->dst.dev->features&NETIF_F_SG))
		return -EOPNOTSUPP;

	hh_len = LL_RESERVED_SPACE(rt->dst.dev);
	mtu = cork->fragsize;

	fragheaderlen = sizeof(struct iphdr) + (opt ? opt->optlen : 0);
	maxfraglen = ((mtu - fragheaderlen) & ~7) + fragheaderlen;

	if (cork->length + size > 0xFFFF - fragheaderlen) {
		ip_local_error(sk, EMSGSIZE, fl4->daddr, inet->inet_dport, mtu);
		return -EMSGSIZE;
	}

	if ((skb = skb_peek_tail(&sk->sk_write_queue)) == NULL)
		return -EINVAL;

	cork->length += size;
	if ((size + skb->len > mtu) &&
	    (sk->sk_protocol == IPPROTO_UDP) &&
	    (rt->dst.dev->features & NETIF_F_UFO)) {
		skb_shinfo(skb)->gso_size = mtu - fragheaderlen;
		skb_shinfo(skb)->gso_type = SKB_GSO_UDP;
	}


	while (size > 0) {
		int i;

		if (skb_is_gso(skb))
			len = size;
		else {

			/* Check if the remaining data fits into current packet. */
			len = mtu - skb->len;
			if (len < size)
				len = maxfraglen - skb->len;
		}
		if (len <= 0) {
			struct sk_buff *skb_prev;
			int alloclen;

			skb_prev = skb;
			fraggap = skb_prev->len - maxfraglen;

			alloclen = fragheaderlen + hh_len + fraggap + 15;
			skb = sock_wmalloc(sk, alloclen, 1, sk->sk_allocation);
			if (unlikely(!skb)) {
				err = -ENOBUFS;
				goto error;
			}

			/*
			 *	Fill in the control structures
			 */
			skb->ip_summed = CHECKSUM_NONE;
			skb->csum = 0;
			skb_reserve(skb, hh_len);

			/*
			 *	Find where to start putting bytes.
			 */
			skb_put(skb, fragheaderlen + fraggap);
			skb_reset_network_header(skb);
			skb->transport_header = (skb->network_header +
						 fragheaderlen);
			if (fraggap) {
				skb->csum = skb_copy_and_csum_bits(skb_prev,
								   maxfraglen,
						    skb_transport_header(skb),
								   fraggap, 0);
				skb_prev->csum = csum_sub(skb_prev->csum,
							  skb->csum);
				pskb_trim_unique(skb_prev, maxfraglen);
			}

			/*
			 * Put the packet on the pending queue.
			 */
			__skb_queue_tail(&sk->sk_write_queue, skb);
			continue;
		}

		i = skb_shinfo(skb)->nr_frags;
		if (len > size)
			len = size;
		if (skb_can_coalesce(skb, i, page, offset)) {
			skb_frag_size_add(&skb_shinfo(skb)->frags[i-1], len);
		} else if (i < MAX_SKB_FRAGS) {
			get_page(page);
			skb_fill_page_desc(skb, i, page, offset, len);
		} else {
			err = -EMSGSIZE;
			goto error;
		}

		if (skb->ip_summed == CHECKSUM_NONE) {
			__wsum csum;
			csum = csum_page(page, offset, len);
			skb->csum = csum_block_add(skb->csum, csum, skb->len);
		}

		skb->len += len;
		skb->data_len += len;
		skb->truesize += len;
		atomic_add(len, &sk->sk_wmem_alloc);
		offset += len;
		size -= len;
	}
	return 0;

error:
	cork->length -= size;
	IP_INC_STATS(sock_net(sk), IPSTATS_MIB_OUTDISCARDS);
	return err;
}

static void ip_cork_release(struct inet_cork *cork)
{
	cork->flags &= ~IPCORK_OPT;
	kfree(cork->opt);
	cork->opt = NULL;
	dst_release(cork->dst);
	cork->dst = NULL;
}

/*
 *	Combined all pending IP fragments on the socket as one IP datagram
 *	and push them out.
 */
struct sk_buff *__ip_make_skb(struct sock *sk,
			      struct flowi4 *fl4,
			      struct sk_buff_head *queue,
			      struct inet_cork *cork)
{
	struct sk_buff *skb, *tmp_skb;
	struct sk_buff **tail_skb;
	struct inet_sock *inet = inet_sk(sk);
	struct net *net = sock_net(sk);
	struct ip_options *opt = NULL;
	struct rtable *rt = (struct rtable *)cork->dst;
	struct iphdr *iph;
	__be16 df = 0;
	__u8 ttl;

	if ((skb = __skb_dequeue(queue)) == NULL)
		goto out;
	tail_skb = &(skb_shinfo(skb)->frag_list);

	/* move skb->data to ip header from ext header */
	if (skb->data < skb_network_header(skb))
		__skb_pull(skb, skb_network_offset(skb));
	while ((tmp_skb = __skb_dequeue(queue)) != NULL) {
		__skb_pull(tmp_skb, skb_network_header_len(skb));
		*tail_skb = tmp_skb;
		tail_skb = &(tmp_skb->next);
		skb->len += tmp_skb->len;
		skb->data_len += tmp_skb->len;
		skb->truesize += tmp_skb->truesize;
		tmp_skb->destructor = NULL;
		tmp_skb->sk = NULL;
	}

	/* Unless user demanded real pmtu discovery (IP_PMTUDISC_DO), we allow
	 * to fragment the frame generated here. No matter, what transforms
	 * how transforms change size of the packet, it will come out.
	 */
	if (inet->pmtudisc < IP_PMTUDISC_DO)
		skb->local_df = 1;

	/* DF bit is set when we want to see DF on outgoing frames.
	 * If local_df is set too, we still allow to fragment this frame
	 * locally. */
	if (inet->pmtudisc >= IP_PMTUDISC_DO ||
	    (skb->len <= dst_mtu(&rt->dst) &&
	     ip_dont_fragment(sk, &rt->dst)))
		df = htons(IP_DF);

	if (cork->flags & IPCORK_OPT)
		opt = cork->opt;

	if (rt->rt_type == RTN_MULTICAST)
		ttl = inet->mc_ttl;
	else
		ttl = ip_select_ttl(inet, &rt->dst);

	iph = ip_hdr(skb);
	iph->version = 4;
	iph->ihl = 5;
	iph->tos = inet->tos;
	iph->frag_off = df;
	iph->ttl = ttl;
	iph->protocol = sk->sk_protocol;
	ip_copy_addrs(iph, fl4);
	ip_select_ident(skb, sk);

	if (opt) {
		iph->ihl += opt->optlen>>2;
		ip_options_build(skb, opt, cork->addr, rt, 0);
	}

	skb->priority = sk->sk_priority;
	skb->mark = sk->sk_mark;
	/*
	 * Steal rt from cork.dst to avoid a pair of atomic_inc/atomic_dec
	 * on dst refcount
	 */
	cork->dst = NULL;
	skb_dst_set(skb, &rt->dst);

	if (iph->protocol == IPPROTO_ICMP)
		icmp_out_count(net, ((struct icmphdr *)
			skb_transport_header(skb))->type);

	ip_cork_release(cork);
out:
	return skb;
}

int ip_send_skb(struct net *net, struct sk_buff *skb)
{
	int err;

	err = ip_local_out(skb);
	if (err) {
		if (err > 0)
			err = net_xmit_errno(err);
		if (err)
			IP_INC_STATS(net, IPSTATS_MIB_OUTDISCARDS);
	}

	return err;
}

int ip_push_pending_frames(struct sock *sk, struct flowi4 *fl4)
{
	struct sk_buff *skb;

	skb = ip_finish_skb(sk, fl4);
	if (!skb)
		return 0;

	/* Netfilter gets whole the not fragmented skb. */
	return ip_send_skb(sock_net(sk), skb);
}

/*
 *	Throw away all pending data on the socket.
 */
static void __ip_flush_pending_frames(struct sock *sk,
				      struct sk_buff_head *queue,
				      struct inet_cork *cork)
{
	struct sk_buff *skb;

	while ((skb = __skb_dequeue_tail(queue)) != NULL)
		kfree_skb(skb);

	ip_cork_release(cork);
}

void ip_flush_pending_frames(struct sock *sk)
{
	__ip_flush_pending_frames(sk, &sk->sk_write_queue, &inet_sk(sk)->cork.base);
}

struct sk_buff *ip_make_skb(struct sock *sk,
			    struct flowi4 *fl4,
			    int getfrag(void *from, char *to, int offset,
					int len, int odd, struct sk_buff *skb),
			    void *from, int length, int transhdrlen,
			    struct ipcm_cookie *ipc, struct rtable **rtp,
			    unsigned int flags)
{
	struct inet_cork cork;
	struct sk_buff_head queue;
	int err;

	if (flags & MSG_PROBE)
		return NULL;

	__skb_queue_head_init(&queue);

	cork.flags = 0;
	cork.addr = 0;
	cork.opt = NULL;
	err = ip_setup_cork(sk, &cork, ipc, rtp);
	if (err)
		return ERR_PTR(err);

	err = __ip_append_data(sk, fl4, &queue, &cork,
			       &current->task_frag, getfrag,
			       from, length, transhdrlen, flags);
	if (err) {
		__ip_flush_pending_frames(sk, &queue, &cork);
		return ERR_PTR(err);
	}

	return __ip_make_skb(sk, fl4, &queue, &cork);
}

/*
 *	Fetch data from kernel space and fill in checksum if needed.
 */
static int ip_reply_glue_bits(void *dptr, char *to, int offset,
			      int len, int odd, struct sk_buff *skb)
{
	__wsum csum;

	csum = csum_partial_copy_nocheck(dptr+offset, to, len, 0);
	skb->csum = csum_block_add(skb->csum, csum, odd);
	return 0;
}

/*
 *	Generic function to send a packet as reply to another packet.
 *	Used to send some TCP resets/acks so far.
 */
void ip_send_unicast_reply(struct sock *sk, struct sk_buff *skb, __be32 daddr,
			   __be32 saddr, const struct ip_reply_arg *arg,
			   unsigned int len)
{
	struct ip_options_data replyopts;
	struct ipcm_cookie ipc;
	struct flowi4 fl4;
	struct rtable *rt = skb_rtable(skb);
	struct net *net = sock_net(sk);
	struct sk_buff *nskb;
<<<<<<< HEAD
	struct sock *sk;
	struct inet_sock *inet;
=======
>>>>>>> 488d2f6a
	int err;

	if (ip_options_echo(&replyopts.opt.opt, skb))
		return;

	ipc.addr = daddr;
	ipc.opt = NULL;
	ipc.tx_flags = 0;

	if (replyopts.opt.opt.optlen) {
		ipc.opt = &replyopts.opt;

		if (replyopts.opt.opt.srr)
			daddr = replyopts.opt.opt.faddr;
	}

	flowi4_init_output(&fl4, arg->bound_dev_if,
			   IP4_REPLY_MARK(net, skb->mark),
			   RT_TOS(arg->tos),
			   RT_SCOPE_UNIVERSE, ip_hdr(skb)->protocol,
			   ip_reply_arg_flowi_flags(arg),
			   daddr, saddr,
			   tcp_hdr(skb)->source, tcp_hdr(skb)->dest,
			   arg->uid);
	security_skb_classify_flow(skb, flowi4_to_flowi(&fl4));
	rt = ip_route_output_key(net, &fl4);
	if (IS_ERR(rt))
		return;

	inet_sk(sk)->tos = arg->tos;

	sk->sk_priority = skb->priority;
	sk->sk_protocol = ip_hdr(skb)->protocol;
	sk->sk_bound_dev_if = arg->bound_dev_if;
	sk->sk_sndbuf = sysctl_wmem_default;
	err = ip_append_data(sk, &fl4, ip_reply_glue_bits, arg->iov->iov_base,
			     len, 0, &ipc, &rt, MSG_DONTWAIT);
	if (unlikely(err)) {
		ip_flush_pending_frames(sk);
		goto out;
	}

	nskb = skb_peek(&sk->sk_write_queue);
	if (nskb) {
		if (arg->csumoffset >= 0)
			*((__sum16 *)skb_transport_header(nskb) +
			  arg->csumoffset) = csum_fold(csum_add(nskb->csum,
								arg->csum));
		nskb->ip_summed = CHECKSUM_NONE;
		skb_set_queue_mapping(nskb, skb_get_queue_mapping(skb));
		ip_push_pending_frames(sk, &fl4);
	}
out:
<<<<<<< HEAD
	put_cpu_var(unicast_sock);

=======
>>>>>>> 488d2f6a
	ip_rt_put(rt);
}

void __init ip_init(void)
{
	ip_rt_init();
	inet_initpeers();

#if defined(CONFIG_IP_MULTICAST) && defined(CONFIG_PROC_FS)
	igmp_mc_proc_init();
#endif
}<|MERGE_RESOLUTION|>--- conflicted
+++ resolved
@@ -1466,11 +1466,6 @@
 	struct rtable *rt = skb_rtable(skb);
 	struct net *net = sock_net(sk);
 	struct sk_buff *nskb;
-<<<<<<< HEAD
-	struct sock *sk;
-	struct inet_sock *inet;
-=======
->>>>>>> 488d2f6a
 	int err;
 
 	if (ip_options_echo(&replyopts.opt.opt, skb))
@@ -1524,11 +1519,6 @@
 		ip_push_pending_frames(sk, &fl4);
 	}
 out:
-<<<<<<< HEAD
-	put_cpu_var(unicast_sock);
-
-=======
->>>>>>> 488d2f6a
 	ip_rt_put(rt);
 }
 
