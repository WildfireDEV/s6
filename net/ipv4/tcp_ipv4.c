--- conflicted
+++ resolved
@@ -3260,13 +3260,10 @@
 	.destroy_cgroup		= tcp_destroy_cgroup,
 	.proto_cgroup		= tcp_proto_cgroup,
 #endif
-<<<<<<< HEAD
 #ifdef CONFIG_MPTCP
 	.clear_sk		= tcp_v4_clear_sk,
 #endif
-=======
 	.diag_destroy		= tcp_abort,
->>>>>>> 2c332426
 };
 EXPORT_SYMBOL(tcp_prot);
 
