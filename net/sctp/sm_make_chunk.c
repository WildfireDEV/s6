--- conflicted
+++ resolved
@@ -2595,11 +2595,7 @@
 
 		addr_param = param.v + sizeof(sctp_addip_param_t);
 
-<<<<<<< HEAD
-		af = sctp_get_af_specific(param_type2af(param.p->type));
-=======
 		af = sctp_get_af_specific(param_type2af(addr_param->p.type));
->>>>>>> 488d2f6a
 		if (af == NULL)
 			break;
 
