/*
 * NETLINK      Kernel-user communication protocol.
 *
 * 		Authors:	Alan Cox <alan@lxorguk.ukuu.org.uk>
 * 				Alexey Kuznetsov <kuznet@ms2.inr.ac.ru>
 * 				Patrick McHardy <kaber@trash.net>
 *
 *		This program is free software; you can redistribute it and/or
 *		modify it under the terms of the GNU General Public License
 *		as published by the Free Software Foundation; either version
 *		2 of the License, or (at your option) any later version.
 *
 * Tue Jun 26 14:36:48 MEST 2001 Herbert "herp" Rosmanith
 *                               added netlink_proto_exit
 * Tue Jan 22 18:32:44 BRST 2002 Arnaldo C. de Melo <acme@conectiva.com.br>
 * 				 use nlk_sk, as sk->protinfo is on a diet 8)
 * Fri Jul 22 19:51:12 MEST 2005 Harald Welte <laforge@gnumonks.org>
 * 				 - inc module use count of module that owns
 * 				   the kernel socket in case userspace opens
 * 				   socket of same protocol
 * 				 - remove all module support, since netlink is
 * 				   mandatory if CONFIG_NET=y these days
 */

#include <linux/module.h>

#include <linux/capability.h>
#include <linux/kernel.h>
#include <linux/init.h>
#include <linux/signal.h>
#include <linux/sched.h>
#include <linux/errno.h>
#include <linux/string.h>
#include <linux/stat.h>
#include <linux/socket.h>
#include <linux/un.h>
#include <linux/fcntl.h>
#include <linux/termios.h>
#include <linux/sockios.h>
#include <linux/net.h>
#include <linux/fs.h>
#include <linux/slab.h>
#include <asm/uaccess.h>
#include <linux/skbuff.h>
#include <linux/netdevice.h>
#include <linux/rtnetlink.h>
#include <linux/proc_fs.h>
#include <linux/seq_file.h>
#include <linux/notifier.h>
#include <linux/security.h>
#include <linux/jhash.h>
#include <linux/jiffies.h>
#include <linux/random.h>
#include <linux/bitops.h>
#include <linux/mm.h>
#include <linux/types.h>
#include <linux/audit.h>
#include <linux/mutex.h>
#include <linux/vmalloc.h>
#include <asm/cacheflush.h>

#include <net/net_namespace.h>
#include <net/sock.h>
#include <net/scm.h>
#include <net/netlink.h>

#include "af_netlink.h"

struct listeners {
	struct rcu_head		rcu;
	unsigned long		masks[0];
};

/* state bits */
#define NETLINK_CONGESTED	0x0

/* flags */
#define NETLINK_KERNEL_SOCKET	0x1
#define NETLINK_RECV_PKTINFO	0x2
#define NETLINK_BROADCAST_SEND_ERROR	0x4
#define NETLINK_RECV_NO_ENOBUFS	0x8

static inline int netlink_is_kernel(struct sock *sk)
{
	return nlk_sk(sk)->flags & NETLINK_KERNEL_SOCKET;
}

struct netlink_table *nl_table;
EXPORT_SYMBOL_GPL(nl_table);

static DECLARE_WAIT_QUEUE_HEAD(nl_table_wait);

static int netlink_dump(struct sock *sk);
static void netlink_skb_destructor(struct sk_buff *skb);

DEFINE_RWLOCK(nl_table_lock);
EXPORT_SYMBOL_GPL(nl_table_lock);
static atomic_t nl_table_users = ATOMIC_INIT(0);

#define nl_deref_protected(X) rcu_dereference_protected(X, lockdep_is_held(&nl_table_lock));

static ATOMIC_NOTIFIER_HEAD(netlink_chain);

static inline u32 netlink_group_mask(u32 group)
{
	return group ? 1 << (group - 1) : 0;
}

static inline struct hlist_head *nl_portid_hashfn(struct nl_portid_hash *hash, u32 portid)
{
	return &hash->table[jhash_1word(portid, hash->rnd) & hash->mask];
}

static void netlink_overrun(struct sock *sk)
{
	struct netlink_sock *nlk = nlk_sk(sk);

	if (!(nlk->flags & NETLINK_RECV_NO_ENOBUFS)) {
		if (!test_and_set_bit(NETLINK_CONGESTED, &nlk_sk(sk)->state)) {
			sk->sk_err = ENOBUFS;
			sk->sk_error_report(sk);
		}
	}
	atomic_inc(&sk->sk_drops);
}

static void netlink_rcv_wake(struct sock *sk)
{
	struct netlink_sock *nlk = nlk_sk(sk);

	if (skb_queue_empty(&sk->sk_receive_queue))
		clear_bit(NETLINK_CONGESTED, &nlk->state);
	if (!test_bit(NETLINK_CONGESTED, &nlk->state))
		wake_up_interruptible(&nlk->wait);
}

#ifdef CONFIG_NETLINK_MMAP
static bool netlink_skb_is_mmaped(const struct sk_buff *skb)
{
	return NETLINK_CB(skb).flags & NETLINK_SKB_MMAPED;
}

static bool netlink_rx_is_mmaped(struct sock *sk)
{
	return nlk_sk(sk)->rx_ring.pg_vec != NULL;
}

static bool netlink_tx_is_mmaped(struct sock *sk)
{
	return nlk_sk(sk)->tx_ring.pg_vec != NULL;
}

static __pure struct page *pgvec_to_page(const void *addr)
{
	if (is_vmalloc_addr(addr))
		return vmalloc_to_page(addr);
	else
		return virt_to_page(addr);
}

static void free_pg_vec(void **pg_vec, unsigned int order, unsigned int len)
{
	unsigned int i;

	for (i = 0; i < len; i++) {
		if (pg_vec[i] != NULL) {
			if (is_vmalloc_addr(pg_vec[i]))
				vfree(pg_vec[i]);
			else
				free_pages((unsigned long)pg_vec[i], order);
		}
	}
	kfree(pg_vec);
}

static void *alloc_one_pg_vec_page(unsigned long order)
{
	void *buffer;
	gfp_t gfp_flags = GFP_KERNEL | __GFP_COMP | __GFP_ZERO |
			  __GFP_NOWARN | __GFP_NORETRY;

	buffer = (void *)__get_free_pages(gfp_flags, order);
	if (buffer != NULL)
		return buffer;

	buffer = vzalloc((1 << order) * PAGE_SIZE);
	if (buffer != NULL)
		return buffer;

	gfp_flags &= ~__GFP_NORETRY;
	return (void *)__get_free_pages(gfp_flags, order);
}

static void **alloc_pg_vec(struct netlink_sock *nlk,
			   struct nl_mmap_req *req, unsigned int order)
{
	unsigned int block_nr = req->nm_block_nr;
	unsigned int i;
	void **pg_vec, *ptr;

	pg_vec = kcalloc(block_nr, sizeof(void *), GFP_KERNEL);
	if (pg_vec == NULL)
		return NULL;

	for (i = 0; i < block_nr; i++) {
		pg_vec[i] = ptr = alloc_one_pg_vec_page(order);
		if (pg_vec[i] == NULL)
			goto err1;
	}

	return pg_vec;
err1:
	free_pg_vec(pg_vec, order, block_nr);
	return NULL;
}

static int netlink_set_ring(struct sock *sk, struct nl_mmap_req *req,
			    bool closing, bool tx_ring)
{
	struct netlink_sock *nlk = nlk_sk(sk);
	struct netlink_ring *ring;
	struct sk_buff_head *queue;
	void **pg_vec = NULL;
	unsigned int order = 0;
	int err;

	ring  = tx_ring ? &nlk->tx_ring : &nlk->rx_ring;
	queue = tx_ring ? &sk->sk_write_queue : &sk->sk_receive_queue;

	if (!closing) {
		if (atomic_read(&nlk->mapped))
			return -EBUSY;
		if (atomic_read(&ring->pending))
			return -EBUSY;
	}

	if (req->nm_block_nr) {
		if (ring->pg_vec != NULL)
			return -EBUSY;

		if ((int)req->nm_block_size <= 0)
			return -EINVAL;
		if (!IS_ALIGNED(req->nm_block_size, PAGE_SIZE))
			return -EINVAL;
		if (req->nm_frame_size < NL_MMAP_HDRLEN)
			return -EINVAL;
		if (!IS_ALIGNED(req->nm_frame_size, NL_MMAP_MSG_ALIGNMENT))
			return -EINVAL;

		ring->frames_per_block = req->nm_block_size /
					 req->nm_frame_size;
		if (ring->frames_per_block == 0)
			return -EINVAL;
		if (ring->frames_per_block * req->nm_block_nr !=
		    req->nm_frame_nr)
			return -EINVAL;

		order = get_order(req->nm_block_size);
		pg_vec = alloc_pg_vec(nlk, req, order);
		if (pg_vec == NULL)
			return -ENOMEM;
	} else {
		if (req->nm_frame_nr)
			return -EINVAL;
	}

	err = -EBUSY;
	mutex_lock(&nlk->pg_vec_lock);
	if (closing || atomic_read(&nlk->mapped) == 0) {
		err = 0;
		spin_lock_bh(&queue->lock);

		ring->frame_max		= req->nm_frame_nr - 1;
		ring->head		= 0;
		ring->frame_size	= req->nm_frame_size;
		ring->pg_vec_pages	= req->nm_block_size / PAGE_SIZE;

		swap(ring->pg_vec_len, req->nm_block_nr);
		swap(ring->pg_vec_order, order);
		swap(ring->pg_vec, pg_vec);

		__skb_queue_purge(queue);
		spin_unlock_bh(&queue->lock);

		WARN_ON(atomic_read(&nlk->mapped));
	}
	mutex_unlock(&nlk->pg_vec_lock);

	if (pg_vec)
		free_pg_vec(pg_vec, order, req->nm_block_nr);
	return err;
}

static void netlink_mm_open(struct vm_area_struct *vma)
{
	struct file *file = vma->vm_file;
	struct socket *sock = file->private_data;
	struct sock *sk = sock->sk;

	if (sk)
		atomic_inc(&nlk_sk(sk)->mapped);
}

static void netlink_mm_close(struct vm_area_struct *vma)
{
	struct file *file = vma->vm_file;
	struct socket *sock = file->private_data;
	struct sock *sk = sock->sk;

	if (sk)
		atomic_dec(&nlk_sk(sk)->mapped);
}

static const struct vm_operations_struct netlink_mmap_ops = {
	.open	= netlink_mm_open,
	.close	= netlink_mm_close,
};

static int netlink_mmap(struct file *file, struct socket *sock,
			struct vm_area_struct *vma)
{
	struct sock *sk = sock->sk;
	struct netlink_sock *nlk = nlk_sk(sk);
	struct netlink_ring *ring;
	unsigned long start, size, expected;
	unsigned int i;
	int err = -EINVAL;

	if (vma->vm_pgoff)
		return -EINVAL;

	mutex_lock(&nlk->pg_vec_lock);

	expected = 0;
	for (ring = &nlk->rx_ring; ring <= &nlk->tx_ring; ring++) {
		if (ring->pg_vec == NULL)
			continue;
		expected += ring->pg_vec_len * ring->pg_vec_pages * PAGE_SIZE;
	}

	if (expected == 0)
		goto out;

	size = vma->vm_end - vma->vm_start;
	if (size != expected)
		goto out;

	start = vma->vm_start;
	for (ring = &nlk->rx_ring; ring <= &nlk->tx_ring; ring++) {
		if (ring->pg_vec == NULL)
			continue;

		for (i = 0; i < ring->pg_vec_len; i++) {
			struct page *page;
			void *kaddr = ring->pg_vec[i];
			unsigned int pg_num;

			for (pg_num = 0; pg_num < ring->pg_vec_pages; pg_num++) {
				page = pgvec_to_page(kaddr);
				err = vm_insert_page(vma, start, page);
				if (err < 0)
					goto out;
				start += PAGE_SIZE;
				kaddr += PAGE_SIZE;
			}
		}
	}

	atomic_inc(&nlk->mapped);
	vma->vm_ops = &netlink_mmap_ops;
	err = 0;
out:
	mutex_unlock(&nlk->pg_vec_lock);
	return err;
}

static void netlink_frame_flush_dcache(const struct nl_mmap_hdr *hdr, unsigned int nm_len)
{
#if ARCH_IMPLEMENTS_FLUSH_DCACHE_PAGE == 1
	struct page *p_start, *p_end;

	/* First page is flushed through netlink_{get,set}_status */
	p_start = pgvec_to_page(hdr + PAGE_SIZE);
	p_end   = pgvec_to_page((void *)hdr + NL_MMAP_HDRLEN + nm_len - 1);
	while (p_start <= p_end) {
		flush_dcache_page(p_start);
		p_start++;
	}
#endif
}

static enum nl_mmap_status netlink_get_status(const struct nl_mmap_hdr *hdr)
{
	smp_rmb();
	flush_dcache_page(pgvec_to_page(hdr));
	return hdr->nm_status;
}

static void netlink_set_status(struct nl_mmap_hdr *hdr,
			       enum nl_mmap_status status)
{
	smp_mb();
	hdr->nm_status = status;
	flush_dcache_page(pgvec_to_page(hdr));
}

static struct nl_mmap_hdr *
__netlink_lookup_frame(const struct netlink_ring *ring, unsigned int pos)
{
	unsigned int pg_vec_pos, frame_off;

	pg_vec_pos = pos / ring->frames_per_block;
	frame_off  = pos % ring->frames_per_block;

	return ring->pg_vec[pg_vec_pos] + (frame_off * ring->frame_size);
}

static struct nl_mmap_hdr *
netlink_lookup_frame(const struct netlink_ring *ring, unsigned int pos,
		     enum nl_mmap_status status)
{
	struct nl_mmap_hdr *hdr;

	hdr = __netlink_lookup_frame(ring, pos);
	if (netlink_get_status(hdr) != status)
		return NULL;

	return hdr;
}

static struct nl_mmap_hdr *
netlink_current_frame(const struct netlink_ring *ring,
		      enum nl_mmap_status status)
{
	return netlink_lookup_frame(ring, ring->head, status);
}

static struct nl_mmap_hdr *
netlink_previous_frame(const struct netlink_ring *ring,
		       enum nl_mmap_status status)
{
	unsigned int prev;

	prev = ring->head ? ring->head - 1 : ring->frame_max;
	return netlink_lookup_frame(ring, prev, status);
}

static void netlink_increment_head(struct netlink_ring *ring)
{
	ring->head = ring->head != ring->frame_max ? ring->head + 1 : 0;
}

static void netlink_forward_ring(struct netlink_ring *ring)
{
	unsigned int head = ring->head, pos = head;
	const struct nl_mmap_hdr *hdr;

	do {
		hdr = __netlink_lookup_frame(ring, pos);
		if (hdr->nm_status == NL_MMAP_STATUS_UNUSED)
			break;
		if (hdr->nm_status != NL_MMAP_STATUS_SKIP)
			break;
		netlink_increment_head(ring);
	} while (ring->head != head);
}

static bool netlink_dump_space(struct netlink_sock *nlk)
{
	struct netlink_ring *ring = &nlk->rx_ring;
	struct nl_mmap_hdr *hdr;
	unsigned int n;

	hdr = netlink_current_frame(ring, NL_MMAP_STATUS_UNUSED);
	if (hdr == NULL)
		return false;

	n = ring->head + ring->frame_max / 2;
	if (n > ring->frame_max)
		n -= ring->frame_max;

	hdr = __netlink_lookup_frame(ring, n);

	return hdr->nm_status == NL_MMAP_STATUS_UNUSED;
}

static unsigned int netlink_poll(struct file *file, struct socket *sock,
				 poll_table *wait)
{
	struct sock *sk = sock->sk;
	struct netlink_sock *nlk = nlk_sk(sk);
	unsigned int mask;
	int err;

	if (nlk->rx_ring.pg_vec != NULL) {
		/* Memory mapped sockets don't call recvmsg(), so flow control
		 * for dumps is performed here. A dump is allowed to continue
		 * if at least half the ring is unused.
		 */
		while (nlk->cb != NULL && netlink_dump_space(nlk)) {
			err = netlink_dump(sk);
			if (err < 0) {
				sk->sk_err = -err;
				sk->sk_error_report(sk);
				break;
			}
		}
		netlink_rcv_wake(sk);
	}

	mask = datagram_poll(file, sock, wait);

	spin_lock_bh(&sk->sk_receive_queue.lock);
	if (nlk->rx_ring.pg_vec) {
		netlink_forward_ring(&nlk->rx_ring);
		if (!netlink_previous_frame(&nlk->rx_ring, NL_MMAP_STATUS_UNUSED))
			mask |= POLLIN | POLLRDNORM;
	}
	spin_unlock_bh(&sk->sk_receive_queue.lock);

	spin_lock_bh(&sk->sk_write_queue.lock);
	if (nlk->tx_ring.pg_vec) {
		if (netlink_current_frame(&nlk->tx_ring, NL_MMAP_STATUS_UNUSED))
			mask |= POLLOUT | POLLWRNORM;
	}
	spin_unlock_bh(&sk->sk_write_queue.lock);

	return mask;
}

static struct nl_mmap_hdr *netlink_mmap_hdr(struct sk_buff *skb)
{
	return (struct nl_mmap_hdr *)(skb->head - NL_MMAP_HDRLEN);
}

static void netlink_ring_setup_skb(struct sk_buff *skb, struct sock *sk,
				   struct netlink_ring *ring,
				   struct nl_mmap_hdr *hdr)
{
	unsigned int size;
	void *data;

	size = ring->frame_size - NL_MMAP_HDRLEN;
	data = (void *)hdr + NL_MMAP_HDRLEN;

	skb->head	= data;
	skb->data	= data;
	skb_reset_tail_pointer(skb);
	skb->end	= skb->tail + size;
	skb->len	= 0;

	skb->destructor	= netlink_skb_destructor;
	NETLINK_CB(skb).flags |= NETLINK_SKB_MMAPED;
	NETLINK_CB(skb).sk = sk;
}

static int netlink_mmap_sendmsg(struct sock *sk, struct msghdr *msg,
				u32 dst_portid, u32 dst_group,
				struct sock_iocb *siocb)
{
	struct netlink_sock *nlk = nlk_sk(sk);
	struct netlink_ring *ring;
	struct nl_mmap_hdr *hdr;
	struct sk_buff *skb;
	unsigned int maxlen;
	int err = 0, len = 0;

<<<<<<< HEAD
	/* Netlink messages are validated by the receiver before processing.
	 * In order to avoid userspace changing the contents of the message
	 * after validation, the socket and the ring may only be used by a
	 * single process, otherwise we fall back to copying.
	 */
	if (atomic_long_read(&sk->sk_socket->file->f_count) > 1 ||
	    atomic_read(&nlk->mapped) > 1)
		excl = false;

=======
>>>>>>> 488d2f6a
	mutex_lock(&nlk->pg_vec_lock);

	ring   = &nlk->tx_ring;
	maxlen = ring->frame_size - NL_MMAP_HDRLEN;

	do {
		unsigned int nm_len;

		hdr = netlink_current_frame(ring, NL_MMAP_STATUS_VALID);
		if (hdr == NULL) {
			if (!(msg->msg_flags & MSG_DONTWAIT) &&
			    atomic_read(&nlk->tx_ring.pending))
				schedule();
			continue;
		}

		nm_len = ACCESS_ONCE(hdr->nm_len);
		if (nm_len > maxlen) {
			err = -EINVAL;
			goto out;
		}

		netlink_frame_flush_dcache(hdr, nm_len);

		skb = alloc_skb(nm_len, GFP_KERNEL);
		if (skb == NULL) {
			err = -ENOBUFS;
			goto out;
		}
		__skb_put(skb, nm_len);
		memcpy(skb->data, (void *)hdr + NL_MMAP_HDRLEN, nm_len);
		netlink_set_status(hdr, NL_MMAP_STATUS_UNUSED);

		netlink_increment_head(ring);

		NETLINK_CB(skb).portid	  = nlk->portid;
		NETLINK_CB(skb).dst_group = dst_group;
		NETLINK_CB(skb).creds	  = siocb->scm->creds;

		err = security_netlink_send(sk, skb);
		if (err) {
			kfree_skb(skb);
			goto out;
		}

		if (unlikely(dst_group)) {
			atomic_inc(&skb->users);
			netlink_broadcast(sk, skb, dst_portid, dst_group,
					  GFP_KERNEL);
		}
		err = netlink_unicast(sk, skb, dst_portid,
				      msg->msg_flags & MSG_DONTWAIT);
		if (err < 0)
			goto out;
		len += err;

	} while (hdr != NULL ||
		 (!(msg->msg_flags & MSG_DONTWAIT) &&
		  atomic_read(&nlk->tx_ring.pending)));

	if (len > 0)
		err = len;
out:
	mutex_unlock(&nlk->pg_vec_lock);
	return err;
}

static void netlink_queue_mmaped_skb(struct sock *sk, struct sk_buff *skb)
{
	struct nl_mmap_hdr *hdr;

	hdr = netlink_mmap_hdr(skb);
	hdr->nm_len	= skb->len;
	hdr->nm_group	= NETLINK_CB(skb).dst_group;
	hdr->nm_pid	= NETLINK_CB(skb).creds.pid;
	hdr->nm_uid	= from_kuid(sk_user_ns(sk), NETLINK_CB(skb).creds.uid);
	hdr->nm_gid	= from_kgid(sk_user_ns(sk), NETLINK_CB(skb).creds.gid);
	netlink_frame_flush_dcache(hdr, hdr->nm_len);
	netlink_set_status(hdr, NL_MMAP_STATUS_VALID);

	NETLINK_CB(skb).flags |= NETLINK_SKB_DELIVERED;
	kfree_skb(skb);
}

static void netlink_ring_set_copied(struct sock *sk, struct sk_buff *skb)
{
	struct netlink_sock *nlk = nlk_sk(sk);
	struct netlink_ring *ring = &nlk->rx_ring;
	struct nl_mmap_hdr *hdr;

	spin_lock_bh(&sk->sk_receive_queue.lock);
	hdr = netlink_current_frame(ring, NL_MMAP_STATUS_UNUSED);
	if (hdr == NULL) {
		spin_unlock_bh(&sk->sk_receive_queue.lock);
		kfree_skb(skb);
		netlink_overrun(sk);
		return;
	}
	netlink_increment_head(ring);
	__skb_queue_tail(&sk->sk_receive_queue, skb);
	spin_unlock_bh(&sk->sk_receive_queue.lock);

	hdr->nm_len	= skb->len;
	hdr->nm_group	= NETLINK_CB(skb).dst_group;
	hdr->nm_pid	= NETLINK_CB(skb).creds.pid;
	hdr->nm_uid	= from_kuid(sk_user_ns(sk), NETLINK_CB(skb).creds.uid);
	hdr->nm_gid	= from_kgid(sk_user_ns(sk), NETLINK_CB(skb).creds.gid);
	netlink_set_status(hdr, NL_MMAP_STATUS_COPY);
}

#else /* CONFIG_NETLINK_MMAP */
#define netlink_skb_is_mmaped(skb)	false
#define netlink_rx_is_mmaped(sk)	false
#define netlink_tx_is_mmaped(sk)	false
#define netlink_mmap			sock_no_mmap
#define netlink_poll			datagram_poll
#define netlink_mmap_sendmsg(sk, msg, dst_portid, dst_group, siocb)	0
#endif /* CONFIG_NETLINK_MMAP */

static void netlink_destroy_callback(struct netlink_callback *cb)
{
	kfree_skb(cb->skb);
	kfree(cb);
}

static void netlink_consume_callback(struct netlink_callback *cb)
{
	consume_skb(cb->skb);
	kfree(cb);
}

static void netlink_skb_destructor(struct sk_buff *skb)
{
#ifdef CONFIG_NETLINK_MMAP
	struct nl_mmap_hdr *hdr;
	struct netlink_ring *ring;
	struct sock *sk;

	/* If a packet from the kernel to userspace was freed because of an
	 * error without being delivered to userspace, the kernel must reset
	 * the status. In the direction userspace to kernel, the status is
	 * always reset here after the packet was processed and freed.
	 */
	if (netlink_skb_is_mmaped(skb)) {
		hdr = netlink_mmap_hdr(skb);
		sk = NETLINK_CB(skb).sk;

		if (NETLINK_CB(skb).flags & NETLINK_SKB_TX) {
			netlink_set_status(hdr, NL_MMAP_STATUS_UNUSED);
			ring = &nlk_sk(sk)->tx_ring;
		} else {
			if (!(NETLINK_CB(skb).flags & NETLINK_SKB_DELIVERED)) {
				hdr->nm_len = 0;
				netlink_set_status(hdr, NL_MMAP_STATUS_VALID);
			}
			ring = &nlk_sk(sk)->rx_ring;
		}

		WARN_ON(atomic_read(&ring->pending) == 0);
		atomic_dec(&ring->pending);
		sock_put(sk);

		skb->head = NULL;
	}
#endif
	if (skb->sk != NULL)
		sock_rfree(skb);
}

static void netlink_skb_set_owner_r(struct sk_buff *skb, struct sock *sk)
{
	WARN_ON(skb->sk != NULL);
	skb->sk = sk;
	skb->destructor = netlink_skb_destructor;
	atomic_add(skb->truesize, &sk->sk_rmem_alloc);
	sk_mem_charge(sk, skb->truesize);
}

static void netlink_sock_destruct(struct sock *sk)
{
	struct netlink_sock *nlk = nlk_sk(sk);

	if (nlk->cb) {
		if (nlk->cb->done)
			nlk->cb->done(nlk->cb);

		module_put(nlk->cb->module);
		netlink_destroy_callback(nlk->cb);
	}

	skb_queue_purge(&sk->sk_receive_queue);
#ifdef CONFIG_NETLINK_MMAP
	if (1) {
		struct nl_mmap_req req;

		memset(&req, 0, sizeof(req));
		if (nlk->rx_ring.pg_vec)
			netlink_set_ring(sk, &req, true, false);
		memset(&req, 0, sizeof(req));
		if (nlk->tx_ring.pg_vec)
			netlink_set_ring(sk, &req, true, true);
	}
#endif /* CONFIG_NETLINK_MMAP */

	if (!sock_flag(sk, SOCK_DEAD)) {
		printk(KERN_ERR "Freeing alive netlink socket %p\n", sk);
		return;
	}

	WARN_ON(atomic_read(&sk->sk_rmem_alloc));
	WARN_ON(atomic_read(&sk->sk_wmem_alloc));
	WARN_ON(nlk_sk(sk)->groups);
}

/* This lock without WQ_FLAG_EXCLUSIVE is good on UP and it is _very_ bad on
 * SMP. Look, when several writers sleep and reader wakes them up, all but one
 * immediately hit write lock and grab all the cpus. Exclusive sleep solves
 * this, _but_ remember, it adds useless work on UP machines.
 */

void netlink_table_grab(void)
	__acquires(nl_table_lock)
{
	might_sleep();

	write_lock_irq(&nl_table_lock);

	if (atomic_read(&nl_table_users)) {
		DECLARE_WAITQUEUE(wait, current);

		add_wait_queue_exclusive(&nl_table_wait, &wait);
		for (;;) {
			set_current_state(TASK_UNINTERRUPTIBLE);
			if (atomic_read(&nl_table_users) == 0)
				break;
			write_unlock_irq(&nl_table_lock);
			schedule();
			write_lock_irq(&nl_table_lock);
		}

		__set_current_state(TASK_RUNNING);
		remove_wait_queue(&nl_table_wait, &wait);
	}
}

void netlink_table_ungrab(void)
	__releases(nl_table_lock)
{
	write_unlock_irq(&nl_table_lock);
	wake_up(&nl_table_wait);
}

static inline void
netlink_lock_table(void)
{
	/* read_lock() synchronizes us to netlink_table_grab */

	read_lock(&nl_table_lock);
	atomic_inc(&nl_table_users);
	read_unlock(&nl_table_lock);
}

static inline void
netlink_unlock_table(void)
{
	if (atomic_dec_and_test(&nl_table_users))
		wake_up(&nl_table_wait);
}

static struct sock *netlink_lookup(struct net *net, int protocol, u32 portid)
{
	struct nl_portid_hash *hash = &nl_table[protocol].hash;
	struct hlist_head *head;
	struct sock *sk;

	read_lock(&nl_table_lock);
	head = nl_portid_hashfn(hash, portid);
	sk_for_each(sk, head) {
		if (net_eq(sock_net(sk), net) && (nlk_sk(sk)->portid == portid)) {
			sock_hold(sk);
			goto found;
		}
	}
	sk = NULL;
found:
	read_unlock(&nl_table_lock);
	return sk;
}

static struct hlist_head *nl_portid_hash_zalloc(size_t size)
{
	if (size <= PAGE_SIZE)
		return kzalloc(size, GFP_ATOMIC);
	else
		return (struct hlist_head *)
			__get_free_pages(GFP_ATOMIC | __GFP_ZERO,
					 get_order(size));
}

static void nl_portid_hash_free(struct hlist_head *table, size_t size)
{
	if (size <= PAGE_SIZE)
		kfree(table);
	else
		free_pages((unsigned long)table, get_order(size));
}

static int nl_portid_hash_rehash(struct nl_portid_hash *hash, int grow)
{
	unsigned int omask, mask, shift;
	size_t osize, size;
	struct hlist_head *otable, *table;
	int i;

	omask = mask = hash->mask;
	osize = size = (mask + 1) * sizeof(*table);
	shift = hash->shift;

	if (grow) {
		if (++shift > hash->max_shift)
			return 0;
		mask = mask * 2 + 1;
		size *= 2;
	}

	table = nl_portid_hash_zalloc(size);
	if (!table)
		return 0;

	otable = hash->table;
	hash->table = table;
	hash->mask = mask;
	hash->shift = shift;
	get_random_bytes(&hash->rnd, sizeof(hash->rnd));

	for (i = 0; i <= omask; i++) {
		struct sock *sk;
		struct hlist_node *tmp;

		sk_for_each_safe(sk, tmp, &otable[i])
			__sk_add_node(sk, nl_portid_hashfn(hash, nlk_sk(sk)->portid));
	}

	nl_portid_hash_free(otable, osize);
	hash->rehash_time = jiffies + 10 * 60 * HZ;
	return 1;
}

static inline int nl_portid_hash_dilute(struct nl_portid_hash *hash, int len)
{
	int avg = hash->entries >> hash->shift;

	if (unlikely(avg > 1) && nl_portid_hash_rehash(hash, 1))
		return 1;

	if (unlikely(len > avg) && time_after(jiffies, hash->rehash_time)) {
		nl_portid_hash_rehash(hash, 0);
		return 1;
	}

	return 0;
}

static const struct proto_ops netlink_ops;

static void
netlink_update_listeners(struct sock *sk)
{
	struct netlink_table *tbl = &nl_table[sk->sk_protocol];
	unsigned long mask;
	unsigned int i;
	struct listeners *listeners;

	listeners = nl_deref_protected(tbl->listeners);
	if (!listeners)
		return;

	for (i = 0; i < NLGRPLONGS(tbl->groups); i++) {
		mask = 0;
		sk_for_each_bound(sk, &tbl->mc_list) {
			if (i < NLGRPLONGS(nlk_sk(sk)->ngroups))
				mask |= nlk_sk(sk)->groups[i];
		}
		listeners->masks[i] = mask;
	}
	/* this function is only called with the netlink table "grabbed", which
	 * makes sure updates are visible before bind or setsockopt return. */
}

static int netlink_insert(struct sock *sk, struct net *net, u32 portid)
{
	struct nl_portid_hash *hash = &nl_table[sk->sk_protocol].hash;
	struct hlist_head *head;
	int err = -EADDRINUSE;
	struct sock *osk;
	int len;

	netlink_table_grab();
	head = nl_portid_hashfn(hash, portid);
	len = 0;
	sk_for_each(osk, head) {
		if (net_eq(sock_net(osk), net) && (nlk_sk(osk)->portid == portid))
			break;
		len++;
	}
	if (osk)
		goto err;

	err = -EBUSY;
	if (nlk_sk(sk)->portid)
		goto err;

	err = -ENOMEM;
	if (BITS_PER_LONG > 32 && unlikely(hash->entries >= UINT_MAX))
		goto err;

	if (len && nl_portid_hash_dilute(hash, len))
		head = nl_portid_hashfn(hash, portid);
	hash->entries++;
	nlk_sk(sk)->portid = portid;
	sk_add_node(sk, head);
	err = 0;

err:
	netlink_table_ungrab();
	return err;
}

static void netlink_remove(struct sock *sk)
{
	netlink_table_grab();
	if (sk_del_node_init(sk))
		nl_table[sk->sk_protocol].hash.entries--;
	if (nlk_sk(sk)->subscriptions)
		__sk_del_bind_node(sk);
	netlink_table_ungrab();
}

static struct proto netlink_proto = {
	.name	  = "NETLINK",
	.owner	  = THIS_MODULE,
	.obj_size = sizeof(struct netlink_sock),
};

static int __netlink_create(struct net *net, struct socket *sock,
			    struct mutex *cb_mutex, int protocol)
{
	struct sock *sk;
	struct netlink_sock *nlk;

	sock->ops = &netlink_ops;

	sk = sk_alloc(net, PF_NETLINK, GFP_KERNEL, &netlink_proto);
	if (!sk)
		return -ENOMEM;

	sock_init_data(sock, sk);

	nlk = nlk_sk(sk);
	if (cb_mutex) {
		nlk->cb_mutex = cb_mutex;
	} else {
		nlk->cb_mutex = &nlk->cb_def_mutex;
		mutex_init(nlk->cb_mutex);
	}
	init_waitqueue_head(&nlk->wait);
#ifdef CONFIG_NETLINK_MMAP
	mutex_init(&nlk->pg_vec_lock);
#endif

	sk->sk_destruct = netlink_sock_destruct;
	sk->sk_protocol = protocol;
	return 0;
}

static int netlink_create(struct net *net, struct socket *sock, int protocol,
			  int kern)
{
	struct module *module = NULL;
	struct mutex *cb_mutex;
	struct netlink_sock *nlk;
	void (*bind)(int group);
	int err = 0;

	sock->state = SS_UNCONNECTED;

	if (sock->type != SOCK_RAW && sock->type != SOCK_DGRAM)
		return -ESOCKTNOSUPPORT;

	if (protocol < 0 || protocol >= MAX_LINKS)
		return -EPROTONOSUPPORT;

	netlink_lock_table();
#ifdef CONFIG_MODULES
	if (!nl_table[protocol].registered) {
		netlink_unlock_table();
		request_module("net-pf-%d-proto-%d", PF_NETLINK, protocol);
		netlink_lock_table();
	}
#endif
	if (nl_table[protocol].registered &&
	    try_module_get(nl_table[protocol].module))
		module = nl_table[protocol].module;
	else
		err = -EPROTONOSUPPORT;
	cb_mutex = nl_table[protocol].cb_mutex;
	bind = nl_table[protocol].bind;
	netlink_unlock_table();

	if (err < 0)
		goto out;

	err = __netlink_create(net, sock, cb_mutex, protocol);
	if (err < 0)
		goto out_module;

	local_bh_disable();
	sock_prot_inuse_add(net, &netlink_proto, 1);
	local_bh_enable();

	nlk = nlk_sk(sock->sk);
	nlk->module = module;
	nlk->netlink_bind = bind;
out:
	return err;

out_module:
	module_put(module);
	goto out;
}

static int netlink_release(struct socket *sock)
{
	struct sock *sk = sock->sk;
	struct netlink_sock *nlk;

	if (!sk)
		return 0;

	netlink_remove(sk);
	sock_orphan(sk);
	nlk = nlk_sk(sk);

	/*
	 * OK. Socket is unlinked, any packets that arrive now
	 * will be purged.
	 */

	sock->sk = NULL;
	wake_up_interruptible_all(&nlk->wait);

	skb_queue_purge(&sk->sk_write_queue);

	if (nlk->portid) {
		struct netlink_notify n = {
						.net = sock_net(sk),
						.protocol = sk->sk_protocol,
						.portid = nlk->portid,
					  };
		atomic_notifier_call_chain(&netlink_chain,
				NETLINK_URELEASE, &n);
	}

	module_put(nlk->module);

	netlink_table_grab();
	if (netlink_is_kernel(sk)) {
		BUG_ON(nl_table[sk->sk_protocol].registered == 0);
		if (--nl_table[sk->sk_protocol].registered == 0) {
			struct listeners *old;

			old = nl_deref_protected(nl_table[sk->sk_protocol].listeners);
			RCU_INIT_POINTER(nl_table[sk->sk_protocol].listeners, NULL);
			kfree_rcu(old, rcu);
			nl_table[sk->sk_protocol].module = NULL;
			nl_table[sk->sk_protocol].bind = NULL;
			nl_table[sk->sk_protocol].flags = 0;
			nl_table[sk->sk_protocol].registered = 0;
		}
	} else if (nlk->subscriptions) {
		netlink_update_listeners(sk);
	}
	netlink_table_ungrab();

	kfree(nlk->groups);
	nlk->groups = NULL;

	local_bh_disable();
	sock_prot_inuse_add(sock_net(sk), &netlink_proto, -1);
	local_bh_enable();
	sock_put(sk);
	return 0;
}

static int netlink_autobind(struct socket *sock)
{
	struct sock *sk = sock->sk;
	struct net *net = sock_net(sk);
	struct nl_portid_hash *hash = &nl_table[sk->sk_protocol].hash;
	struct hlist_head *head;
	struct sock *osk;
	s32 portid = task_tgid_vnr(current);
	int err;
	static s32 rover = -4097;

retry:
	cond_resched();
	netlink_table_grab();
	head = nl_portid_hashfn(hash, portid);
	sk_for_each(osk, head) {
		if (!net_eq(sock_net(osk), net))
			continue;
		if (nlk_sk(osk)->portid == portid) {
			/* Bind collision, search negative portid values. */
			portid = rover--;
			if (rover > -4097)
				rover = -4097;
			netlink_table_ungrab();
			goto retry;
		}
	}
	netlink_table_ungrab();

	err = netlink_insert(sk, net, portid);
	if (err == -EADDRINUSE)
		goto retry;

	/* If 2 threads race to autobind, that is fine.  */
	if (err == -EBUSY)
		err = 0;

	return err;
}

/**
 * __netlink_ns_capable - General netlink message capability test
 * @nsp: NETLINK_CB of the socket buffer holding a netlink command from userspace.
 * @user_ns: The user namespace of the capability to use
 * @cap: The capability to use
 *
 * Test to see if the opener of the socket we received the message
 * from had when the netlink socket was created and the sender of the
 * message has has the capability @cap in the user namespace @user_ns.
 */
bool __netlink_ns_capable(const struct netlink_skb_parms *nsp,
			struct user_namespace *user_ns, int cap)
{
	return ((nsp->flags & NETLINK_SKB_DST) ||
		file_ns_capable(nsp->sk->sk_socket->file, user_ns, cap)) &&
		ns_capable(user_ns, cap);
}
EXPORT_SYMBOL(__netlink_ns_capable);

/**
 * netlink_ns_capable - General netlink message capability test
 * @skb: socket buffer holding a netlink command from userspace
 * @user_ns: The user namespace of the capability to use
 * @cap: The capability to use
 *
 * Test to see if the opener of the socket we received the message
 * from had when the netlink socket was created and the sender of the
 * message has has the capability @cap in the user namespace @user_ns.
 */
bool netlink_ns_capable(const struct sk_buff *skb,
			struct user_namespace *user_ns, int cap)
{
	return __netlink_ns_capable(&NETLINK_CB(skb), user_ns, cap);
}
EXPORT_SYMBOL(netlink_ns_capable);

/**
 * netlink_capable - Netlink global message capability test
 * @skb: socket buffer holding a netlink command from userspace
 * @cap: The capability to use
 *
 * Test to see if the opener of the socket we received the message
 * from had when the netlink socket was created and the sender of the
 * message has has the capability @cap in all user namespaces.
 */
bool netlink_capable(const struct sk_buff *skb, int cap)
{
	return netlink_ns_capable(skb, &init_user_ns, cap);
}
EXPORT_SYMBOL(netlink_capable);

/**
 * netlink_net_capable - Netlink network namespace message capability test
 * @skb: socket buffer holding a netlink command from userspace
 * @cap: The capability to use
 *
 * Test to see if the opener of the socket we received the message
 * from had when the netlink socket was created and the sender of the
 * message has has the capability @cap over the network namespace of
 * the socket we received the message from.
 */
bool netlink_net_capable(const struct sk_buff *skb, int cap)
{
	return netlink_ns_capable(skb, sock_net(skb->sk)->user_ns, cap);
}
EXPORT_SYMBOL(netlink_net_capable);

static inline int netlink_allowed(const struct socket *sock, unsigned int flag)
{
	return (nl_table[sock->sk->sk_protocol].flags & flag) ||
		ns_capable(sock_net(sock->sk)->user_ns, CAP_NET_ADMIN);
}

static void
netlink_update_subscriptions(struct sock *sk, unsigned int subscriptions)
{
	struct netlink_sock *nlk = nlk_sk(sk);

	if (nlk->subscriptions && !subscriptions)
		__sk_del_bind_node(sk);
	else if (!nlk->subscriptions && subscriptions)
		sk_add_bind_node(sk, &nl_table[sk->sk_protocol].mc_list);
	nlk->subscriptions = subscriptions;
}

static int netlink_realloc_groups(struct sock *sk)
{
	struct netlink_sock *nlk = nlk_sk(sk);
	unsigned int groups;
	unsigned long *new_groups;
	int err = 0;

	netlink_table_grab();

	groups = nl_table[sk->sk_protocol].groups;
	if (!nl_table[sk->sk_protocol].registered) {
		err = -ENOENT;
		goto out_unlock;
	}

	if (nlk->ngroups >= groups)
		goto out_unlock;

	new_groups = krealloc(nlk->groups, NLGRPSZ(groups), GFP_ATOMIC);
	if (new_groups == NULL) {
		err = -ENOMEM;
		goto out_unlock;
	}
	memset((char *)new_groups + NLGRPSZ(nlk->ngroups), 0,
	       NLGRPSZ(groups) - NLGRPSZ(nlk->ngroups));

	nlk->groups = new_groups;
	nlk->ngroups = groups;
 out_unlock:
	netlink_table_ungrab();
	return err;
}

static int netlink_bind(struct socket *sock, struct sockaddr *addr,
			int addr_len)
{
	struct sock *sk = sock->sk;
	struct net *net = sock_net(sk);
	struct netlink_sock *nlk = nlk_sk(sk);
	struct sockaddr_nl *nladdr = (struct sockaddr_nl *)addr;
	int err;

	if (addr_len < sizeof(struct sockaddr_nl))
		return -EINVAL;

	if (nladdr->nl_family != AF_NETLINK)
		return -EINVAL;

	/* Only superuser is allowed to listen multicasts */
	if (nladdr->nl_groups) {
		if (!netlink_allowed(sock, NL_CFG_F_NONROOT_RECV))
			return -EPERM;
		err = netlink_realloc_groups(sk);
		if (err)
			return err;
	}

	if (nlk->portid) {
		if (nladdr->nl_pid != nlk->portid)
			return -EINVAL;
	} else {
		err = nladdr->nl_pid ?
			netlink_insert(sk, net, nladdr->nl_pid) :
			netlink_autobind(sock);
		if (err)
			return err;
	}

	if (!nladdr->nl_groups && (nlk->groups == NULL || !(u32)nlk->groups[0]))
		return 0;

	netlink_table_grab();
	netlink_update_subscriptions(sk, nlk->subscriptions +
					 hweight32(nladdr->nl_groups) -
					 hweight32(nlk->groups[0]));
	nlk->groups[0] = (nlk->groups[0] & ~0xffffffffUL) | nladdr->nl_groups;
	netlink_update_listeners(sk);
	netlink_table_ungrab();

	if (nlk->netlink_bind && nlk->groups[0]) {
		int i;

		for (i=0; i<nlk->ngroups; i++) {
			if (test_bit(i, nlk->groups))
				nlk->netlink_bind(i);
		}
	}

	return 0;
}

static int netlink_connect(struct socket *sock, struct sockaddr *addr,
			   int alen, int flags)
{
	int err = 0;
	struct sock *sk = sock->sk;
	struct netlink_sock *nlk = nlk_sk(sk);
	struct sockaddr_nl *nladdr = (struct sockaddr_nl *)addr;

	if (alen < sizeof(addr->sa_family))
		return -EINVAL;

	if (addr->sa_family == AF_UNSPEC) {
		sk->sk_state	= NETLINK_UNCONNECTED;
		nlk->dst_portid	= 0;
		nlk->dst_group  = 0;
		return 0;
	}
	if (addr->sa_family != AF_NETLINK)
		return -EINVAL;

	/* Only superuser is allowed to send multicasts */
	if (nladdr->nl_groups && !netlink_allowed(sock, NL_CFG_F_NONROOT_SEND))
		return -EPERM;

	if (!nlk->portid)
		err = netlink_autobind(sock);

	if (err == 0) {
		sk->sk_state	= NETLINK_CONNECTED;
		nlk->dst_portid = nladdr->nl_pid;
		nlk->dst_group  = ffs(nladdr->nl_groups);
	}

	return err;
}

static int netlink_getname(struct socket *sock, struct sockaddr *addr,
			   int *addr_len, int peer)
{
	struct sock *sk = sock->sk;
	struct netlink_sock *nlk = nlk_sk(sk);
	DECLARE_SOCKADDR(struct sockaddr_nl *, nladdr, addr);

	nladdr->nl_family = AF_NETLINK;
	nladdr->nl_pad = 0;
	*addr_len = sizeof(*nladdr);

	if (peer) {
		nladdr->nl_pid = nlk->dst_portid;
		nladdr->nl_groups = netlink_group_mask(nlk->dst_group);
	} else {
		nladdr->nl_pid = nlk->portid;
		nladdr->nl_groups = nlk->groups ? nlk->groups[0] : 0;
	}
	return 0;
}

static struct sock *netlink_getsockbyportid(struct sock *ssk, u32 portid)
{
	struct sock *sock;
	struct netlink_sock *nlk;

	sock = netlink_lookup(sock_net(ssk), ssk->sk_protocol, portid);
	if (!sock)
		return ERR_PTR(-ECONNREFUSED);

	/* Don't bother queuing skb if kernel socket has no input function */
	nlk = nlk_sk(sock);
	if (sock->sk_state == NETLINK_CONNECTED &&
	    nlk->dst_portid != nlk_sk(ssk)->portid) {
		sock_put(sock);
		return ERR_PTR(-ECONNREFUSED);
	}
	return sock;
}

struct sock *netlink_getsockbyfilp(struct file *filp)
{
	struct inode *inode = file_inode(filp);
	struct sock *sock;

	if (!S_ISSOCK(inode->i_mode))
		return ERR_PTR(-ENOTSOCK);

	sock = SOCKET_I(inode)->sk;
	if (sock->sk_family != AF_NETLINK)
		return ERR_PTR(-EINVAL);

	sock_hold(sock);
	return sock;
}

/*
 * Attach a skb to a netlink socket.
 * The caller must hold a reference to the destination socket. On error, the
 * reference is dropped. The skb is not send to the destination, just all
 * all error checks are performed and memory in the queue is reserved.
 * Return values:
 * < 0: error. skb freed, reference to sock dropped.
 * 0: continue
 * 1: repeat lookup - reference dropped while waiting for socket memory.
 */
int netlink_attachskb(struct sock *sk, struct sk_buff *skb,
		      long *timeo, struct sock *ssk)
{
	struct netlink_sock *nlk;

	nlk = nlk_sk(sk);

	if ((atomic_read(&sk->sk_rmem_alloc) > sk->sk_rcvbuf ||
	     test_bit(NETLINK_CONGESTED, &nlk->state)) &&
	    !netlink_skb_is_mmaped(skb)) {
		DECLARE_WAITQUEUE(wait, current);
		if (!*timeo) {
			if (!ssk || netlink_is_kernel(ssk))
				netlink_overrun(sk);
			sock_put(sk);
			kfree_skb(skb);
			return -EAGAIN;
		}

		__set_current_state(TASK_INTERRUPTIBLE);
		add_wait_queue(&nlk->wait, &wait);

		if ((atomic_read(&sk->sk_rmem_alloc) > sk->sk_rcvbuf ||
		     test_bit(NETLINK_CONGESTED, &nlk->state)) &&
		    !sock_flag(sk, SOCK_DEAD))
			*timeo = schedule_timeout(*timeo);

		__set_current_state(TASK_RUNNING);
		remove_wait_queue(&nlk->wait, &wait);
		sock_put(sk);

		if (signal_pending(current)) {
			kfree_skb(skb);
			return sock_intr_errno(*timeo);
		}
		return 1;
	}
	netlink_skb_set_owner_r(skb, sk);
	return 0;
}

static int __netlink_sendskb(struct sock *sk, struct sk_buff *skb)
{
	int len = skb->len;

#ifdef CONFIG_NETLINK_MMAP
	if (netlink_skb_is_mmaped(skb))
		netlink_queue_mmaped_skb(sk, skb);
	else if (netlink_rx_is_mmaped(sk))
		netlink_ring_set_copied(sk, skb);
	else
#endif /* CONFIG_NETLINK_MMAP */
		skb_queue_tail(&sk->sk_receive_queue, skb);
	sk->sk_data_ready(sk, len);
	return len;
}

int netlink_sendskb(struct sock *sk, struct sk_buff *skb)
{
	int len = __netlink_sendskb(sk, skb);

	sock_put(sk);
	return len;
}

void netlink_detachskb(struct sock *sk, struct sk_buff *skb)
{
	kfree_skb(skb);
	sock_put(sk);
}

static struct sk_buff *netlink_trim(struct sk_buff *skb, gfp_t allocation)
{
	int delta;

	WARN_ON(skb->sk != NULL);
	if (netlink_skb_is_mmaped(skb))
		return skb;

	delta = skb->end - skb->tail;
	if (delta * 2 < skb->truesize)
		return skb;

	if (skb_shared(skb)) {
		struct sk_buff *nskb = skb_clone(skb, allocation);
		if (!nskb)
			return skb;
		consume_skb(skb);
		skb = nskb;
	}

	if (!pskb_expand_head(skb, 0, -delta, allocation))
		skb->truesize -= delta;

	return skb;
}

static int netlink_unicast_kernel(struct sock *sk, struct sk_buff *skb,
				  struct sock *ssk)
{
	int ret;
	struct netlink_sock *nlk = nlk_sk(sk);

	ret = -ECONNREFUSED;
	if (nlk->netlink_rcv != NULL) {
		ret = skb->len;
		netlink_skb_set_owner_r(skb, sk);
		NETLINK_CB(skb).sk = ssk;
		nlk->netlink_rcv(skb);
		consume_skb(skb);
	} else {
		kfree_skb(skb);
	}
	sock_put(sk);
	return ret;
}

int netlink_unicast(struct sock *ssk, struct sk_buff *skb,
		    u32 portid, int nonblock)
{
	struct sock *sk;
	int err;
	long timeo;

	skb = netlink_trim(skb, gfp_any());

	timeo = sock_sndtimeo(ssk, nonblock);
retry:
	sk = netlink_getsockbyportid(ssk, portid);
	if (IS_ERR(sk)) {
		kfree_skb(skb);
		return PTR_ERR(sk);
	}
	if (netlink_is_kernel(sk))
		return netlink_unicast_kernel(sk, skb, ssk);

	if (sk_filter(sk, skb)) {
		err = skb->len;
		kfree_skb(skb);
		sock_put(sk);
		return err;
	}

	err = netlink_attachskb(sk, skb, &timeo, ssk);
	if (err == 1)
		goto retry;
	if (err)
		return err;

	return netlink_sendskb(sk, skb);
}
EXPORT_SYMBOL(netlink_unicast);

struct sk_buff *netlink_alloc_skb(struct sock *ssk, unsigned int size,
				  u32 dst_portid, gfp_t gfp_mask)
{
#ifdef CONFIG_NETLINK_MMAP
	struct sock *sk = NULL;
	struct sk_buff *skb;
	struct netlink_ring *ring;
	struct nl_mmap_hdr *hdr;
	unsigned int maxlen;

	sk = netlink_getsockbyportid(ssk, dst_portid);
	if (IS_ERR(sk))
		goto out;

	ring = &nlk_sk(sk)->rx_ring;
	/* fast-path without atomic ops for common case: non-mmaped receiver */
	if (ring->pg_vec == NULL)
		goto out_put;

	skb = alloc_skb_head(gfp_mask);
	if (skb == NULL)
		goto err1;

	spin_lock_bh(&sk->sk_receive_queue.lock);
	/* check again under lock */
	if (ring->pg_vec == NULL)
		goto out_free;

	maxlen = ring->frame_size - NL_MMAP_HDRLEN;
	if (maxlen < size)
		goto out_free;

	netlink_forward_ring(ring);
	hdr = netlink_current_frame(ring, NL_MMAP_STATUS_UNUSED);
	if (hdr == NULL)
		goto err2;
	netlink_ring_setup_skb(skb, sk, ring, hdr);
	netlink_set_status(hdr, NL_MMAP_STATUS_RESERVED);
	atomic_inc(&ring->pending);
	netlink_increment_head(ring);

	spin_unlock_bh(&sk->sk_receive_queue.lock);
	return skb;

err2:
	kfree_skb(skb);
	spin_unlock_bh(&sk->sk_receive_queue.lock);
	netlink_overrun(sk);
err1:
	sock_put(sk);
	return NULL;

out_free:
	kfree_skb(skb);
	spin_unlock_bh(&sk->sk_receive_queue.lock);
out_put:
	sock_put(sk);
out:
#endif
	return alloc_skb(size, gfp_mask);
}
EXPORT_SYMBOL_GPL(netlink_alloc_skb);

int netlink_has_listeners(struct sock *sk, unsigned int group)
{
	int res = 0;
	struct listeners *listeners;

	BUG_ON(!netlink_is_kernel(sk));

	rcu_read_lock();
	listeners = rcu_dereference(nl_table[sk->sk_protocol].listeners);

	if (listeners && group - 1 < nl_table[sk->sk_protocol].groups)
		res = test_bit(group - 1, listeners->masks);

	rcu_read_unlock();

	return res;
}
EXPORT_SYMBOL_GPL(netlink_has_listeners);

static int netlink_broadcast_deliver(struct sock *sk, struct sk_buff *skb)
{
	struct netlink_sock *nlk = nlk_sk(sk);

	if (atomic_read(&sk->sk_rmem_alloc) <= sk->sk_rcvbuf &&
	    !test_bit(NETLINK_CONGESTED, &nlk->state)) {
		netlink_skb_set_owner_r(skb, sk);
		__netlink_sendskb(sk, skb);
		return atomic_read(&sk->sk_rmem_alloc) > (sk->sk_rcvbuf >> 1);
	}
	return -1;
}

struct netlink_broadcast_data {
	struct sock *exclude_sk;
	struct net *net;
	u32 portid;
	u32 group;
	int failure;
	int delivery_failure;
	int congested;
	int delivered;
	gfp_t allocation;
	struct sk_buff *skb, *skb2;
	int (*tx_filter)(struct sock *dsk, struct sk_buff *skb, void *data);
	void *tx_data;
};

static int do_one_broadcast(struct sock *sk,
				   struct netlink_broadcast_data *p)
{
	struct netlink_sock *nlk = nlk_sk(sk);
	int val;

	if (p->exclude_sk == sk)
		goto out;

	if (nlk->portid == p->portid || p->group - 1 >= nlk->ngroups ||
	    !test_bit(p->group - 1, nlk->groups))
		goto out;

	if (!net_eq(sock_net(sk), p->net))
		goto out;

	if (p->failure) {
		netlink_overrun(sk);
		goto out;
	}

	sock_hold(sk);
	if (p->skb2 == NULL) {
		if (skb_shared(p->skb)) {
			p->skb2 = skb_clone(p->skb, p->allocation);
		} else {
			p->skb2 = skb_get(p->skb);
			/*
			 * skb ownership may have been set when
			 * delivered to a previous socket.
			 */
			skb_orphan(p->skb2);
		}
	}
	if (p->skb2 == NULL) {
		netlink_overrun(sk);
		/* Clone failed. Notify ALL listeners. */
		p->failure = 1;
		if (nlk->flags & NETLINK_BROADCAST_SEND_ERROR)
			p->delivery_failure = 1;
	} else if (p->tx_filter && p->tx_filter(sk, p->skb2, p->tx_data)) {
		kfree_skb(p->skb2);
		p->skb2 = NULL;
	} else if (sk_filter(sk, p->skb2)) {
		kfree_skb(p->skb2);
		p->skb2 = NULL;
	} else if ((val = netlink_broadcast_deliver(sk, p->skb2)) < 0) {
		netlink_overrun(sk);
		if (nlk->flags & NETLINK_BROADCAST_SEND_ERROR)
			p->delivery_failure = 1;
	} else {
		p->congested |= val;
		p->delivered = 1;
		p->skb2 = NULL;
	}
	sock_put(sk);

out:
	return 0;
}

int netlink_broadcast_filtered(struct sock *ssk, struct sk_buff *skb, u32 portid,
	u32 group, gfp_t allocation,
	int (*filter)(struct sock *dsk, struct sk_buff *skb, void *data),
	void *filter_data)
{
	struct net *net = sock_net(ssk);
	struct netlink_broadcast_data info;
	struct sock *sk;

	skb = netlink_trim(skb, allocation);

	info.exclude_sk = ssk;
	info.net = net;
	info.portid = portid;
	info.group = group;
	info.failure = 0;
	info.delivery_failure = 0;
	info.congested = 0;
	info.delivered = 0;
	info.allocation = allocation;
	info.skb = skb;
	info.skb2 = NULL;
	info.tx_filter = filter;
	info.tx_data = filter_data;

	/* While we sleep in clone, do not allow to change socket list */

	netlink_lock_table();

	sk_for_each_bound(sk, &nl_table[ssk->sk_protocol].mc_list)
		do_one_broadcast(sk, &info);

	consume_skb(skb);

	netlink_unlock_table();

	if (info.delivery_failure) {
		kfree_skb(info.skb2);
		return -ENOBUFS;
	}
	consume_skb(info.skb2);

	if (info.delivered) {
		if (info.congested && (allocation & __GFP_WAIT))
			yield();
		return 0;
	}
	return -ESRCH;
}
EXPORT_SYMBOL(netlink_broadcast_filtered);

int netlink_broadcast(struct sock *ssk, struct sk_buff *skb, u32 portid,
		      u32 group, gfp_t allocation)
{
	return netlink_broadcast_filtered(ssk, skb, portid, group, allocation,
		NULL, NULL);
}
EXPORT_SYMBOL(netlink_broadcast);

struct netlink_set_err_data {
	struct sock *exclude_sk;
	u32 portid;
	u32 group;
	int code;
};

static int do_one_set_err(struct sock *sk, struct netlink_set_err_data *p)
{
	struct netlink_sock *nlk = nlk_sk(sk);
	int ret = 0;

	if (sk == p->exclude_sk)
		goto out;

	if (!net_eq(sock_net(sk), sock_net(p->exclude_sk)))
		goto out;

	if (nlk->portid == p->portid || p->group - 1 >= nlk->ngroups ||
	    !test_bit(p->group - 1, nlk->groups))
		goto out;

	if (p->code == ENOBUFS && nlk->flags & NETLINK_RECV_NO_ENOBUFS) {
		ret = 1;
		goto out;
	}

	sk->sk_err = p->code;
	sk->sk_error_report(sk);
out:
	return ret;
}

/**
 * netlink_set_err - report error to broadcast listeners
 * @ssk: the kernel netlink socket, as returned by netlink_kernel_create()
 * @portid: the PORTID of a process that we want to skip (if any)
 * @groups: the broadcast group that will notice the error
 * @code: error code, must be negative (as usual in kernelspace)
 *
 * This function returns the number of broadcast listeners that have set the
 * NETLINK_RECV_NO_ENOBUFS socket option.
 */
int netlink_set_err(struct sock *ssk, u32 portid, u32 group, int code)
{
	struct netlink_set_err_data info;
	struct sock *sk;
	int ret = 0;

	info.exclude_sk = ssk;
	info.portid = portid;
	info.group = group;
	/* sk->sk_err wants a positive error value */
	info.code = -code;

	read_lock(&nl_table_lock);

	sk_for_each_bound(sk, &nl_table[ssk->sk_protocol].mc_list)
		ret += do_one_set_err(sk, &info);

	read_unlock(&nl_table_lock);
	return ret;
}
EXPORT_SYMBOL(netlink_set_err);

/* must be called with netlink table grabbed */
static void netlink_update_socket_mc(struct netlink_sock *nlk,
				     unsigned int group,
				     int is_new)
{
	int old, new = !!is_new, subscriptions;

	old = test_bit(group - 1, nlk->groups);
	subscriptions = nlk->subscriptions - old + new;
	if (new)
		__set_bit(group - 1, nlk->groups);
	else
		__clear_bit(group - 1, nlk->groups);
	netlink_update_subscriptions(&nlk->sk, subscriptions);
	netlink_update_listeners(&nlk->sk);
}

static int netlink_setsockopt(struct socket *sock, int level, int optname,
			      char __user *optval, unsigned int optlen)
{
	struct sock *sk = sock->sk;
	struct netlink_sock *nlk = nlk_sk(sk);
	unsigned int val = 0;
	int err;

	if (level != SOL_NETLINK)
		return -ENOPROTOOPT;

	if (optname != NETLINK_RX_RING && optname != NETLINK_TX_RING &&
	    optlen >= sizeof(int) &&
	    get_user(val, (unsigned int __user *)optval))
		return -EFAULT;

	switch (optname) {
	case NETLINK_PKTINFO:
		if (val)
			nlk->flags |= NETLINK_RECV_PKTINFO;
		else
			nlk->flags &= ~NETLINK_RECV_PKTINFO;
		err = 0;
		break;
	case NETLINK_ADD_MEMBERSHIP:
	case NETLINK_DROP_MEMBERSHIP: {
		if (!netlink_allowed(sock, NL_CFG_F_NONROOT_RECV))
			return -EPERM;
		err = netlink_realloc_groups(sk);
		if (err)
			return err;
		if (!val || val - 1 >= nlk->ngroups)
			return -EINVAL;
		netlink_table_grab();
		netlink_update_socket_mc(nlk, val,
					 optname == NETLINK_ADD_MEMBERSHIP);
		netlink_table_ungrab();

		if (nlk->netlink_bind)
			nlk->netlink_bind(val);

		err = 0;
		break;
	}
	case NETLINK_BROADCAST_ERROR:
		if (val)
			nlk->flags |= NETLINK_BROADCAST_SEND_ERROR;
		else
			nlk->flags &= ~NETLINK_BROADCAST_SEND_ERROR;
		err = 0;
		break;
	case NETLINK_NO_ENOBUFS:
		if (val) {
			nlk->flags |= NETLINK_RECV_NO_ENOBUFS;
			clear_bit(NETLINK_CONGESTED, &nlk->state);
			wake_up_interruptible(&nlk->wait);
		} else {
			nlk->flags &= ~NETLINK_RECV_NO_ENOBUFS;
		}
		err = 0;
		break;
#ifdef CONFIG_NETLINK_MMAP
	case NETLINK_RX_RING:
	case NETLINK_TX_RING: {
		struct nl_mmap_req req;

		/* Rings might consume more memory than queue limits, require
		 * CAP_NET_ADMIN.
		 */
		if (!capable(CAP_NET_ADMIN))
			return -EPERM;
		if (optlen < sizeof(req))
			return -EINVAL;
		if (copy_from_user(&req, optval, sizeof(req)))
			return -EFAULT;
		err = netlink_set_ring(sk, &req, false,
				       optname == NETLINK_TX_RING);
		break;
	}
#endif /* CONFIG_NETLINK_MMAP */
	default:
		err = -ENOPROTOOPT;
	}
	return err;
}

static int netlink_getsockopt(struct socket *sock, int level, int optname,
			      char __user *optval, int __user *optlen)
{
	struct sock *sk = sock->sk;
	struct netlink_sock *nlk = nlk_sk(sk);
	int len, val, err;

	if (level != SOL_NETLINK)
		return -ENOPROTOOPT;

	if (get_user(len, optlen))
		return -EFAULT;
	if (len < 0)
		return -EINVAL;

	switch (optname) {
	case NETLINK_PKTINFO:
		if (len < sizeof(int))
			return -EINVAL;
		len = sizeof(int);
		val = nlk->flags & NETLINK_RECV_PKTINFO ? 1 : 0;
		if (put_user(len, optlen) ||
		    put_user(val, optval))
			return -EFAULT;
		err = 0;
		break;
	case NETLINK_BROADCAST_ERROR:
		if (len < sizeof(int))
			return -EINVAL;
		len = sizeof(int);
		val = nlk->flags & NETLINK_BROADCAST_SEND_ERROR ? 1 : 0;
		if (put_user(len, optlen) ||
		    put_user(val, optval))
			return -EFAULT;
		err = 0;
		break;
	case NETLINK_NO_ENOBUFS:
		if (len < sizeof(int))
			return -EINVAL;
		len = sizeof(int);
		val = nlk->flags & NETLINK_RECV_NO_ENOBUFS ? 1 : 0;
		if (put_user(len, optlen) ||
		    put_user(val, optval))
			return -EFAULT;
		err = 0;
		break;
	default:
		err = -ENOPROTOOPT;
	}
	return err;
}

static void netlink_cmsg_recv_pktinfo(struct msghdr *msg, struct sk_buff *skb)
{
	struct nl_pktinfo info;

	info.group = NETLINK_CB(skb).dst_group;
	put_cmsg(msg, SOL_NETLINK, NETLINK_PKTINFO, sizeof(info), &info);
}

static int netlink_sendmsg(struct kiocb *kiocb, struct socket *sock,
			   struct msghdr *msg, size_t len)
{
	struct sock_iocb *siocb = kiocb_to_siocb(kiocb);
	struct sock *sk = sock->sk;
	struct netlink_sock *nlk = nlk_sk(sk);
	struct sockaddr_nl *addr = msg->msg_name;
	u32 dst_portid;
	u32 dst_group;
	struct sk_buff *skb;
	int err;
	struct scm_cookie scm;
	u32 netlink_skb_flags = 0;

	if (msg->msg_flags&MSG_OOB)
		return -EOPNOTSUPP;

	if (NULL == siocb->scm)
		siocb->scm = &scm;

	err = scm_send(sock, msg, siocb->scm, true);
	if (err < 0)
		return err;

	if (msg->msg_namelen) {
		err = -EINVAL;
		if (addr->nl_family != AF_NETLINK)
			goto out;
		dst_portid = addr->nl_pid;
		dst_group = ffs(addr->nl_groups);
		err =  -EPERM;
		if ((dst_group || dst_portid) &&
		    !netlink_allowed(sock, NL_CFG_F_NONROOT_SEND))
			goto out;
		netlink_skb_flags |= NETLINK_SKB_DST;
	} else {
		dst_portid = nlk->dst_portid;
		dst_group = nlk->dst_group;
	}

	if (!nlk->portid) {
		err = netlink_autobind(sock);
		if (err)
			goto out;
	}

	if (netlink_tx_is_mmaped(sk) &&
	    msg->msg_iov->iov_base == NULL) {
		err = netlink_mmap_sendmsg(sk, msg, dst_portid, dst_group,
					   siocb);
		goto out;
	}

	err = -EMSGSIZE;
	if (len > sk->sk_sndbuf - 32)
		goto out;
	err = -ENOBUFS;
	skb = alloc_skb(len, GFP_KERNEL);
	if (skb == NULL)
		goto out;

	NETLINK_CB(skb).portid	= nlk->portid;
	NETLINK_CB(skb).dst_group = dst_group;
	NETLINK_CB(skb).creds	= siocb->scm->creds;
	NETLINK_CB(skb).flags	= netlink_skb_flags;

	err = -EFAULT;
	if (memcpy_fromiovec(skb_put(skb, len), msg->msg_iov, len)) {
		kfree_skb(skb);
		goto out;
	}

	err = security_netlink_send(sk, skb);
	if (err) {
		kfree_skb(skb);
		goto out;
	}

	if (dst_group) {
		atomic_inc(&skb->users);
		netlink_broadcast(sk, skb, dst_portid, dst_group, GFP_KERNEL);
	}
	err = netlink_unicast(sk, skb, dst_portid, msg->msg_flags&MSG_DONTWAIT);

out:
	scm_destroy(siocb->scm);
	return err;
}

static int netlink_recvmsg(struct kiocb *kiocb, struct socket *sock,
			   struct msghdr *msg, size_t len,
			   int flags)
{
	struct sock_iocb *siocb = kiocb_to_siocb(kiocb);
	struct scm_cookie scm;
	struct sock *sk = sock->sk;
	struct netlink_sock *nlk = nlk_sk(sk);
	int noblock = flags&MSG_DONTWAIT;
	size_t copied;
	struct sk_buff *skb, *data_skb;
	int err, ret;

	if (flags&MSG_OOB)
		return -EOPNOTSUPP;

	copied = 0;

	skb = skb_recv_datagram(sk, flags, noblock, &err);
	if (skb == NULL)
		goto out;

	data_skb = skb;

#ifdef CONFIG_COMPAT_NETLINK_MESSAGES
	if (unlikely(skb_shinfo(skb)->frag_list)) {
		/*
		 * If this skb has a frag_list, then here that means that we
		 * will have to use the frag_list skb's data for compat tasks
		 * and the regular skb's data for normal (non-compat) tasks.
		 *
		 * If we need to send the compat skb, assign it to the
		 * 'data_skb' variable so that it will be used below for data
		 * copying. We keep 'skb' for everything else, including
		 * freeing both later.
		 */
		if (flags & MSG_CMSG_COMPAT)
			data_skb = skb_shinfo(skb)->frag_list;
	}
#endif

	copied = data_skb->len;
	if (len < copied) {
		msg->msg_flags |= MSG_TRUNC;
		copied = len;
	}

	skb_reset_transport_header(data_skb);
	err = skb_copy_datagram_iovec(data_skb, 0, msg->msg_iov, copied);

	if (msg->msg_name) {
		struct sockaddr_nl *addr = (struct sockaddr_nl *)msg->msg_name;
		addr->nl_family = AF_NETLINK;
		addr->nl_pad    = 0;
		addr->nl_pid	= NETLINK_CB(skb).portid;
		addr->nl_groups	= netlink_group_mask(NETLINK_CB(skb).dst_group);
		msg->msg_namelen = sizeof(*addr);
	}

	if (nlk->flags & NETLINK_RECV_PKTINFO)
		netlink_cmsg_recv_pktinfo(msg, skb);

	if (NULL == siocb->scm) {
		memset(&scm, 0, sizeof(scm));
		siocb->scm = &scm;
	}
	siocb->scm->creds = *NETLINK_CREDS(skb);
	if (flags & MSG_TRUNC)
		copied = data_skb->len;

	skb_free_datagram(sk, skb);

	if (nlk->cb && atomic_read(&sk->sk_rmem_alloc) <= sk->sk_rcvbuf / 2) {
		ret = netlink_dump(sk);
		if (ret) {
			sk->sk_err = -ret;
			sk->sk_error_report(sk);
		}
	}

	scm_recv(sock, msg, siocb->scm, flags);
out:
	netlink_rcv_wake(sk);
	return err ? : copied;
}

static void netlink_data_ready(struct sock *sk, int len)
{
	BUG();
}

/*
 *	We export these functions to other modules. They provide a
 *	complete set of kernel non-blocking support for message
 *	queueing.
 */

struct sock *
__netlink_kernel_create(struct net *net, int unit, struct module *module,
			struct netlink_kernel_cfg *cfg)
{
	struct socket *sock;
	struct sock *sk;
	struct netlink_sock *nlk;
	struct listeners *listeners = NULL;
	struct mutex *cb_mutex = cfg ? cfg->cb_mutex : NULL;
	unsigned int groups;

	BUG_ON(!nl_table);

	if (unit < 0 || unit >= MAX_LINKS)
		return NULL;

	if (sock_create_lite(PF_NETLINK, SOCK_DGRAM, unit, &sock))
		return NULL;

	/*
	 * We have to just have a reference on the net from sk, but don't
	 * get_net it. Besides, we cannot get and then put the net here.
	 * So we create one inside init_net and the move it to net.
	 */

	if (__netlink_create(&init_net, sock, cb_mutex, unit) < 0)
		goto out_sock_release_nosk;

	sk = sock->sk;
	sk_change_net(sk, net);

	if (!cfg || cfg->groups < 32)
		groups = 32;
	else
		groups = cfg->groups;

	listeners = kzalloc(sizeof(*listeners) + NLGRPSZ(groups), GFP_KERNEL);
	if (!listeners)
		goto out_sock_release;

	sk->sk_data_ready = netlink_data_ready;
	if (cfg && cfg->input)
		nlk_sk(sk)->netlink_rcv = cfg->input;

	if (netlink_insert(sk, net, 0))
		goto out_sock_release;

	nlk = nlk_sk(sk);
	nlk->flags |= NETLINK_KERNEL_SOCKET;

	netlink_table_grab();
	if (!nl_table[unit].registered) {
		nl_table[unit].groups = groups;
		rcu_assign_pointer(nl_table[unit].listeners, listeners);
		nl_table[unit].cb_mutex = cb_mutex;
		nl_table[unit].module = module;
		if (cfg) {
			nl_table[unit].bind = cfg->bind;
			nl_table[unit].flags = cfg->flags;
		}
		nl_table[unit].registered = 1;
	} else {
		kfree(listeners);
		nl_table[unit].registered++;
	}
	netlink_table_ungrab();
	return sk;

out_sock_release:
	kfree(listeners);
	netlink_kernel_release(sk);
	return NULL;

out_sock_release_nosk:
	sock_release(sock);
	return NULL;
}
EXPORT_SYMBOL(__netlink_kernel_create);

void
netlink_kernel_release(struct sock *sk)
{
	sk_release_kernel(sk);
}
EXPORT_SYMBOL(netlink_kernel_release);

int __netlink_change_ngroups(struct sock *sk, unsigned int groups)
{
	struct listeners *new, *old;
	struct netlink_table *tbl = &nl_table[sk->sk_protocol];

	if (groups < 32)
		groups = 32;

	if (NLGRPSZ(tbl->groups) < NLGRPSZ(groups)) {
		new = kzalloc(sizeof(*new) + NLGRPSZ(groups), GFP_ATOMIC);
		if (!new)
			return -ENOMEM;
		old = nl_deref_protected(tbl->listeners);
		memcpy(new->masks, old->masks, NLGRPSZ(tbl->groups));
		rcu_assign_pointer(tbl->listeners, new);

		kfree_rcu(old, rcu);
	}
	tbl->groups = groups;

	return 0;
}

/**
 * netlink_change_ngroups - change number of multicast groups
 *
 * This changes the number of multicast groups that are available
 * on a certain netlink family. Note that it is not possible to
 * change the number of groups to below 32. Also note that it does
 * not implicitly call netlink_clear_multicast_users() when the
 * number of groups is reduced.
 *
 * @sk: The kernel netlink socket, as returned by netlink_kernel_create().
 * @groups: The new number of groups.
 */
int netlink_change_ngroups(struct sock *sk, unsigned int groups)
{
	int err;

	netlink_table_grab();
	err = __netlink_change_ngroups(sk, groups);
	netlink_table_ungrab();

	return err;
}

void __netlink_clear_multicast_users(struct sock *ksk, unsigned int group)
{
	struct sock *sk;
	struct netlink_table *tbl = &nl_table[ksk->sk_protocol];

	sk_for_each_bound(sk, &tbl->mc_list)
		netlink_update_socket_mc(nlk_sk(sk), group, 0);
}

/**
 * netlink_clear_multicast_users - kick off multicast listeners
 *
 * This function removes all listeners from the given group.
 * @ksk: The kernel netlink socket, as returned by
 *	netlink_kernel_create().
 * @group: The multicast group to clear.
 */
void netlink_clear_multicast_users(struct sock *ksk, unsigned int group)
{
	netlink_table_grab();
	__netlink_clear_multicast_users(ksk, group);
	netlink_table_ungrab();
}

struct nlmsghdr *
__nlmsg_put(struct sk_buff *skb, u32 portid, u32 seq, int type, int len, int flags)
{
	struct nlmsghdr *nlh;
	int size = nlmsg_msg_size(len);

	nlh = (struct nlmsghdr*)skb_put(skb, NLMSG_ALIGN(size));
	nlh->nlmsg_type = type;
	nlh->nlmsg_len = size;
	nlh->nlmsg_flags = flags;
	nlh->nlmsg_pid = portid;
	nlh->nlmsg_seq = seq;
	if (!__builtin_constant_p(size) || NLMSG_ALIGN(size) - size != 0)
		memset(nlmsg_data(nlh) + len, 0, NLMSG_ALIGN(size) - size);
	return nlh;
}
EXPORT_SYMBOL(__nlmsg_put);

/*
 * It looks a bit ugly.
 * It would be better to create kernel thread.
 */

static int netlink_dump(struct sock *sk)
{
	struct netlink_sock *nlk = nlk_sk(sk);
	struct netlink_callback *cb;
	struct sk_buff *skb = NULL;
	struct nlmsghdr *nlh;
	int len, err = -ENOBUFS;
	int alloc_size;

	mutex_lock(nlk->cb_mutex);

	cb = nlk->cb;
	if (cb == NULL) {
		err = -EINVAL;
		goto errout_skb;
	}

	alloc_size = max_t(int, cb->min_dump_alloc, NLMSG_GOODSIZE);

	if (!netlink_rx_is_mmaped(sk) &&
	    atomic_read(&sk->sk_rmem_alloc) >= sk->sk_rcvbuf)
		goto errout_skb;
	skb = netlink_alloc_skb(sk, alloc_size, nlk->portid, GFP_KERNEL);
	if (!skb)
		goto errout_skb;
	netlink_skb_set_owner_r(skb, sk);

	len = cb->dump(skb, cb);

	if (len > 0) {
		mutex_unlock(nlk->cb_mutex);

		if (sk_filter(sk, skb))
			kfree_skb(skb);
		else
			__netlink_sendskb(sk, skb);
		return 0;
	}

	nlh = nlmsg_put_answer(skb, cb, NLMSG_DONE, sizeof(len), NLM_F_MULTI);
	if (!nlh)
		goto errout_skb;

	nl_dump_check_consistent(cb, nlh);

	memcpy(nlmsg_data(nlh), &len, sizeof(len));

	if (sk_filter(sk, skb))
		kfree_skb(skb);
	else
		__netlink_sendskb(sk, skb);

	if (cb->done)
		cb->done(cb);
	nlk->cb = NULL;
	mutex_unlock(nlk->cb_mutex);

	module_put(cb->module);
	netlink_consume_callback(cb);
	return 0;

errout_skb:
	mutex_unlock(nlk->cb_mutex);
	kfree_skb(skb);
	return err;
}

int __netlink_dump_start(struct sock *ssk, struct sk_buff *skb,
			 const struct nlmsghdr *nlh,
			 struct netlink_dump_control *control)
{
	struct netlink_callback *cb;
	struct sock *sk;
	struct netlink_sock *nlk;
	int ret;

	cb = kzalloc(sizeof(*cb), GFP_KERNEL);
	if (cb == NULL)
		return -ENOBUFS;

	/* Memory mapped dump requests need to be copied to avoid looping
	 * on the pending state in netlink_mmap_sendmsg() while the CB hold
	 * a reference to the skb.
	 */
	if (netlink_skb_is_mmaped(skb)) {
		skb = skb_copy(skb, GFP_KERNEL);
		if (skb == NULL) {
			kfree(cb);
			return -ENOBUFS;
		}
	} else
		atomic_inc(&skb->users);

	cb->dump = control->dump;
	cb->done = control->done;
	cb->nlh = nlh;
	cb->data = control->data;
	cb->module = control->module;
	cb->min_dump_alloc = control->min_dump_alloc;
	cb->skb = skb;

	sk = netlink_lookup(sock_net(ssk), ssk->sk_protocol, NETLINK_CB(skb).portid);
	if (sk == NULL) {
		netlink_destroy_callback(cb);
		return -ECONNREFUSED;
	}
	nlk = nlk_sk(sk);

	mutex_lock(nlk->cb_mutex);
	/* A dump is in progress... */
	if (nlk->cb) {
		mutex_unlock(nlk->cb_mutex);
		netlink_destroy_callback(cb);
		ret = -EBUSY;
		goto out;
	}
	/* add reference of module which cb->dump belongs to */
	if (!try_module_get(cb->module)) {
		mutex_unlock(nlk->cb_mutex);
		netlink_destroy_callback(cb);
		ret = -EPROTONOSUPPORT;
		goto out;
	}

	nlk->cb = cb;
	mutex_unlock(nlk->cb_mutex);

	ret = netlink_dump(sk);
out:
	sock_put(sk);

	if (ret)
		return ret;

	/* We successfully started a dump, by returning -EINTR we
	 * signal not to send ACK even if it was requested.
	 */
	return -EINTR;
}
EXPORT_SYMBOL(__netlink_dump_start);

void netlink_ack(struct sk_buff *in_skb, struct nlmsghdr *nlh, int err)
{
	struct sk_buff *skb;
	struct nlmsghdr *rep;
	struct nlmsgerr *errmsg;
	size_t payload = sizeof(*errmsg);

	/* error messages get the original request appened */
	if (err)
		payload += nlmsg_len(nlh);

	skb = netlink_alloc_skb(in_skb->sk, nlmsg_total_size(payload),
				NETLINK_CB(in_skb).portid, GFP_KERNEL);
	if (!skb) {
		struct sock *sk;

		sk = netlink_lookup(sock_net(in_skb->sk),
				    in_skb->sk->sk_protocol,
				    NETLINK_CB(in_skb).portid);
		if (sk) {
			sk->sk_err = ENOBUFS;
			sk->sk_error_report(sk);
			sock_put(sk);
		}
		return;
	}

	rep = __nlmsg_put(skb, NETLINK_CB(in_skb).portid, nlh->nlmsg_seq,
			  NLMSG_ERROR, payload, 0);
	errmsg = nlmsg_data(rep);
	errmsg->error = err;
	memcpy(&errmsg->msg, nlh, err ? nlh->nlmsg_len : sizeof(*nlh));
	netlink_unicast(in_skb->sk, skb, NETLINK_CB(in_skb).portid, MSG_DONTWAIT);
}
EXPORT_SYMBOL(netlink_ack);

int netlink_rcv_skb(struct sk_buff *skb, int (*cb)(struct sk_buff *,
						     struct nlmsghdr *))
{
	struct nlmsghdr *nlh;
	int err;

	while (skb->len >= nlmsg_total_size(0)) {
		int msglen;

		nlh = nlmsg_hdr(skb);
		err = 0;

		if (nlh->nlmsg_len < NLMSG_HDRLEN || skb->len < nlh->nlmsg_len)
			return 0;

		/* Only requests are handled by the kernel */
		if (!(nlh->nlmsg_flags & NLM_F_REQUEST))
			goto ack;

		/* Skip control messages */
		if (nlh->nlmsg_type < NLMSG_MIN_TYPE)
			goto ack;

		err = cb(skb, nlh);
		if (err == -EINTR)
			goto skip;

ack:
		if (nlh->nlmsg_flags & NLM_F_ACK || err)
			netlink_ack(skb, nlh, err);

skip:
		msglen = NLMSG_ALIGN(nlh->nlmsg_len);
		if (msglen > skb->len)
			msglen = skb->len;
		skb_pull(skb, msglen);
	}

	return 0;
}
EXPORT_SYMBOL(netlink_rcv_skb);

/**
 * nlmsg_notify - send a notification netlink message
 * @sk: netlink socket to use
 * @skb: notification message
 * @portid: destination netlink portid for reports or 0
 * @group: destination multicast group or 0
 * @report: 1 to report back, 0 to disable
 * @flags: allocation flags
 */
int nlmsg_notify(struct sock *sk, struct sk_buff *skb, u32 portid,
		 unsigned int group, int report, gfp_t flags)
{
	int err = 0;

	if (group) {
		int exclude_portid = 0;

		if (report) {
			atomic_inc(&skb->users);
			exclude_portid = portid;
		}

		/* errors reported via destination sk->sk_err, but propagate
		 * delivery errors if NETLINK_BROADCAST_ERROR flag is set */
		err = nlmsg_multicast(sk, skb, exclude_portid, group, flags);
	}

	if (report) {
		int err2;

		err2 = nlmsg_unicast(sk, skb, portid);
		if (!err || err == -ESRCH)
			err = err2;
	}

	return err;
}
EXPORT_SYMBOL(nlmsg_notify);

#ifdef CONFIG_PROC_FS
struct nl_seq_iter {
	struct seq_net_private p;
	int link;
	int hash_idx;
};

static struct sock *netlink_seq_socket_idx(struct seq_file *seq, loff_t pos)
{
	struct nl_seq_iter *iter = seq->private;
	int i, j;
	struct sock *s;
	loff_t off = 0;

	for (i = 0; i < MAX_LINKS; i++) {
		struct nl_portid_hash *hash = &nl_table[i].hash;

		for (j = 0; j <= hash->mask; j++) {
			sk_for_each(s, &hash->table[j]) {
				if (sock_net(s) != seq_file_net(seq))
					continue;
				if (off == pos) {
					iter->link = i;
					iter->hash_idx = j;
					return s;
				}
				++off;
			}
		}
	}
	return NULL;
}

static void *netlink_seq_start(struct seq_file *seq, loff_t *pos)
	__acquires(nl_table_lock)
{
	read_lock(&nl_table_lock);
	return *pos ? netlink_seq_socket_idx(seq, *pos - 1) : SEQ_START_TOKEN;
}

static void *netlink_seq_next(struct seq_file *seq, void *v, loff_t *pos)
{
	struct sock *s;
	struct nl_seq_iter *iter;
	int i, j;

	++*pos;

	if (v == SEQ_START_TOKEN)
		return netlink_seq_socket_idx(seq, 0);

	iter = seq->private;
	s = v;
	do {
		s = sk_next(s);
	} while (s && sock_net(s) != seq_file_net(seq));
	if (s)
		return s;

	i = iter->link;
	j = iter->hash_idx + 1;

	do {
		struct nl_portid_hash *hash = &nl_table[i].hash;

		for (; j <= hash->mask; j++) {
			s = sk_head(&hash->table[j]);
			while (s && sock_net(s) != seq_file_net(seq))
				s = sk_next(s);
			if (s) {
				iter->link = i;
				iter->hash_idx = j;
				return s;
			}
		}

		j = 0;
	} while (++i < MAX_LINKS);

	return NULL;
}

static void netlink_seq_stop(struct seq_file *seq, void *v)
	__releases(nl_table_lock)
{
	read_unlock(&nl_table_lock);
}


static int netlink_seq_show(struct seq_file *seq, void *v)
{
	if (v == SEQ_START_TOKEN) {
		seq_puts(seq,
			 "sk       Eth Pid    Groups   "
			 "Rmem     Wmem     Dump     Locks     Drops     Inode\n");
	} else {
		struct sock *s = v;
		struct netlink_sock *nlk = nlk_sk(s);

		seq_printf(seq, "%pK %-3d %-6u %08x %-8d %-8d %pK %-8d %-8d %-8lu\n",
			   s,
			   s->sk_protocol,
			   nlk->portid,
			   nlk->groups ? (u32)nlk->groups[0] : 0,
			   sk_rmem_alloc_get(s),
			   sk_wmem_alloc_get(s),
			   nlk->cb,
			   atomic_read(&s->sk_refcnt),
			   atomic_read(&s->sk_drops),
			   sock_i_ino(s)
			);

	}
	return 0;
}

static const struct seq_operations netlink_seq_ops = {
	.start  = netlink_seq_start,
	.next   = netlink_seq_next,
	.stop   = netlink_seq_stop,
	.show   = netlink_seq_show,
};


static int netlink_seq_open(struct inode *inode, struct file *file)
{
	return seq_open_net(inode, file, &netlink_seq_ops,
				sizeof(struct nl_seq_iter));
}

static const struct file_operations netlink_seq_fops = {
	.owner		= THIS_MODULE,
	.open		= netlink_seq_open,
	.read		= seq_read,
	.llseek		= seq_lseek,
	.release	= seq_release_net,
};

#endif

int netlink_register_notifier(struct notifier_block *nb)
{
	return atomic_notifier_chain_register(&netlink_chain, nb);
}
EXPORT_SYMBOL(netlink_register_notifier);

int netlink_unregister_notifier(struct notifier_block *nb)
{
	return atomic_notifier_chain_unregister(&netlink_chain, nb);
}
EXPORT_SYMBOL(netlink_unregister_notifier);

static const struct proto_ops netlink_ops = {
	.family =	PF_NETLINK,
	.owner =	THIS_MODULE,
	.release =	netlink_release,
	.bind =		netlink_bind,
	.connect =	netlink_connect,
	.socketpair =	sock_no_socketpair,
	.accept =	sock_no_accept,
	.getname =	netlink_getname,
	.poll =		netlink_poll,
	.ioctl =	sock_no_ioctl,
	.listen =	sock_no_listen,
	.shutdown =	sock_no_shutdown,
	.setsockopt =	netlink_setsockopt,
	.getsockopt =	netlink_getsockopt,
	.sendmsg =	netlink_sendmsg,
	.recvmsg =	netlink_recvmsg,
	.mmap =		netlink_mmap,
	.sendpage =	sock_no_sendpage,
};

static const struct net_proto_family netlink_family_ops = {
	.family = PF_NETLINK,
	.create = netlink_create,
	.owner	= THIS_MODULE,	/* for consistency 8) */
};

static int __net_init netlink_net_init(struct net *net)
{
#ifdef CONFIG_PROC_FS
	if (!proc_create("netlink", 0, net->proc_net, &netlink_seq_fops))
		return -ENOMEM;
#endif
	return 0;
}

static void __net_exit netlink_net_exit(struct net *net)
{
#ifdef CONFIG_PROC_FS
	remove_proc_entry("netlink", net->proc_net);
#endif
}

static void __init netlink_add_usersock_entry(void)
{
	struct listeners *listeners;
	int groups = 32;

	listeners = kzalloc(sizeof(*listeners) + NLGRPSZ(groups), GFP_KERNEL);
	if (!listeners)
		panic("netlink_add_usersock_entry: Cannot allocate listeners\n");

	netlink_table_grab();

	nl_table[NETLINK_USERSOCK].groups = groups;
	rcu_assign_pointer(nl_table[NETLINK_USERSOCK].listeners, listeners);
	nl_table[NETLINK_USERSOCK].module = THIS_MODULE;
	nl_table[NETLINK_USERSOCK].registered = 1;
	nl_table[NETLINK_USERSOCK].flags = NL_CFG_F_NONROOT_SEND;

	netlink_table_ungrab();
}

static struct pernet_operations __net_initdata netlink_net_ops = {
	.init = netlink_net_init,
	.exit = netlink_net_exit,
};

static int __init netlink_proto_init(void)
{
	int i;
	unsigned long limit;
	unsigned int order;
	int err = proto_register(&netlink_proto, 0);

	if (err != 0)
		goto out;

	BUILD_BUG_ON(sizeof(struct netlink_skb_parms) > FIELD_SIZEOF(struct sk_buff, cb));

	nl_table = kcalloc(MAX_LINKS, sizeof(*nl_table), GFP_KERNEL);
	if (!nl_table)
		goto panic;

	if (totalram_pages >= (128 * 1024))
		limit = totalram_pages >> (21 - PAGE_SHIFT);
	else
		limit = totalram_pages >> (23 - PAGE_SHIFT);

	order = get_bitmask_order(limit) - 1 + PAGE_SHIFT;
	limit = (1UL << order) / sizeof(struct hlist_head);
	order = get_bitmask_order(min(limit, (unsigned long)UINT_MAX)) - 1;

	for (i = 0; i < MAX_LINKS; i++) {
		struct nl_portid_hash *hash = &nl_table[i].hash;

		hash->table = nl_portid_hash_zalloc(1 * sizeof(*hash->table));
		if (!hash->table) {
			while (i-- > 0)
				nl_portid_hash_free(nl_table[i].hash.table,
						 1 * sizeof(*hash->table));
			kfree(nl_table);
			goto panic;
		}
		hash->max_shift = order;
		hash->shift = 0;
		hash->mask = 0;
		hash->rehash_time = jiffies;
	}

	netlink_add_usersock_entry();

	sock_register(&netlink_family_ops);
	register_pernet_subsys(&netlink_net_ops);
	/* The netlink device handler may be needed early. */
	rtnetlink_init();
out:
	return err;
panic:
	panic("netlink_init: Cannot allocate nl_table\n");
}

core_initcall(netlink_proto_init);<|MERGE_RESOLUTION|>--- conflicted
+++ resolved
@@ -565,18 +565,6 @@
 	unsigned int maxlen;
 	int err = 0, len = 0;
 
-<<<<<<< HEAD
-	/* Netlink messages are validated by the receiver before processing.
-	 * In order to avoid userspace changing the contents of the message
-	 * after validation, the socket and the ring may only be used by a
-	 * single process, otherwise we fall back to copying.
-	 */
-	if (atomic_long_read(&sk->sk_socket->file->f_count) > 1 ||
-	    atomic_read(&nlk->mapped) > 1)
-		excl = false;
-
-=======
->>>>>>> 488d2f6a
 	mutex_lock(&nlk->pg_vec_lock);
 
 	ring   = &nlk->tx_ring;
