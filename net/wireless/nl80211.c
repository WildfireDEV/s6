--- conflicted
+++ resolved
@@ -6644,31 +6644,6 @@
 
 	nla_nest_end(skb, data);
 	genlmsg_end(skb, hdr);
-<<<<<<< HEAD
-	return genlmsg_reply(skb, rdev->testmode_info);
-}
-EXPORT_SYMBOL(cfg80211_testmode_reply);
-
-struct sk_buff *cfg80211_testmode_alloc_event_skb(struct wiphy *wiphy,
-						  int approxlen, gfp_t gfp)
-{
-	struct cfg80211_registered_device *rdev = wiphy_to_dev(wiphy);
-
-	return __cfg80211_testmode_alloc_skb(rdev, approxlen, 0, 0, gfp);
-}
-EXPORT_SYMBOL(cfg80211_testmode_alloc_event_skb);
-
-void cfg80211_testmode_event(struct sk_buff *skb, gfp_t gfp)
-{
-	struct cfg80211_registered_device *rdev = ((void **)skb->cb)[0];
-	void *hdr = ((void **)skb->cb)[1];
-	struct nlattr *data = ((void **)skb->cb)[2];
-
-	nla_nest_end(skb, data);
-	genlmsg_end(skb, hdr);
-	genlmsg_multicast_netns(wiphy_net(&rdev->wiphy), skb, 0,
-				nl80211_testmode_mcgrp.id, gfp);
-=======
 
 	if (data->nla_type == NL80211_ATTR_VENDOR_DATA)
 		genlmsg_multicast_netns(wiphy_net(&rdev->wiphy), skb, 0,
@@ -6676,7 +6651,6 @@
 	else
 		genlmsg_multicast_netns(wiphy_net(&rdev->wiphy), skb, 0,
 			nl80211_testmode_mcgrp.id, gfp);
->>>>>>> 18d0981f
 }
 EXPORT_SYMBOL(__cfg80211_send_event_skb);
 #endif
