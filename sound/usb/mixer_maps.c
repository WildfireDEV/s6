/*
 *   Additional mixer mapping
 *
 *   Copyright (c) 2002 by Takashi Iwai <tiwai@suse.de>
 *
 *   This program is free software; you can redistribute it and/or modify
 *   it under the terms of the GNU General Public License as published by
 *   the Free Software Foundation; either version 2 of the License, or
 *   (at your option) any later version.
 *
 *   This program is distributed in the hope that it will be useful,
 *   but WITHOUT ANY WARRANTY; without even the implied warranty of
 *   MERCHANTABILITY or FITNESS FOR A PARTICULAR PURPOSE.  See the
 *   GNU General Public License for more details.
 *
 *   You should have received a copy of the GNU General Public License
 *   along with this program; if not, write to the Free Software
 *   Foundation, Inc., 59 Temple Place, Suite 330, Boston, MA  02111-1307 USA
 *
 */

struct usbmix_dB_map {
	u32 min;
	u32 max;
};

struct usbmix_name_map {
	int id;
	const char *name;
	int control;
	struct usbmix_dB_map *dB;
};

struct usbmix_selector_map {
	int id;
	int count;
	const char **names;
};

struct usbmix_ctl_map {
	u32 id;
	const struct usbmix_name_map *map;
	const struct usbmix_selector_map *selector_map;
	int ignore_ctl_error;
};

/*
 * USB control mappers for SB Exitigy
 */

/*
 * Topology of SB Extigy (see on the wide screen :)

USB_IN[1] --->FU[2]------------------------------+->MU[16]-->PU[17]-+->FU[18]--+->EU[27]--+->EU[21]-->FU[22]--+->FU[23] > Dig_OUT[24]
                                                 ^                  |          |          |                   |
USB_IN[3] -+->SU[5]-->FU[6]--+->MU[14] ->PU[15]->+                  |          |          |                   +->FU[25] > Dig_OUT[26]
           ^                 ^                   |                  |          |          |
Dig_IN[4] -+                 |                   |                  |          |          +->FU[28]---------------------> Spk_OUT[19]
                             |                   |                  |          |
Lin-IN[7] -+-->FU[8]---------+                   |                  |          +----------------------------------------> Hph_OUT[20]
           |                                     |                  |
Mic-IN[9] --+->FU[10]----------------------------+                  |
           ||                                                       |
           ||  +----------------------------------------------------+
           VV  V
           ++--+->SU[11]-->FU[12] --------------------------------------------------------------------------------------> USB_OUT[13]
*/

static struct usbmix_name_map extigy_map[] = {
	/* 1: IT pcm */
	{ 2, "PCM Playback" }, /* FU */
	/* 3: IT pcm */
	/* 4: IT digital in */
	{ 5, NULL }, /* DISABLED: this seems to be bogus on some firmware */
	{ 6, "Digital In" }, /* FU */
	/* 7: IT line */
	{ 8, "Line Playback" }, /* FU */
	/* 9: IT mic */
	{ 10, "Mic Playback" }, /* FU */
	{ 11, "Capture Source" }, /* SU */
	{ 12, "Capture" }, /* FU */
	/* 13: OT pcm capture */
	/* 14: MU (w/o controls) */
	/* 15: PU (3D enh) */
	/* 16: MU (w/o controls) */
	{ 17, NULL, 1 }, /* DISABLED: PU-switch (any effect?) */
	{ 17, "Channel Routing", 2 },	/* PU: mode select */
	{ 18, "Tone Control - Bass", UAC_FU_BASS }, /* FU */
	{ 18, "Tone Control - Treble", UAC_FU_TREBLE }, /* FU */
	{ 18, "Master Playback" }, /* FU; others */
	/* 19: OT speaker */
	/* 20: OT headphone */
	{ 21, NULL }, /* DISABLED: EU (for what?) */
	{ 22, "Digital Out Playback" }, /* FU */
	{ 23, "Digital Out1 Playback" }, /* FU */  /* FIXME: corresponds to 24 */
	/* 24: OT digital out */
	{ 25, "IEC958 Optical Playback" }, /* FU */
	{ 26, "IEC958 Optical Playback" }, /* OT */
	{ 27, NULL }, /* DISABLED: EU (for what?) */
	/* 28: FU speaker (mute) */
	{ 29, NULL }, /* Digital Input Playback Source? */
	{ 0 } /* terminator */
};

/* Sound Blaster MP3+ controls mapping
 * The default mixer channels have totally misleading names,
 * e.g. no Master and fake PCM volume
 *			Pavel Mihaylov <bin@bash.info>
 */
static struct usbmix_dB_map mp3plus_dB_1 = {-4781, 0};	/* just guess */
static struct usbmix_dB_map mp3plus_dB_2 = {-1781, 618}; /* just guess */

static struct usbmix_name_map mp3plus_map[] = {
	/* 1: IT pcm */
	/* 2: IT mic */
	/* 3: IT line */
	/* 4: IT digital in */
	/* 5: OT digital out */
	/* 6: OT speaker */
	/* 7: OT pcm capture */
	{ 8, "Capture Source" }, /* FU, default PCM Capture Source */
		/* (Mic, Input 1 = Line input, Input 2 = Optical input) */
	{ 9, "Master Playback" }, /* FU, default Speaker 1 */
	/* { 10, "Mic Capture", 1 }, */ /* FU, Mic Capture */
	{ 10, /* "Mic Capture", */ NULL, 2, .dB = &mp3plus_dB_2 },
		/* FU, Mic Capture */
	{ 10, "Mic Boost", 7 }, /* FU, default Auto Gain Input */
	{ 11, "Line Capture", .dB = &mp3plus_dB_2 },
		/* FU, default PCM Capture */
	{ 12, "Digital In Playback" }, /* FU, default PCM 1 */
	{ 13, /* "Mic Playback", */ .dB = &mp3plus_dB_1 },
		/* FU, default Mic Playback */
	{ 14, "Line Playback", .dB = &mp3plus_dB_1 }, /* FU, default Speaker */
	/* 15: MU */
	{ 0 } /* terminator */
};

/* Topology of SB Audigy 2 NX

          +----------------------------->EU[27]--+
          |                                      v
          | +----------------------------------->SU[29]---->FU[22]-->Dig_OUT[24]
          | |                                    ^
USB_IN[1]-+------------+              +->EU[17]->+->FU[11]-+
            |          v              |          v         |
Dig_IN[4]---+->FU[6]-->MU[16]->FU[18]-+->EU[21]->SU[31]----->FU[30]->Hph_OUT[20]
            |          ^              |                    |
Lin_IN[7]-+--->FU[8]---+              +->EU[23]->FU[28]------------->Spk_OUT[19]
          | |                                              v
          +--->FU[12]------------------------------------->SU[14]--->USB_OUT[15]
            |                                              ^
            +->FU[13]--------------------------------------+
*/
static struct usbmix_name_map audigy2nx_map[] = {
	/* 1: IT pcm playback */
	/* 4: IT digital in */
	{ 6, "Digital In Playback" }, /* FU */
	/* 7: IT line in */
	{ 8, "Line Playback" }, /* FU */
	{ 11, "What-U-Hear Capture" }, /* FU */
	{ 12, "Line Capture" }, /* FU */
	{ 13, "Digital In Capture" }, /* FU */
	{ 14, "Capture Source" }, /* SU */
	/* 15: OT pcm capture */
	/* 16: MU w/o controls */
	{ 17, NULL }, /* DISABLED: EU (for what?) */
	{ 18, "Master Playback" }, /* FU */
	/* 19: OT speaker */
	/* 20: OT headphone */
	{ 21, NULL }, /* DISABLED: EU (for what?) */
	{ 22, "Digital Out Playback" }, /* FU */
	{ 23, NULL }, /* DISABLED: EU (for what?) */
	/* 24: OT digital out */
	{ 27, NULL }, /* DISABLED: EU (for what?) */
	{ 28, "Speaker Playback" }, /* FU */
	{ 29, "Digital Out Source" }, /* SU */
	{ 30, "Headphone Playback" }, /* FU */
	{ 31, "Headphone Source" }, /* SU */
	{ 0 } /* terminator */
};

static struct usbmix_selector_map c400_selectors[] = {
	{
		.id = 0x80,
		.count = 2,
		.names = (const char*[]) {"Internal", "SPDIF"}
	},
	{ 0 } /* terminator */
};

static struct usbmix_selector_map audigy2nx_selectors[] = {
	{
		.id = 14, /* Capture Source */
		.count = 3,
		.names = (const char*[]) {"Line", "Digital In", "What-U-Hear"}
	},
	{
		.id = 29, /* Digital Out Source */
		.count = 3,
		.names = (const char*[]) {"Front", "PCM", "Digital In"}
	},
	{
		.id = 31, /* Headphone Source */
		.count = 2,
		.names = (const char*[]) {"Front", "Side"}
	},
	{ 0 } /* terminator */
};

/* Creative SoundBlaster Live! 24-bit External */
static struct usbmix_name_map live24ext_map[] = {
	/* 2: PCM Playback Volume */
	{ 5, "Mic Capture" }, /* FU, default PCM Capture Volume */
	{ 0 } /* terminator */
};

/* LineX FM Transmitter entry - needed to bypass controls bug */
static struct usbmix_name_map linex_map[] = {
	/* 1: IT pcm */
	/* 2: OT Speaker */ 
	{ 3, "Master" }, /* FU: master volume - left / right / mute */
	{ 0 } /* terminator */
};

static struct usbmix_name_map maya44_map[] = {
	/* 1: IT line */
	{ 2, "Line Playback" }, /* FU */
	/* 3: IT line */
	{ 4, "Line Playback" }, /* FU */
	/* 5: IT pcm playback */
	/* 6: MU */
	{ 7, "Master Playback" }, /* FU */
	/* 8: OT speaker */
	/* 9: IT line */
	{ 10, "Line Capture" }, /* FU */
	/* 11: MU */
	/* 12: OT pcm capture */
	{ }
};

/* Section "justlink_map" below added by James Courtier-Dutton <James@superbug.demon.co.uk>
 * sourced from Maplin Electronics (http://www.maplin.co.uk), part number A56AK
 * Part has 2 connectors that act as a single output. (TOSLINK Optical for digital out, and 3.5mm Jack for Analogue out.)
 * The USB Mixer publishes a Microphone and extra Volume controls for it, but none exist on the device,
 * so this map removes all unwanted sliders from alsamixer
 */

static struct usbmix_name_map justlink_map[] = {
	/* 1: IT pcm playback */
	/* 2: Not present */
	{ 3, NULL}, /* IT mic (No mic input on device) */
	/* 4: Not present */
	/* 5: OT speacker */
	/* 6: OT pcm capture */
	{ 7, "Master Playback" }, /* Mute/volume for speaker */
	{ 8, NULL }, /* Capture Switch (No capture inputs on device) */
	{ 9, NULL }, /* Capture Mute/volume (No capture inputs on device */
	/* 0xa: Not present */
	/* 0xb: MU (w/o controls) */
	{ 0xc, NULL }, /* Mic feedback Mute/volume (No capture inputs on device) */
	{ 0 } /* terminator */
};

/* TerraTec Aureon 5.1 MkII USB */
static struct usbmix_name_map aureon_51_2_map[] = {
	/* 1: IT USB */
	/* 2: IT Mic */
	/* 3: IT Line */
	/* 4: IT SPDIF */
	/* 5: OT SPDIF */
	/* 6: OT Speaker */
	/* 7: OT USB */
	{ 8, "Capture Source" }, /* SU */
	{ 9, "Master Playback" }, /* FU */
	{ 10, "Mic Capture" }, /* FU */
	{ 11, "Line Capture" }, /* FU */
	{ 12, "IEC958 In Capture" }, /* FU */
	{ 13, "Mic Playback" }, /* FU */
	{ 14, "Line Playback" }, /* FU */
	/* 15: MU */
	{} /* terminator */
};

static struct usbmix_name_map scratch_live_map[] = {
	/* 1: IT Line 1 (USB streaming) */
	/* 2: OT Line 1 (Speaker) */
	/* 3: IT Line 1 (Line connector) */
	{ 4, "Line 1 In" }, /* FU */
	/* 5: OT Line 1 (USB streaming) */
	/* 6: IT Line 2 (USB streaming) */
	/* 7: OT Line 2 (Speaker) */
	/* 8: IT Line 2 (Line connector) */
	{ 9, "Line 2 In" }, /* FU */
	/* 10: OT Line 2 (USB streaming) */
	/* 11: IT Mic (Line connector) */
	/* 12: OT Mic (USB streaming) */
	{ 0 } /* terminator */
};

static struct usbmix_name_map ebox44_map[] = {
	{ 4, NULL }, /* FU */
	{ 6, NULL }, /* MU */
	{ 7, NULL }, /* FU */
	{ 10, NULL }, /* FU */
	{ 11, NULL }, /* MU */
	{ 0 }
};

/* "Gamesurround Muse Pocket LT" looks same like "Sound Blaster MP3+"
 *  most importand difference is SU[8], it should be set to "Capture Source"
 *  to make alsamixer and PA working properly.
 *  FIXME: or mp3plus_map should use "Capture Source" too,
 *  so this maps can be merget
 */
static struct usbmix_name_map hercules_usb51_map[] = {
	{ 8, "Capture Source" },	/* SU, default "PCM Capture Source" */
	{ 9, "Master Playback" },	/* FU, default "Speaker Playback" */
	{ 10, "Mic Boost", 7 },		/* FU, default "Auto Gain Input" */
	{ 11, "Line Capture" },		/* FU, default "PCM Capture" */
	{ 13, "Mic Bypass Playback" },	/* FU, default "Mic Playback" */
	{ 14, "Line Bypass Playback" },	/* FU, default "Line Playback" */
	{ 0 }				/* terminator */
};

<<<<<<< HEAD
static const struct usbmix_name_map kef_x300a_map[] = {
	{ 10, NULL }, /* firmware locks up (?) when we try to access this FU */
=======
/* some (all?) SCMS USB3318 devices are affected by a firmware lock up
 * when anything attempts to access FU 10 (control)
 */
static const struct usbmix_name_map scms_usb3318_map[] = {
	{ 10, NULL },
>>>>>>> 488d2f6a
	{ 0 }
};

/*
 * Control map entries
 */

static struct usbmix_ctl_map usbmix_ctl_maps[] = {
	{
		.id = USB_ID(0x041e, 0x3000),
		.map = extigy_map,
		.ignore_ctl_error = 1,
	},
	{
		.id = USB_ID(0x041e, 0x3010),
		.map = mp3plus_map,
	},
	{
		.id = USB_ID(0x041e, 0x3020),
		.map = audigy2nx_map,
		.selector_map = audigy2nx_selectors,
	},
 	{
		.id = USB_ID(0x041e, 0x3040),
		.map = live24ext_map,
	},
	{
		.id = USB_ID(0x041e, 0x3048),
		.map = audigy2nx_map,
		.selector_map = audigy2nx_selectors,
	},
	{	/* Logitech, Inc. QuickCam Pro for Notebooks */
		.id = USB_ID(0x046d, 0x0991),
		.ignore_ctl_error = 1,
	},
	{	/* Logitech, Inc. QuickCam E 3500 */
		.id = USB_ID(0x046d, 0x09a4),
		.ignore_ctl_error = 1,
	},
	{
		/* Hercules DJ Console (Windows Edition) */
		.id = USB_ID(0x06f8, 0xb000),
		.ignore_ctl_error = 1,
	},
	{
		/* Hercules DJ Console (Macintosh Edition) */
		.id = USB_ID(0x06f8, 0xd002),
		.ignore_ctl_error = 1,
	},
	{
		/* Hercules Gamesurround Muse Pocket LT
		 * (USB 5.1 Channel Audio Adapter)
		 */
		.id = USB_ID(0x06f8, 0xc000),
		.map = hercules_usb51_map,
	},
	{
		.id = USB_ID(0x0763, 0x2030),
		.selector_map = c400_selectors,
	},
	{
		.id = USB_ID(0x0763, 0x2031),
		.selector_map = c400_selectors,
	},
	{
		.id = USB_ID(0x08bb, 0x2702),
		.map = linex_map,
		.ignore_ctl_error = 1,
	},
	{
		.id = USB_ID(0x0a92, 0x0091),
		.map = maya44_map,
	},
	{
		.id = USB_ID(0x0c45, 0x1158),
		.map = justlink_map,
	},
	{
		.id = USB_ID(0x0ccd, 0x0028),
		.map = aureon_51_2_map,
	},
	{
		.id = USB_ID(0x13e5, 0x0001),
		.map = scratch_live_map,
		.ignore_ctl_error = 1,
	},
	{
		.id = USB_ID(0x200c, 0x1018),
		.map = ebox44_map,
	},
	{
<<<<<<< HEAD
		.id = USB_ID(0x27ac, 0x1000),
		.map = kef_x300a_map,
=======
		/* KEF X300A */
		.id = USB_ID(0x27ac, 0x1000),
		.map = scms_usb3318_map,
	},
	{
		/* Arcam rPAC */
		.id = USB_ID(0x25c4, 0x0003),
		.map = scms_usb3318_map,
>>>>>>> 488d2f6a
	},
	{ 0 } /* terminator */
};
<|MERGE_RESOLUTION|>--- conflicted
+++ resolved
@@ -322,16 +322,11 @@
 	{ 0 }				/* terminator */
 };
 
-<<<<<<< HEAD
-static const struct usbmix_name_map kef_x300a_map[] = {
-	{ 10, NULL }, /* firmware locks up (?) when we try to access this FU */
-=======
 /* some (all?) SCMS USB3318 devices are affected by a firmware lock up
  * when anything attempts to access FU 10 (control)
  */
 static const struct usbmix_name_map scms_usb3318_map[] = {
 	{ 10, NULL },
->>>>>>> 488d2f6a
 	{ 0 }
 };
 
@@ -423,10 +418,6 @@
 		.map = ebox44_map,
 	},
 	{
-<<<<<<< HEAD
-		.id = USB_ID(0x27ac, 0x1000),
-		.map = kef_x300a_map,
-=======
 		/* KEF X300A */
 		.id = USB_ID(0x27ac, 0x1000),
 		.map = scms_usb3318_map,
@@ -435,7 +426,6 @@
 		/* Arcam rPAC */
 		.id = USB_ID(0x25c4, 0x0003),
 		.map = scms_usb3318_map,
->>>>>>> 488d2f6a
-	},
-	{ 0 } /* terminator */
-};
+	},
+	{ 0 } /* terminator */
+};
