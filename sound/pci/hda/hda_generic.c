--- conflicted
+++ resolved
@@ -4268,21 +4268,11 @@
 	has_amp = nid_has_mute(codec, mix, HDA_INPUT);
 	for (i = 0; i < nums; i++) {
 		if (has_amp)
-<<<<<<< HEAD
-			snd_hda_codec_amp_stereo(codec, mix,
-						 HDA_INPUT, i,
-						 0xff, HDA_AMP_MUTE);
-		else if (nid_has_volume(codec, conn[i], HDA_OUTPUT))
-			snd_hda_codec_amp_stereo(codec, conn[i],
-						 HDA_OUTPUT, 0,
-						 0xff, HDA_AMP_MUTE);
-=======
 			update_amp(codec, mix, HDA_INPUT, i,
 				   0xff, HDA_AMP_MUTE);
 		else if (nid_has_volume(codec, conn[i], HDA_OUTPUT))
 			update_amp(codec, conn[i], HDA_OUTPUT, 0,
 				   0xff, HDA_AMP_MUTE);
->>>>>>> 488d2f6a
 	}
 }
 
