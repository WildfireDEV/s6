/*
 * Universal Interface for Intel High Definition Audio Codec
 *
 * HD audio interface patch for SigmaTel STAC92xx
 *
 * Copyright (c) 2005 Embedded Alley Solutions, Inc.
 * Matt Porter <mporter@embeddedalley.com>
 *
 * Based on patch_cmedia.c and patch_realtek.c
 * Copyright (c) 2004 Takashi Iwai <tiwai@suse.de>
 *
 *  This driver is free software; you can redistribute it and/or modify
 *  it under the terms of the GNU General Public License as published by
 *  the Free Software Foundation; either version 2 of the License, or
 *  (at your option) any later version.
 *
 *  This driver is distributed in the hope that it will be useful,
 *  but WITHOUT ANY WARRANTY; without even the implied warranty of
 *  MERCHANTABILITY or FITNESS FOR A PARTICULAR PURPOSE.  See the
 *  GNU General Public License for more details.
 *
 *  You should have received a copy of the GNU General Public License
 *  along with this program; if not, write to the Free Software
 *  Foundation, Inc., 59 Temple Place, Suite 330, Boston, MA  02111-1307 USA
 */

#include <linux/init.h>
#include <linux/delay.h>
#include <linux/slab.h>
#include <linux/pci.h>
#include <linux/dmi.h>
#include <linux/module.h>
#include <sound/core.h>
#include <sound/jack.h>
#include <sound/tlv.h>
#include "hda_codec.h"
#include "hda_local.h"
#include "hda_auto_parser.h"
#include "hda_beep.h"
#include "hda_jack.h"
#include "hda_generic.h"

enum {
	STAC_VREF_EVENT	= 8,
	STAC_PWR_EVENT,
};

enum {
	STAC_REF,
	STAC_9200_OQO,
	STAC_9200_DELL_D21,
	STAC_9200_DELL_D22,
	STAC_9200_DELL_D23,
	STAC_9200_DELL_M21,
	STAC_9200_DELL_M22,
	STAC_9200_DELL_M23,
	STAC_9200_DELL_M24,
	STAC_9200_DELL_M25,
	STAC_9200_DELL_M26,
	STAC_9200_DELL_M27,
	STAC_9200_M4,
	STAC_9200_M4_2,
	STAC_9200_PANASONIC,
	STAC_9200_EAPD_INIT,
	STAC_9200_MODELS
};

enum {
	STAC_9205_REF,
	STAC_9205_DELL_M42,
	STAC_9205_DELL_M43,
	STAC_9205_DELL_M44,
	STAC_9205_EAPD,
	STAC_9205_MODELS
};

enum {
	STAC_92HD73XX_NO_JD, /* no jack-detection */
	STAC_92HD73XX_REF,
	STAC_92HD73XX_INTEL,
	STAC_DELL_M6_AMIC,
	STAC_DELL_M6_DMIC,
	STAC_DELL_M6_BOTH,
	STAC_DELL_EQ,
	STAC_ALIENWARE_M17X,
	STAC_92HD89XX_HP_FRONT_JACK,
	STAC_92HD89XX_HP_Z1_G2_RIGHT_MIC_JACK,
<<<<<<< HEAD
=======
	STAC_92HD73XX_ASUS_MOBO,
>>>>>>> 488d2f6a
	STAC_92HD73XX_MODELS
};

enum {
	STAC_92HD83XXX_REF,
	STAC_92HD83XXX_PWR_REF,
	STAC_DELL_S14,
	STAC_DELL_VOSTRO_3500,
	STAC_92HD83XXX_HP_cNB11_INTQUAD,
	STAC_HP_DV7_4000,
	STAC_HP_ZEPHYR,
	STAC_92HD83XXX_HP_LED,
	STAC_92HD83XXX_HP_INV_LED,
	STAC_92HD83XXX_HP_MIC_LED,
	STAC_HP_LED_GPIO10,
	STAC_92HD83XXX_HEADSET_JACK,
	STAC_92HD83XXX_HP,
	STAC_HP_ENVY_BASS,
	STAC_92HD83XXX_MODELS
};

enum {
	STAC_92HD71BXX_REF,
	STAC_DELL_M4_1,
	STAC_DELL_M4_2,
	STAC_DELL_M4_3,
	STAC_HP_M4,
	STAC_HP_DV4,
	STAC_HP_DV5,
	STAC_HP_HDX,
	STAC_92HD71BXX_HP,
	STAC_92HD71BXX_NO_DMIC,
	STAC_92HD71BXX_NO_SMUX,
	STAC_92HD71BXX_MODELS
};

enum {
	STAC_925x_REF,
	STAC_M1,
	STAC_M1_2,
	STAC_M2,
	STAC_M2_2,
	STAC_M3,
	STAC_M5,
	STAC_M6,
	STAC_925x_MODELS
};

enum {
	STAC_D945_REF,
	STAC_D945GTP3,
	STAC_D945GTP5,
	STAC_INTEL_MAC_V1,
	STAC_INTEL_MAC_V2,
	STAC_INTEL_MAC_V3,
	STAC_INTEL_MAC_V4,
	STAC_INTEL_MAC_V5,
	STAC_INTEL_MAC_AUTO,
	STAC_ECS_202,
	STAC_922X_DELL_D81,
	STAC_922X_DELL_D82,
	STAC_922X_DELL_M81,
	STAC_922X_DELL_M82,
	STAC_922X_INTEL_MAC_GPIO,
	STAC_922X_MODELS
};

enum {
	STAC_D965_REF_NO_JD, /* no jack-detection */
	STAC_D965_REF,
	STAC_D965_3ST,
	STAC_D965_5ST,
	STAC_D965_5ST_NO_FP,
	STAC_D965_VERBS,
	STAC_DELL_3ST,
	STAC_DELL_BIOS,
	STAC_DELL_BIOS_SPDIF,
	STAC_927X_DELL_DMIC,
	STAC_927X_VOLKNOB,
	STAC_927X_MODELS
};

enum {
	STAC_9872_VAIO,
	STAC_9872_MODELS
};

struct sigmatel_spec {
	struct hda_gen_spec gen;

	unsigned int eapd_switch: 1;
	unsigned int linear_tone_beep:1;
	unsigned int headset_jack:1; /* 4-pin headset jack (hp + mono mic) */
	unsigned int volknob_init:1; /* special volume-knob initialization */
	unsigned int powerdown_adcs:1;
	unsigned int have_spdif_mux:1;

	/* gpio lines */
	unsigned int eapd_mask;
	unsigned int gpio_mask;
	unsigned int gpio_dir;
	unsigned int gpio_data;
	unsigned int gpio_mute;
	unsigned int gpio_led;
	unsigned int gpio_led_polarity;
	unsigned int vref_mute_led_nid; /* pin NID for mute-LED vref control */
	unsigned int vref_led;
	int default_polarity;

	unsigned int mic_mute_led_gpio; /* capture mute LED GPIO */
	bool mic_mute_led_on; /* current mic mute state */

	/* stream */
	unsigned int stream_delay;

	/* analog loopback */
	const struct snd_kcontrol_new *aloopback_ctl;
	unsigned int aloopback;
	unsigned char aloopback_mask;
	unsigned char aloopback_shift;

	/* power management */
	unsigned int power_map_bits;
	unsigned int num_pwrs;
	const hda_nid_t *pwr_nids;
	unsigned int active_adcs;

	/* beep widgets */
	hda_nid_t anabeep_nid;

	/* SPDIF-out mux */
	const char * const *spdif_labels;
	struct hda_input_mux spdif_mux;
	unsigned int cur_smux[2];
};

#define AC_VERB_IDT_SET_POWER_MAP	0x7ec
#define AC_VERB_IDT_GET_POWER_MAP	0xfec

static const hda_nid_t stac92hd73xx_pwr_nids[8] = {
	0x0a, 0x0b, 0x0c, 0xd, 0x0e,
	0x0f, 0x10, 0x11
};

static const hda_nid_t stac92hd83xxx_pwr_nids[7] = {
	0x0a, 0x0b, 0x0c, 0xd, 0x0e,
	0x0f, 0x10
};

static const hda_nid_t stac92hd71bxx_pwr_nids[3] = {
	0x0a, 0x0d, 0x0f
};


/*
 * PCM hooks
 */
static void stac_playback_pcm_hook(struct hda_pcm_stream *hinfo,
				   struct hda_codec *codec,
				   struct snd_pcm_substream *substream,
				   int action)
{
	struct sigmatel_spec *spec = codec->spec;
	if (action == HDA_GEN_PCM_ACT_OPEN && spec->stream_delay)
		msleep(spec->stream_delay);
}

static void stac_capture_pcm_hook(struct hda_pcm_stream *hinfo,
				  struct hda_codec *codec,
				  struct snd_pcm_substream *substream,
				  int action)
{
	struct sigmatel_spec *spec = codec->spec;
	int i, idx = 0;

	if (!spec->powerdown_adcs)
		return;

	for (i = 0; i < spec->gen.num_all_adcs; i++) {
		if (spec->gen.all_adcs[i] == hinfo->nid) {
			idx = i;
			break;
		}
	}

	switch (action) {
	case HDA_GEN_PCM_ACT_OPEN:
		msleep(40);
		snd_hda_codec_write(codec, hinfo->nid, 0,
				    AC_VERB_SET_POWER_STATE, AC_PWRST_D0);
		spec->active_adcs |= (1 << idx);
		break;
	case HDA_GEN_PCM_ACT_CLOSE:
		snd_hda_codec_write(codec, hinfo->nid, 0,
				    AC_VERB_SET_POWER_STATE, AC_PWRST_D3);
		spec->active_adcs &= ~(1 << idx);
		break;
	}
}

/*
 * Early 2006 Intel Macintoshes with STAC9220X5 codecs seem to have a
 * funky external mute control using GPIO pins.
 */

static void stac_gpio_set(struct hda_codec *codec, unsigned int mask,
			  unsigned int dir_mask, unsigned int data)
{
	unsigned int gpiostate, gpiomask, gpiodir;

	snd_printdd("%s msk %x dir %x gpio %x\n", __func__, mask, dir_mask, data);

	gpiostate = snd_hda_codec_read(codec, codec->afg, 0,
				       AC_VERB_GET_GPIO_DATA, 0);
	gpiostate = (gpiostate & ~dir_mask) | (data & dir_mask);

	gpiomask = snd_hda_codec_read(codec, codec->afg, 0,
				      AC_VERB_GET_GPIO_MASK, 0);
	gpiomask |= mask;

	gpiodir = snd_hda_codec_read(codec, codec->afg, 0,
				     AC_VERB_GET_GPIO_DIRECTION, 0);
	gpiodir |= dir_mask;

	/* Configure GPIOx as CMOS */
	snd_hda_codec_write(codec, codec->afg, 0, 0x7e7, 0);

	snd_hda_codec_write(codec, codec->afg, 0,
			    AC_VERB_SET_GPIO_MASK, gpiomask);
	snd_hda_codec_read(codec, codec->afg, 0,
			   AC_VERB_SET_GPIO_DIRECTION, gpiodir); /* sync */

	msleep(1);

	snd_hda_codec_read(codec, codec->afg, 0,
			   AC_VERB_SET_GPIO_DATA, gpiostate); /* sync */
}

/* hook for controlling mic-mute LED GPIO */
static void stac_capture_led_hook(struct hda_codec *codec,
			       struct snd_ctl_elem_value *ucontrol)
{
	struct sigmatel_spec *spec = codec->spec;
	bool mute;

	if (!ucontrol)
		return;

	mute = !(ucontrol->value.integer.value[0] ||
		 ucontrol->value.integer.value[1]);
	if (spec->mic_mute_led_on != mute) {
		spec->mic_mute_led_on = mute;
		if (mute)
			spec->gpio_data |= spec->mic_mute_led_gpio;
		else
			spec->gpio_data &= ~spec->mic_mute_led_gpio;
		stac_gpio_set(codec, spec->gpio_mask,
			      spec->gpio_dir, spec->gpio_data);
	}
}

static int stac_vrefout_set(struct hda_codec *codec,
					hda_nid_t nid, unsigned int new_vref)
{
	int error, pinctl;

	snd_printdd("%s, nid %x ctl %x\n", __func__, nid, new_vref);
	pinctl = snd_hda_codec_read(codec, nid, 0,
				AC_VERB_GET_PIN_WIDGET_CONTROL, 0);

	if (pinctl < 0)
		return pinctl;

	pinctl &= 0xff;
	pinctl &= ~AC_PINCTL_VREFEN;
	pinctl |= (new_vref & AC_PINCTL_VREFEN);

	error = snd_hda_set_pin_ctl_cache(codec, nid, pinctl);
	if (error < 0)
		return error;

	return 1;
}

/* update mute-LED accoring to the master switch */
static void stac_update_led_status(struct hda_codec *codec, int enabled)
{
	struct sigmatel_spec *spec = codec->spec;
	int muted = !enabled;

	if (!spec->gpio_led)
		return;

	/* LED state is inverted on these systems */
	if (spec->gpio_led_polarity)
		muted = !muted;

	if (!spec->vref_mute_led_nid) {
		if (muted)
			spec->gpio_data |= spec->gpio_led;
		else
			spec->gpio_data &= ~spec->gpio_led;
		stac_gpio_set(codec, spec->gpio_mask,
				spec->gpio_dir, spec->gpio_data);
	} else {
		spec->vref_led = muted ? AC_PINCTL_VREF_50 : AC_PINCTL_VREF_GRD;
		stac_vrefout_set(codec,	spec->vref_mute_led_nid,
				 spec->vref_led);
	}
}

/* vmaster hook to update mute LED */
static void stac_vmaster_hook(void *private_data, int val)
{
	stac_update_led_status(private_data, val);
}

/* automute hook to handle GPIO mute and EAPD updates */
static void stac_update_outputs(struct hda_codec *codec)
{
	struct sigmatel_spec *spec = codec->spec;

	if (spec->gpio_mute)
		spec->gen.master_mute =
			!(snd_hda_codec_read(codec, codec->afg, 0,
				AC_VERB_GET_GPIO_DATA, 0) & spec->gpio_mute);

	snd_hda_gen_update_outputs(codec);

	if (spec->eapd_mask && spec->eapd_switch) {
		unsigned int val = spec->gpio_data;
		if (spec->gen.speaker_muted)
			val &= ~spec->eapd_mask;
		else
			val |= spec->eapd_mask;
		if (spec->gpio_data != val) {
			spec->gpio_data = val;
			stac_gpio_set(codec, spec->gpio_mask, spec->gpio_dir,
				      val);
		}
	}
}

static void stac_toggle_power_map(struct hda_codec *codec, hda_nid_t nid,
				  bool enable, bool do_write)
{
	struct sigmatel_spec *spec = codec->spec;
	unsigned int idx, val;

	for (idx = 0; idx < spec->num_pwrs; idx++) {
		if (spec->pwr_nids[idx] == nid)
			break;
	}
	if (idx >= spec->num_pwrs)
		return;

	idx = 1 << idx;

	val = spec->power_map_bits;
	if (enable)
		val &= ~idx;
	else
		val |= idx;

	/* power down unused output ports */
	if (val != spec->power_map_bits) {
		spec->power_map_bits = val;
		if (do_write)
			snd_hda_codec_write(codec, codec->afg, 0,
					    AC_VERB_IDT_SET_POWER_MAP, val);
	}
}

/* update power bit per jack plug/unplug */
static void jack_update_power(struct hda_codec *codec,
			      struct hda_jack_tbl *jack)
{
	struct sigmatel_spec *spec = codec->spec;
	int i;

	if (!spec->num_pwrs)
		return;

	if (jack && jack->nid) {
		stac_toggle_power_map(codec, jack->nid,
				      snd_hda_jack_detect(codec, jack->nid),
				      true);
		return;
	}

	/* update all jacks */
	for (i = 0; i < spec->num_pwrs; i++) {
		hda_nid_t nid = spec->pwr_nids[i];
		jack = snd_hda_jack_tbl_get(codec, nid);
		if (!jack || !jack->action)
			continue;
		if (jack->action == STAC_PWR_EVENT ||
		    jack->action <= HDA_GEN_LAST_EVENT)
			stac_toggle_power_map(codec, nid,
					      snd_hda_jack_detect(codec, nid),
					      false);
	}

	snd_hda_codec_write(codec, codec->afg, 0, AC_VERB_IDT_SET_POWER_MAP,
			    spec->power_map_bits);
}

static void stac_hp_automute(struct hda_codec *codec,
				 struct hda_jack_tbl *jack)
{
	snd_hda_gen_hp_automute(codec, jack);
	jack_update_power(codec, jack);
}

static void stac_line_automute(struct hda_codec *codec,
				   struct hda_jack_tbl *jack)
{
	snd_hda_gen_line_automute(codec, jack);
	jack_update_power(codec, jack);
}

static void stac_mic_autoswitch(struct hda_codec *codec,
				struct hda_jack_tbl *jack)
{
	snd_hda_gen_mic_autoswitch(codec, jack);
	jack_update_power(codec, jack);
}

static void stac_vref_event(struct hda_codec *codec, struct hda_jack_tbl *event)
{
	unsigned int data;

	data = snd_hda_codec_read(codec, codec->afg, 0,
				  AC_VERB_GET_GPIO_DATA, 0);
	/* toggle VREF state based on GPIOx status */
	snd_hda_codec_write(codec, codec->afg, 0, 0x7e0,
			    !!(data & (1 << event->private_data)));
}

/* initialize the power map and enable the power event to jacks that
 * haven't been assigned to automute
 */
static void stac_init_power_map(struct hda_codec *codec)
{
	struct sigmatel_spec *spec = codec->spec;
	int i;

	for (i = 0; i < spec->num_pwrs; i++)  {
		hda_nid_t nid = spec->pwr_nids[i];
		unsigned int def_conf = snd_hda_codec_get_pincfg(codec, nid);
		def_conf = get_defcfg_connect(def_conf);
		if (snd_hda_jack_tbl_get(codec, nid))
			continue;
		if (def_conf == AC_JACK_PORT_COMPLEX &&
		    spec->vref_mute_led_nid != nid &&
		    is_jack_detectable(codec, nid)) {
			snd_hda_jack_detect_enable_callback(codec, nid,
							    STAC_PWR_EVENT,
							    jack_update_power);
		} else {
			if (def_conf == AC_JACK_PORT_NONE)
				stac_toggle_power_map(codec, nid, false, false);
			else
				stac_toggle_power_map(codec, nid, true, false);
		}
	}
}

/*
 */

static inline bool get_int_hint(struct hda_codec *codec, const char *key,
				int *valp)
{
	return !snd_hda_get_int_hint(codec, key, valp);
}

/* override some hints from the hwdep entry */
static void stac_store_hints(struct hda_codec *codec)
{
	struct sigmatel_spec *spec = codec->spec;
	int val;

	if (get_int_hint(codec, "gpio_mask", &spec->gpio_mask)) {
		spec->eapd_mask = spec->gpio_dir = spec->gpio_data =
			spec->gpio_mask;
	}
	if (get_int_hint(codec, "gpio_dir", &spec->gpio_dir))
		spec->gpio_dir &= spec->gpio_mask;
	if (get_int_hint(codec, "gpio_data", &spec->gpio_data))
		spec->gpio_data &= spec->gpio_mask;
	if (get_int_hint(codec, "eapd_mask", &spec->eapd_mask))
		spec->eapd_mask &= spec->gpio_mask;
	if (get_int_hint(codec, "gpio_mute", &spec->gpio_mute))
		spec->gpio_mute &= spec->gpio_mask;
	val = snd_hda_get_bool_hint(codec, "eapd_switch");
	if (val >= 0)
		spec->eapd_switch = val;
}

/*
 * loopback controls
 */

#define stac_aloopback_info snd_ctl_boolean_mono_info

static int stac_aloopback_get(struct snd_kcontrol *kcontrol,
			      struct snd_ctl_elem_value *ucontrol)
{
	struct hda_codec *codec = snd_kcontrol_chip(kcontrol);
	unsigned int idx = snd_ctl_get_ioffidx(kcontrol, &ucontrol->id);
	struct sigmatel_spec *spec = codec->spec;

	ucontrol->value.integer.value[0] = !!(spec->aloopback &
					      (spec->aloopback_mask << idx));
	return 0;
}

static int stac_aloopback_put(struct snd_kcontrol *kcontrol,
			      struct snd_ctl_elem_value *ucontrol)
{
	struct hda_codec *codec = snd_kcontrol_chip(kcontrol);
	struct sigmatel_spec *spec = codec->spec;
	unsigned int idx = snd_ctl_get_ioffidx(kcontrol, &ucontrol->id);
	unsigned int dac_mode;
	unsigned int val, idx_val;

	idx_val = spec->aloopback_mask << idx;
	if (ucontrol->value.integer.value[0])
		val = spec->aloopback | idx_val;
	else
		val = spec->aloopback & ~idx_val;
	if (spec->aloopback == val)
		return 0;

	spec->aloopback = val;

	/* Only return the bits defined by the shift value of the
	 * first two bytes of the mask
	 */
	dac_mode = snd_hda_codec_read(codec, codec->afg, 0,
				      kcontrol->private_value & 0xFFFF, 0x0);
	dac_mode >>= spec->aloopback_shift;

	if (spec->aloopback & idx_val) {
		snd_hda_power_up(codec);
		dac_mode |= idx_val;
	} else {
		snd_hda_power_down(codec);
		dac_mode &= ~idx_val;
	}

	snd_hda_codec_write_cache(codec, codec->afg, 0,
		kcontrol->private_value >> 16, dac_mode);

	return 1;
}

#define STAC_ANALOG_LOOPBACK(verb_read, verb_write, cnt) \
	{ \
		.iface = SNDRV_CTL_ELEM_IFACE_MIXER, \
		.name  = "Analog Loopback", \
		.count = cnt, \
		.info  = stac_aloopback_info, \
		.get   = stac_aloopback_get, \
		.put   = stac_aloopback_put, \
		.private_value = verb_read | (verb_write << 16), \
	}

/*
 * Mute LED handling on HP laptops
 */

/* check whether it's a HP laptop with a docking port */
static bool hp_bnb2011_with_dock(struct hda_codec *codec)
{
	if (codec->vendor_id != 0x111d7605 &&
	    codec->vendor_id != 0x111d76d1)
		return false;

	switch (codec->subsystem_id) {
	case 0x103c1618:
	case 0x103c1619:
	case 0x103c161a:
	case 0x103c161b:
	case 0x103c161c:
	case 0x103c161d:
	case 0x103c161e:
	case 0x103c161f:

	case 0x103c162a:
	case 0x103c162b:

	case 0x103c1630:
	case 0x103c1631:

	case 0x103c1633:
	case 0x103c1634:
	case 0x103c1635:

	case 0x103c3587:
	case 0x103c3588:
	case 0x103c3589:
	case 0x103c358a:

	case 0x103c3667:
	case 0x103c3668:
	case 0x103c3669:

		return true;
	}
	return false;
}

static bool hp_blike_system(u32 subsystem_id)
{
	switch (subsystem_id) {
	case 0x103c1520:
	case 0x103c1521:
	case 0x103c1523:
	case 0x103c1524:
	case 0x103c1525:
	case 0x103c1722:
	case 0x103c1723:
	case 0x103c1724:
	case 0x103c1725:
	case 0x103c1726:
	case 0x103c1727:
	case 0x103c1728:
	case 0x103c1729:
	case 0x103c172a:
	case 0x103c172b:
	case 0x103c307e:
	case 0x103c307f:
	case 0x103c3080:
	case 0x103c3081:
	case 0x103c7007:
	case 0x103c7008:
		return true;
	}
	return false;
}

static void set_hp_led_gpio(struct hda_codec *codec)
{
	struct sigmatel_spec *spec = codec->spec;
	unsigned int gpio;

	if (spec->gpio_led)
		return;

	gpio = snd_hda_param_read(codec, codec->afg, AC_PAR_GPIO_CAP);
	gpio &= AC_GPIO_IO_COUNT;
	if (gpio > 3)
		spec->gpio_led = 0x08; /* GPIO 3 */
	else
		spec->gpio_led = 0x01; /* GPIO 0 */
}

/*
 * This method searches for the mute LED GPIO configuration
 * provided as OEM string in SMBIOS. The format of that string
 * is HP_Mute_LED_P_G or HP_Mute_LED_P
 * where P can be 0 or 1 and defines mute LED GPIO control state (low/high)
 * that corresponds to the NOT muted state of the master volume
 * and G is the index of the GPIO to use as the mute LED control (0..9)
 * If _G portion is missing it is assigned based on the codec ID
 *
 * So, HP B-series like systems may have HP_Mute_LED_0 (current models)
 * or  HP_Mute_LED_0_3 (future models) OEM SMBIOS strings
 *
 *
 * The dv-series laptops don't seem to have the HP_Mute_LED* strings in
 * SMBIOS - at least the ones I have seen do not have them - which include
 * my own system (HP Pavilion dv6-1110ax) and my cousin's
 * HP Pavilion dv9500t CTO.
 * Need more information on whether it is true across the entire series.
 * -- kunal
 */
static int find_mute_led_cfg(struct hda_codec *codec, int default_polarity)
{
	struct sigmatel_spec *spec = codec->spec;
	const struct dmi_device *dev = NULL;

	if (get_int_hint(codec, "gpio_led", &spec->gpio_led)) {
		get_int_hint(codec, "gpio_led_polarity",
			     &spec->gpio_led_polarity);
		return 1;
	}

	while ((dev = dmi_find_device(DMI_DEV_TYPE_OEM_STRING, NULL, dev))) {
		if (sscanf(dev->name, "HP_Mute_LED_%d_%x",
			   &spec->gpio_led_polarity,
			   &spec->gpio_led) == 2) {
			unsigned int max_gpio;
			max_gpio = snd_hda_param_read(codec, codec->afg,
						      AC_PAR_GPIO_CAP);
			max_gpio &= AC_GPIO_IO_COUNT;
			if (spec->gpio_led < max_gpio)
				spec->gpio_led = 1 << spec->gpio_led;
			else
				spec->vref_mute_led_nid = spec->gpio_led;
			return 1;
		}
		if (sscanf(dev->name, "HP_Mute_LED_%d",
			   &spec->gpio_led_polarity) == 1) {
			set_hp_led_gpio(codec);
			return 1;
		}
		/* BIOS bug: unfilled OEM string */
		if (strstr(dev->name, "HP_Mute_LED_P_G")) {
			set_hp_led_gpio(codec);
			if (default_polarity >= 0)
				spec->gpio_led_polarity = default_polarity;
			else
				spec->gpio_led_polarity = 1;
			return 1;
		}
	}

	/*
	 * Fallback case - if we don't find the DMI strings,
	 * we statically set the GPIO - if not a B-series system
	 * and default polarity is provided
	 */
	if (!hp_blike_system(codec->subsystem_id) &&
	    (default_polarity == 0 || default_polarity == 1)) {
		set_hp_led_gpio(codec);
		spec->gpio_led_polarity = default_polarity;
		return 1;
	}
	return 0;
}

/* check whether a built-in speaker is included in parsed pins */
static bool has_builtin_speaker(struct hda_codec *codec)
{
	struct sigmatel_spec *spec = codec->spec;
	hda_nid_t *nid_pin;
	int nids, i;

	if (spec->gen.autocfg.line_out_type == AUTO_PIN_SPEAKER_OUT) {
		nid_pin = spec->gen.autocfg.line_out_pins;
		nids = spec->gen.autocfg.line_outs;
	} else {
		nid_pin = spec->gen.autocfg.speaker_pins;
		nids = spec->gen.autocfg.speaker_outs;
	}

	for (i = 0; i < nids; i++) {
		unsigned int def_conf = snd_hda_codec_get_pincfg(codec, nid_pin[i]);
		if (snd_hda_get_input_pin_attr(def_conf) == INPUT_PIN_ATTR_INT)
			return true;
	}
	return false;
}

/*
 * PC beep controls
 */

/* create PC beep volume controls */
static int stac_auto_create_beep_ctls(struct hda_codec *codec,
						hda_nid_t nid)
{
	struct sigmatel_spec *spec = codec->spec;
	u32 caps = query_amp_caps(codec, nid, HDA_OUTPUT);
	struct snd_kcontrol_new *knew;
	static struct snd_kcontrol_new abeep_mute_ctl =
		HDA_CODEC_MUTE(NULL, 0, 0, 0);
	static struct snd_kcontrol_new dbeep_mute_ctl =
		HDA_CODEC_MUTE_BEEP(NULL, 0, 0, 0);
	static struct snd_kcontrol_new beep_vol_ctl =
		HDA_CODEC_VOLUME(NULL, 0, 0, 0);

	/* check for mute support for the the amp */
	if ((caps & AC_AMPCAP_MUTE) >> AC_AMPCAP_MUTE_SHIFT) {
		const struct snd_kcontrol_new *temp;
		if (spec->anabeep_nid == nid)
			temp = &abeep_mute_ctl;
		else
			temp = &dbeep_mute_ctl;
		knew = snd_hda_gen_add_kctl(&spec->gen,
					    "Beep Playback Switch", temp);
		if (!knew)
			return -ENOMEM;
		knew->private_value =
			HDA_COMPOSE_AMP_VAL(nid, 1, 0, HDA_OUTPUT);
	}

	/* check to see if there is volume support for the amp */
	if ((caps & AC_AMPCAP_NUM_STEPS) >> AC_AMPCAP_NUM_STEPS_SHIFT) {
		knew = snd_hda_gen_add_kctl(&spec->gen,
					    "Beep Playback Volume",
					    &beep_vol_ctl);
		if (!knew)
			return -ENOMEM;
		knew->private_value =
			HDA_COMPOSE_AMP_VAL(nid, 1, 0, HDA_OUTPUT);
	}
	return 0;
}

#ifdef CONFIG_SND_HDA_INPUT_BEEP
#define stac_dig_beep_switch_info snd_ctl_boolean_mono_info

static int stac_dig_beep_switch_get(struct snd_kcontrol *kcontrol,
				    struct snd_ctl_elem_value *ucontrol)
{
	struct hda_codec *codec = snd_kcontrol_chip(kcontrol);
	ucontrol->value.integer.value[0] = codec->beep->enabled;
	return 0;
}

static int stac_dig_beep_switch_put(struct snd_kcontrol *kcontrol,
				    struct snd_ctl_elem_value *ucontrol)
{
	struct hda_codec *codec = snd_kcontrol_chip(kcontrol);
	return snd_hda_enable_beep_device(codec, ucontrol->value.integer.value[0]);
}

static const struct snd_kcontrol_new stac_dig_beep_ctrl = {
	.iface = SNDRV_CTL_ELEM_IFACE_MIXER,
	.name = "Beep Playback Switch",
	.info = stac_dig_beep_switch_info,
	.get = stac_dig_beep_switch_get,
	.put = stac_dig_beep_switch_put,
};

static int stac_beep_switch_ctl(struct hda_codec *codec)
{
	struct sigmatel_spec *spec = codec->spec;

	if (!snd_hda_gen_add_kctl(&spec->gen, NULL, &stac_dig_beep_ctrl))
		return -ENOMEM;
	return 0;
}
#endif

/*
 * SPDIF-out mux controls
 */

static int stac_smux_enum_info(struct snd_kcontrol *kcontrol,
			       struct snd_ctl_elem_info *uinfo)
{
	struct hda_codec *codec = snd_kcontrol_chip(kcontrol);
	struct sigmatel_spec *spec = codec->spec;
	return snd_hda_input_mux_info(&spec->spdif_mux, uinfo);
}

static int stac_smux_enum_get(struct snd_kcontrol *kcontrol,
			      struct snd_ctl_elem_value *ucontrol)
{
	struct hda_codec *codec = snd_kcontrol_chip(kcontrol);
	struct sigmatel_spec *spec = codec->spec;
	unsigned int smux_idx = snd_ctl_get_ioffidx(kcontrol, &ucontrol->id);

	ucontrol->value.enumerated.item[0] = spec->cur_smux[smux_idx];
	return 0;
}

static int stac_smux_enum_put(struct snd_kcontrol *kcontrol,
			      struct snd_ctl_elem_value *ucontrol)
{
	struct hda_codec *codec = snd_kcontrol_chip(kcontrol);
	struct sigmatel_spec *spec = codec->spec;
	unsigned int smux_idx = snd_ctl_get_ioffidx(kcontrol, &ucontrol->id);

	return snd_hda_input_mux_put(codec, &spec->spdif_mux, ucontrol,
				     spec->gen.autocfg.dig_out_pins[smux_idx],
				     &spec->cur_smux[smux_idx]);
}

static struct snd_kcontrol_new stac_smux_mixer = {
	.iface = SNDRV_CTL_ELEM_IFACE_MIXER,
	.name = "IEC958 Playback Source",
	/* count set later */
	.info = stac_smux_enum_info,
	.get = stac_smux_enum_get,
	.put = stac_smux_enum_put,
};

static const char * const stac_spdif_labels[] = {
	"Digital Playback", "Analog Mux 1", "Analog Mux 2", NULL
};

static int stac_create_spdif_mux_ctls(struct hda_codec *codec)
{
	struct sigmatel_spec *spec = codec->spec;
	struct auto_pin_cfg *cfg = &spec->gen.autocfg;
	const char * const *labels = spec->spdif_labels;
	struct snd_kcontrol_new *kctl;
	int i, num_cons;

	if (cfg->dig_outs < 1)
		return 0;

	num_cons = snd_hda_get_num_conns(codec, cfg->dig_out_pins[0]);
	if (num_cons <= 1)
		return 0;

	if (!labels)
		labels = stac_spdif_labels;
	for (i = 0; i < num_cons; i++) {
		if (snd_BUG_ON(!labels[i]))
			return -EINVAL;
		snd_hda_add_imux_item(&spec->spdif_mux, labels[i], i, NULL);
	}

	kctl = snd_hda_gen_add_kctl(&spec->gen, NULL, &stac_smux_mixer);
	if (!kctl)
		return -ENOMEM;
	kctl->count = cfg->dig_outs;

	return 0;
}

/*
 */

static const struct hda_verb stac9200_core_init[] = {
	/* set dac0mux for dac converter */
	{ 0x07, AC_VERB_SET_CONNECT_SEL, 0x00},
	{}
};

static const struct hda_verb stac9200_eapd_init[] = {
	/* set dac0mux for dac converter */
	{0x07, AC_VERB_SET_CONNECT_SEL, 0x00},
	{0x08, AC_VERB_SET_EAPD_BTLENABLE, 0x02},
	{}
};

static const struct hda_verb dell_eq_core_init[] = {
	/* set master volume to max value without distortion
	 * and direct control */
	{ 0x1f, AC_VERB_SET_VOLUME_KNOB_CONTROL, 0xec},
	{}
};

static const struct hda_verb stac92hd73xx_core_init[] = {
	/* set master volume and direct control */
	{ 0x1f, AC_VERB_SET_VOLUME_KNOB_CONTROL, 0xff},
	{}
};

static const struct hda_verb stac92hd83xxx_core_init[] = {
	/* power state controls amps */
	{ 0x01, AC_VERB_SET_EAPD, 1 << 2},
	{}
};

static const struct hda_verb stac92hd83xxx_hp_zephyr_init[] = {
	{ 0x22, 0x785, 0x43 },
	{ 0x22, 0x782, 0xe0 },
	{ 0x22, 0x795, 0x00 },
	{}
};

static const struct hda_verb stac92hd71bxx_core_init[] = {
	/* set master volume and direct control */
	{ 0x28, AC_VERB_SET_VOLUME_KNOB_CONTROL, 0xff},
	{}
};

static const struct hda_verb stac92hd71bxx_unmute_core_init[] = {
	/* unmute right and left channels for nodes 0x0f, 0xa, 0x0d */
	{ 0x0f, AC_VERB_SET_AMP_GAIN_MUTE, AMP_IN_UNMUTE(0)},
	{ 0x0a, AC_VERB_SET_AMP_GAIN_MUTE, AMP_IN_UNMUTE(0)},
	{ 0x0d, AC_VERB_SET_AMP_GAIN_MUTE, AMP_IN_UNMUTE(0)},
	{}
};

static const struct hda_verb stac925x_core_init[] = {
	/* set dac0mux for dac converter */
	{ 0x06, AC_VERB_SET_CONNECT_SEL, 0x00},
	/* mute the master volume */
	{ 0x0e, AC_VERB_SET_AMP_GAIN_MUTE, AMP_OUT_MUTE },
	{}
};

static const struct hda_verb stac922x_core_init[] = {
	/* set master volume and direct control */
	{ 0x16, AC_VERB_SET_VOLUME_KNOB_CONTROL, 0xff},
	{}
};

static const struct hda_verb d965_core_init[] = {
	/* unmute node 0x1b */
	{ 0x1b, AC_VERB_SET_AMP_GAIN_MUTE, 0xb000},
	/* select node 0x03 as DAC */
	{ 0x0b, AC_VERB_SET_CONNECT_SEL, 0x01},
	{}
};

static const struct hda_verb dell_3st_core_init[] = {
	/* don't set delta bit */
	{0x24, AC_VERB_SET_VOLUME_KNOB_CONTROL, 0x7f},
	/* unmute node 0x1b */
	{0x1b, AC_VERB_SET_AMP_GAIN_MUTE, 0xb000},
	/* select node 0x03 as DAC */
	{0x0b, AC_VERB_SET_CONNECT_SEL, 0x01},
	{}
};

static const struct hda_verb stac927x_core_init[] = {
	/* set master volume and direct control */
	{ 0x24, AC_VERB_SET_VOLUME_KNOB_CONTROL, 0xff},
	/* enable analog pc beep path */
	{ 0x01, AC_VERB_SET_DIGI_CONVERT_2, 1 << 5},
	{}
};

static const struct hda_verb stac927x_volknob_core_init[] = {
	/* don't set delta bit */
	{0x24, AC_VERB_SET_VOLUME_KNOB_CONTROL, 0x7f},
	/* enable analog pc beep path */
	{0x01, AC_VERB_SET_DIGI_CONVERT_2, 1 << 5},
	{}
};

static const struct hda_verb stac9205_core_init[] = {
	/* set master volume and direct control */
	{ 0x24, AC_VERB_SET_VOLUME_KNOB_CONTROL, 0xff},
	/* enable analog pc beep path */
	{ 0x01, AC_VERB_SET_DIGI_CONVERT_2, 1 << 5},
	{}
};

static const struct snd_kcontrol_new stac92hd73xx_6ch_loopback =
	STAC_ANALOG_LOOPBACK(0xFA0, 0x7A1, 3);

static const struct snd_kcontrol_new stac92hd73xx_8ch_loopback =
	STAC_ANALOG_LOOPBACK(0xFA0, 0x7A1, 4);

static const struct snd_kcontrol_new stac92hd73xx_10ch_loopback =
	STAC_ANALOG_LOOPBACK(0xFA0, 0x7A1, 5);

static const struct snd_kcontrol_new stac92hd71bxx_loopback =
	STAC_ANALOG_LOOPBACK(0xFA0, 0x7A0, 2);

static const struct snd_kcontrol_new stac9205_loopback =
	STAC_ANALOG_LOOPBACK(0xFE0, 0x7E0, 1);

static const struct snd_kcontrol_new stac927x_loopback =
	STAC_ANALOG_LOOPBACK(0xFEB, 0x7EB, 1);

static const struct hda_pintbl ref9200_pin_configs[] = {
	{ 0x08, 0x01c47010 },
	{ 0x09, 0x01447010 },
	{ 0x0d, 0x0221401f },
	{ 0x0e, 0x01114010 },
	{ 0x0f, 0x02a19020 },
	{ 0x10, 0x01a19021 },
	{ 0x11, 0x90100140 },
	{ 0x12, 0x01813122 },
	{}
};

static const struct hda_pintbl gateway9200_m4_pin_configs[] = {
	{ 0x08, 0x400000fe },
	{ 0x09, 0x404500f4 },
	{ 0x0d, 0x400100f0 },
	{ 0x0e, 0x90110010 },
	{ 0x0f, 0x400100f1 },
	{ 0x10, 0x02a1902e },
	{ 0x11, 0x500000f2 },
	{ 0x12, 0x500000f3 },
	{}
};

static const struct hda_pintbl gateway9200_m4_2_pin_configs[] = {
	{ 0x08, 0x400000fe },
	{ 0x09, 0x404500f4 },
	{ 0x0d, 0x400100f0 },
	{ 0x0e, 0x90110010 },
	{ 0x0f, 0x400100f1 },
	{ 0x10, 0x02a1902e },
	{ 0x11, 0x500000f2 },
	{ 0x12, 0x500000f3 },
	{}
};

/*
    STAC 9200 pin configs for
    102801A8
    102801DE
    102801E8
*/
static const struct hda_pintbl dell9200_d21_pin_configs[] = {
	{ 0x08, 0x400001f0 },
	{ 0x09, 0x400001f1 },
	{ 0x0d, 0x02214030 },
	{ 0x0e, 0x01014010 },
	{ 0x0f, 0x02a19020 },
	{ 0x10, 0x01a19021 },
	{ 0x11, 0x90100140 },
	{ 0x12, 0x01813122 },
	{}
};

/*
    STAC 9200 pin configs for
    102801C0
    102801C1
*/
static const struct hda_pintbl dell9200_d22_pin_configs[] = {
	{ 0x08, 0x400001f0 },
	{ 0x09, 0x400001f1 },
	{ 0x0d, 0x0221401f },
	{ 0x0e, 0x01014010 },
	{ 0x0f, 0x01813020 },
	{ 0x10, 0x02a19021 },
	{ 0x11, 0x90100140 },
	{ 0x12, 0x400001f2 },
	{}
};

/*
    STAC 9200 pin configs for
    102801C4 (Dell Dimension E310)
    102801C5
    102801C7
    102801D9
    102801DA
    102801E3
*/
static const struct hda_pintbl dell9200_d23_pin_configs[] = {
	{ 0x08, 0x400001f0 },
	{ 0x09, 0x400001f1 },
	{ 0x0d, 0x0221401f },
	{ 0x0e, 0x01014010 },
	{ 0x0f, 0x01813020 },
	{ 0x10, 0x01a19021 },
	{ 0x11, 0x90100140 },
	{ 0x12, 0x400001f2 },
	{}
};


/* 
    STAC 9200-32 pin configs for
    102801B5 (Dell Inspiron 630m)
    102801D8 (Dell Inspiron 640m)
*/
static const struct hda_pintbl dell9200_m21_pin_configs[] = {
	{ 0x08, 0x40c003fa },
	{ 0x09, 0x03441340 },
	{ 0x0d, 0x0321121f },
	{ 0x0e, 0x90170310 },
	{ 0x0f, 0x408003fb },
	{ 0x10, 0x03a11020 },
	{ 0x11, 0x401003fc },
	{ 0x12, 0x403003fd },
	{}
};

/* 
    STAC 9200-32 pin configs for
    102801C2 (Dell Latitude D620)
    102801C8 
    102801CC (Dell Latitude D820)
    102801D4 
    102801D6 
*/
static const struct hda_pintbl dell9200_m22_pin_configs[] = {
	{ 0x08, 0x40c003fa },
	{ 0x09, 0x0144131f },
	{ 0x0d, 0x0321121f },
	{ 0x0e, 0x90170310 },
	{ 0x0f, 0x90a70321 },
	{ 0x10, 0x03a11020 },
	{ 0x11, 0x401003fb },
	{ 0x12, 0x40f000fc },
	{}
};

/* 
    STAC 9200-32 pin configs for
    102801CE (Dell XPS M1710)
    102801CF (Dell Precision M90)
*/
static const struct hda_pintbl dell9200_m23_pin_configs[] = {
	{ 0x08, 0x40c003fa },
	{ 0x09, 0x01441340 },
	{ 0x0d, 0x0421421f },
	{ 0x0e, 0x90170310 },
	{ 0x0f, 0x408003fb },
	{ 0x10, 0x04a1102e },
	{ 0x11, 0x90170311 },
	{ 0x12, 0x403003fc },
	{}
};

/*
    STAC 9200-32 pin configs for 
    102801C9
    102801CA
    102801CB (Dell Latitude 120L)
    102801D3
*/
static const struct hda_pintbl dell9200_m24_pin_configs[] = {
	{ 0x08, 0x40c003fa },
	{ 0x09, 0x404003fb },
	{ 0x0d, 0x0321121f },
	{ 0x0e, 0x90170310 },
	{ 0x0f, 0x408003fc },
	{ 0x10, 0x03a11020 },
	{ 0x11, 0x401003fd },
	{ 0x12, 0x403003fe },
	{}
};

/*
    STAC 9200-32 pin configs for
    102801BD (Dell Inspiron E1505n)
    102801EE
    102801EF
*/
static const struct hda_pintbl dell9200_m25_pin_configs[] = {
	{ 0x08, 0x40c003fa },
	{ 0x09, 0x01441340 },
	{ 0x0d, 0x0421121f },
	{ 0x0e, 0x90170310 },
	{ 0x0f, 0x408003fb },
	{ 0x10, 0x04a11020 },
	{ 0x11, 0x401003fc },
	{ 0x12, 0x403003fd },
	{}
};

/*
    STAC 9200-32 pin configs for
    102801F5 (Dell Inspiron 1501)
    102801F6
*/
static const struct hda_pintbl dell9200_m26_pin_configs[] = {
	{ 0x08, 0x40c003fa },
	{ 0x09, 0x404003fb },
	{ 0x0d, 0x0421121f },
	{ 0x0e, 0x90170310 },
	{ 0x0f, 0x408003fc },
	{ 0x10, 0x04a11020 },
	{ 0x11, 0x401003fd },
	{ 0x12, 0x403003fe },
	{}
};

/*
    STAC 9200-32
    102801CD (Dell Inspiron E1705/9400)
*/
static const struct hda_pintbl dell9200_m27_pin_configs[] = {
	{ 0x08, 0x40c003fa },
	{ 0x09, 0x01441340 },
	{ 0x0d, 0x0421121f },
	{ 0x0e, 0x90170310 },
	{ 0x0f, 0x90170310 },
	{ 0x10, 0x04a11020 },
	{ 0x11, 0x90170310 },
	{ 0x12, 0x40f003fc },
	{}
};

static const struct hda_pintbl oqo9200_pin_configs[] = {
	{ 0x08, 0x40c000f0 },
	{ 0x09, 0x404000f1 },
	{ 0x0d, 0x0221121f },
	{ 0x0e, 0x02211210 },
	{ 0x0f, 0x90170111 },
	{ 0x10, 0x90a70120 },
	{ 0x11, 0x400000f2 },
	{ 0x12, 0x400000f3 },
	{}
};


static void stac9200_fixup_panasonic(struct hda_codec *codec,
				     const struct hda_fixup *fix, int action)
{
	struct sigmatel_spec *spec = codec->spec;

	if (action == HDA_FIXUP_ACT_PRE_PROBE) {
		spec->gpio_mask = spec->gpio_dir = 0x09;
		spec->gpio_data = 0x00;
		/* CF-74 has no headphone detection, and the driver should *NOT*
		 * do detection and HP/speaker toggle because the hardware does it.
		 */
		spec->gen.suppress_auto_mute = 1;
	}
}


static const struct hda_fixup stac9200_fixups[] = {
	[STAC_REF] = {
		.type = HDA_FIXUP_PINS,
		.v.pins = ref9200_pin_configs,
	},
	[STAC_9200_OQO] = {
		.type = HDA_FIXUP_PINS,
		.v.pins = oqo9200_pin_configs,
		.chained = true,
		.chain_id = STAC_9200_EAPD_INIT,
	},
	[STAC_9200_DELL_D21] = {
		.type = HDA_FIXUP_PINS,
		.v.pins = dell9200_d21_pin_configs,
	},
	[STAC_9200_DELL_D22] = {
		.type = HDA_FIXUP_PINS,
		.v.pins = dell9200_d22_pin_configs,
	},
	[STAC_9200_DELL_D23] = {
		.type = HDA_FIXUP_PINS,
		.v.pins = dell9200_d23_pin_configs,
	},
	[STAC_9200_DELL_M21] = {
		.type = HDA_FIXUP_PINS,
		.v.pins = dell9200_m21_pin_configs,
	},
	[STAC_9200_DELL_M22] = {
		.type = HDA_FIXUP_PINS,
		.v.pins = dell9200_m22_pin_configs,
	},
	[STAC_9200_DELL_M23] = {
		.type = HDA_FIXUP_PINS,
		.v.pins = dell9200_m23_pin_configs,
	},
	[STAC_9200_DELL_M24] = {
		.type = HDA_FIXUP_PINS,
		.v.pins = dell9200_m24_pin_configs,
	},
	[STAC_9200_DELL_M25] = {
		.type = HDA_FIXUP_PINS,
		.v.pins = dell9200_m25_pin_configs,
	},
	[STAC_9200_DELL_M26] = {
		.type = HDA_FIXUP_PINS,
		.v.pins = dell9200_m26_pin_configs,
	},
	[STAC_9200_DELL_M27] = {
		.type = HDA_FIXUP_PINS,
		.v.pins = dell9200_m27_pin_configs,
	},
	[STAC_9200_M4] = {
		.type = HDA_FIXUP_PINS,
		.v.pins = gateway9200_m4_pin_configs,
		.chained = true,
		.chain_id = STAC_9200_EAPD_INIT,
	},
	[STAC_9200_M4_2] = {
		.type = HDA_FIXUP_PINS,
		.v.pins = gateway9200_m4_2_pin_configs,
		.chained = true,
		.chain_id = STAC_9200_EAPD_INIT,
	},
	[STAC_9200_PANASONIC] = {
		.type = HDA_FIXUP_FUNC,
		.v.func = stac9200_fixup_panasonic,
	},
	[STAC_9200_EAPD_INIT] = {
		.type = HDA_FIXUP_VERBS,
		.v.verbs = (const struct hda_verb[]) {
			{0x08, AC_VERB_SET_EAPD_BTLENABLE, 0x02},
			{}
		},
	},
};

static const struct hda_model_fixup stac9200_models[] = {
	{ .id = STAC_REF, .name = "ref" },
	{ .id = STAC_9200_OQO, .name = "oqo" },
	{ .id = STAC_9200_DELL_D21, .name = "dell-d21" },
	{ .id = STAC_9200_DELL_D22, .name = "dell-d22" },
	{ .id = STAC_9200_DELL_D23, .name = "dell-d23" },
	{ .id = STAC_9200_DELL_M21, .name = "dell-m21" },
	{ .id = STAC_9200_DELL_M22, .name = "dell-m22" },
	{ .id = STAC_9200_DELL_M23, .name = "dell-m23" },
	{ .id = STAC_9200_DELL_M24, .name = "dell-m24" },
	{ .id = STAC_9200_DELL_M25, .name = "dell-m25" },
	{ .id = STAC_9200_DELL_M26, .name = "dell-m26" },
	{ .id = STAC_9200_DELL_M27, .name = "dell-m27" },
	{ .id = STAC_9200_M4, .name = "gateway-m4" },
	{ .id = STAC_9200_M4_2, .name = "gateway-m4-2" },
	{ .id = STAC_9200_PANASONIC, .name = "panasonic" },
	{}
};

static const struct snd_pci_quirk stac9200_fixup_tbl[] = {
	/* SigmaTel reference board */
	SND_PCI_QUIRK(PCI_VENDOR_ID_INTEL, 0x2668,
		      "DFI LanParty", STAC_REF),
	SND_PCI_QUIRK(PCI_VENDOR_ID_DFI, 0x3101,
		      "DFI LanParty", STAC_REF),
	/* Dell laptops have BIOS problem */
	SND_PCI_QUIRK(PCI_VENDOR_ID_DELL, 0x01a8,
		      "unknown Dell", STAC_9200_DELL_D21),
	SND_PCI_QUIRK(PCI_VENDOR_ID_DELL, 0x01b5,
		      "Dell Inspiron 630m", STAC_9200_DELL_M21),
	SND_PCI_QUIRK(PCI_VENDOR_ID_DELL, 0x01bd,
		      "Dell Inspiron E1505n", STAC_9200_DELL_M25),
	SND_PCI_QUIRK(PCI_VENDOR_ID_DELL, 0x01c0,
		      "unknown Dell", STAC_9200_DELL_D22),
	SND_PCI_QUIRK(PCI_VENDOR_ID_DELL, 0x01c1,
		      "unknown Dell", STAC_9200_DELL_D22),
	SND_PCI_QUIRK(PCI_VENDOR_ID_DELL, 0x01c2,
		      "Dell Latitude D620", STAC_9200_DELL_M22),
	SND_PCI_QUIRK(PCI_VENDOR_ID_DELL, 0x01c5,
		      "unknown Dell", STAC_9200_DELL_D23),
	SND_PCI_QUIRK(PCI_VENDOR_ID_DELL, 0x01c7,
		      "unknown Dell", STAC_9200_DELL_D23),
	SND_PCI_QUIRK(PCI_VENDOR_ID_DELL, 0x01c8,
		      "unknown Dell", STAC_9200_DELL_M22),
	SND_PCI_QUIRK(PCI_VENDOR_ID_DELL, 0x01c9,
		      "unknown Dell", STAC_9200_DELL_M24),
	SND_PCI_QUIRK(PCI_VENDOR_ID_DELL, 0x01ca,
		      "unknown Dell", STAC_9200_DELL_M24),
	SND_PCI_QUIRK(PCI_VENDOR_ID_DELL, 0x01cb,
		      "Dell Latitude 120L", STAC_9200_DELL_M24),
	SND_PCI_QUIRK(PCI_VENDOR_ID_DELL, 0x01cc,
		      "Dell Latitude D820", STAC_9200_DELL_M22),
	SND_PCI_QUIRK(PCI_VENDOR_ID_DELL, 0x01cd,
		      "Dell Inspiron E1705/9400", STAC_9200_DELL_M27),
	SND_PCI_QUIRK(PCI_VENDOR_ID_DELL, 0x01ce,
		      "Dell XPS M1710", STAC_9200_DELL_M23),
	SND_PCI_QUIRK(PCI_VENDOR_ID_DELL, 0x01cf,
		      "Dell Precision M90", STAC_9200_DELL_M23),
	SND_PCI_QUIRK(PCI_VENDOR_ID_DELL, 0x01d3,
		      "unknown Dell", STAC_9200_DELL_M22),
	SND_PCI_QUIRK(PCI_VENDOR_ID_DELL, 0x01d4,
		      "unknown Dell", STAC_9200_DELL_M22),
	SND_PCI_QUIRK(PCI_VENDOR_ID_DELL, 0x01d6,
		      "unknown Dell", STAC_9200_DELL_M22),
	SND_PCI_QUIRK(PCI_VENDOR_ID_DELL, 0x01d8,
		      "Dell Inspiron 640m", STAC_9200_DELL_M21),
	SND_PCI_QUIRK(PCI_VENDOR_ID_DELL, 0x01d9,
		      "unknown Dell", STAC_9200_DELL_D23),
	SND_PCI_QUIRK(PCI_VENDOR_ID_DELL, 0x01da,
		      "unknown Dell", STAC_9200_DELL_D23),
	SND_PCI_QUIRK(PCI_VENDOR_ID_DELL, 0x01de,
		      "unknown Dell", STAC_9200_DELL_D21),
	SND_PCI_QUIRK(PCI_VENDOR_ID_DELL, 0x01e3,
		      "unknown Dell", STAC_9200_DELL_D23),
	SND_PCI_QUIRK(PCI_VENDOR_ID_DELL, 0x01e8,
		      "unknown Dell", STAC_9200_DELL_D21),
	SND_PCI_QUIRK(PCI_VENDOR_ID_DELL, 0x01ee,
		      "unknown Dell", STAC_9200_DELL_M25),
	SND_PCI_QUIRK(PCI_VENDOR_ID_DELL, 0x01ef,
		      "unknown Dell", STAC_9200_DELL_M25),
	SND_PCI_QUIRK(PCI_VENDOR_ID_DELL, 0x01f5,
		      "Dell Inspiron 1501", STAC_9200_DELL_M26),
	SND_PCI_QUIRK(PCI_VENDOR_ID_DELL, 0x01f6,
		      "unknown Dell", STAC_9200_DELL_M26),
	/* Panasonic */
	SND_PCI_QUIRK(0x10f7, 0x8338, "Panasonic CF-74", STAC_9200_PANASONIC),
	/* Gateway machines needs EAPD to be set on resume */
	SND_PCI_QUIRK(0x107b, 0x0205, "Gateway S-7110M", STAC_9200_M4),
	SND_PCI_QUIRK(0x107b, 0x0317, "Gateway MT3423, MX341*", STAC_9200_M4_2),
	SND_PCI_QUIRK(0x107b, 0x0318, "Gateway ML3019, MT3707", STAC_9200_M4_2),
	/* OQO Mobile */
	SND_PCI_QUIRK(0x1106, 0x3288, "OQO Model 2", STAC_9200_OQO),
	{} /* terminator */
};

static const struct hda_pintbl ref925x_pin_configs[] = {
	{ 0x07, 0x40c003f0 },
	{ 0x08, 0x424503f2 },
	{ 0x0a, 0x01813022 },
	{ 0x0b, 0x02a19021 },
	{ 0x0c, 0x90a70320 },
	{ 0x0d, 0x02214210 },
	{ 0x10, 0x01019020 },
	{ 0x11, 0x9033032e },
	{}
};

static const struct hda_pintbl stac925xM1_pin_configs[] = {
	{ 0x07, 0x40c003f4 },
	{ 0x08, 0x424503f2 },
	{ 0x0a, 0x400000f3 },
	{ 0x0b, 0x02a19020 },
	{ 0x0c, 0x40a000f0 },
	{ 0x0d, 0x90100210 },
	{ 0x10, 0x400003f1 },
	{ 0x11, 0x9033032e },
	{}
};

static const struct hda_pintbl stac925xM1_2_pin_configs[] = {
	{ 0x07, 0x40c003f4 },
	{ 0x08, 0x424503f2 },
	{ 0x0a, 0x400000f3 },
	{ 0x0b, 0x02a19020 },
	{ 0x0c, 0x40a000f0 },
	{ 0x0d, 0x90100210 },
	{ 0x10, 0x400003f1 },
	{ 0x11, 0x9033032e },
	{}
};

static const struct hda_pintbl stac925xM2_pin_configs[] = {
	{ 0x07, 0x40c003f4 },
	{ 0x08, 0x424503f2 },
	{ 0x0a, 0x400000f3 },
	{ 0x0b, 0x02a19020 },
	{ 0x0c, 0x40a000f0 },
	{ 0x0d, 0x90100210 },
	{ 0x10, 0x400003f1 },
	{ 0x11, 0x9033032e },
	{}
};

static const struct hda_pintbl stac925xM2_2_pin_configs[] = {
	{ 0x07, 0x40c003f4 },
	{ 0x08, 0x424503f2 },
	{ 0x0a, 0x400000f3 },
	{ 0x0b, 0x02a19020 },
	{ 0x0c, 0x40a000f0 },
	{ 0x0d, 0x90100210 },
	{ 0x10, 0x400003f1 },
	{ 0x11, 0x9033032e },
	{}
};

static const struct hda_pintbl stac925xM3_pin_configs[] = {
	{ 0x07, 0x40c003f4 },
	{ 0x08, 0x424503f2 },
	{ 0x0a, 0x400000f3 },
	{ 0x0b, 0x02a19020 },
	{ 0x0c, 0x40a000f0 },
	{ 0x0d, 0x90100210 },
	{ 0x10, 0x400003f1 },
	{ 0x11, 0x503303f3 },
	{}
};

static const struct hda_pintbl stac925xM5_pin_configs[] = {
	{ 0x07, 0x40c003f4 },
	{ 0x08, 0x424503f2 },
	{ 0x0a, 0x400000f3 },
	{ 0x0b, 0x02a19020 },
	{ 0x0c, 0x40a000f0 },
	{ 0x0d, 0x90100210 },
	{ 0x10, 0x400003f1 },
	{ 0x11, 0x9033032e },
	{}
};

static const struct hda_pintbl stac925xM6_pin_configs[] = {
	{ 0x07, 0x40c003f4 },
	{ 0x08, 0x424503f2 },
	{ 0x0a, 0x400000f3 },
	{ 0x0b, 0x02a19020 },
	{ 0x0c, 0x40a000f0 },
	{ 0x0d, 0x90100210 },
	{ 0x10, 0x400003f1 },
	{ 0x11, 0x90330320 },
	{}
};

static const struct hda_fixup stac925x_fixups[] = {
	[STAC_REF] = {
		.type = HDA_FIXUP_PINS,
		.v.pins = ref925x_pin_configs,
	},
	[STAC_M1] = {
		.type = HDA_FIXUP_PINS,
		.v.pins = stac925xM1_pin_configs,
	},
	[STAC_M1_2] = {
		.type = HDA_FIXUP_PINS,
		.v.pins = stac925xM1_2_pin_configs,
	},
	[STAC_M2] = {
		.type = HDA_FIXUP_PINS,
		.v.pins = stac925xM2_pin_configs,
	},
	[STAC_M2_2] = {
		.type = HDA_FIXUP_PINS,
		.v.pins = stac925xM2_2_pin_configs,
	},
	[STAC_M3] = {
		.type = HDA_FIXUP_PINS,
		.v.pins = stac925xM3_pin_configs,
	},
	[STAC_M5] = {
		.type = HDA_FIXUP_PINS,
		.v.pins = stac925xM5_pin_configs,
	},
	[STAC_M6] = {
		.type = HDA_FIXUP_PINS,
		.v.pins = stac925xM6_pin_configs,
	},
};

static const struct hda_model_fixup stac925x_models[] = {
	{ .id = STAC_REF, .name = "ref" },
	{ .id = STAC_M1, .name = "m1" },
	{ .id = STAC_M1_2, .name = "m1-2" },
	{ .id = STAC_M2, .name = "m2" },
	{ .id = STAC_M2_2, .name = "m2-2" },
	{ .id = STAC_M3, .name = "m3" },
	{ .id = STAC_M5, .name = "m5" },
	{ .id = STAC_M6, .name = "m6" },
	{}
};

static const struct snd_pci_quirk stac925x_fixup_tbl[] = {
	/* SigmaTel reference board */
	SND_PCI_QUIRK(PCI_VENDOR_ID_INTEL, 0x2668, "DFI LanParty", STAC_REF),
	SND_PCI_QUIRK(PCI_VENDOR_ID_DFI, 0x3101, "DFI LanParty", STAC_REF),
	SND_PCI_QUIRK(0x8384, 0x7632, "Stac9202 Reference Board", STAC_REF),

	/* Default table for unknown ID */
	SND_PCI_QUIRK(0x1002, 0x437b, "Gateway mobile", STAC_M2_2),

	/* gateway machines are checked via codec ssid */
	SND_PCI_QUIRK(0x107b, 0x0316, "Gateway M255", STAC_M2),
	SND_PCI_QUIRK(0x107b, 0x0366, "Gateway MP6954", STAC_M5),
	SND_PCI_QUIRK(0x107b, 0x0461, "Gateway NX560XL", STAC_M1),
	SND_PCI_QUIRK(0x107b, 0x0681, "Gateway NX860", STAC_M2),
	SND_PCI_QUIRK(0x107b, 0x0367, "Gateway MX6453", STAC_M1_2),
	/* Not sure about the brand name for those */
	SND_PCI_QUIRK(0x107b, 0x0281, "Gateway mobile", STAC_M1),
	SND_PCI_QUIRK(0x107b, 0x0507, "Gateway mobile", STAC_M3),
	SND_PCI_QUIRK(0x107b, 0x0281, "Gateway mobile", STAC_M6),
	SND_PCI_QUIRK(0x107b, 0x0685, "Gateway mobile", STAC_M2_2),
	{} /* terminator */
};

static const struct hda_pintbl ref92hd73xx_pin_configs[] = {
	{ 0x0a, 0x02214030 },
	{ 0x0b, 0x02a19040 },
	{ 0x0c, 0x01a19020 },
	{ 0x0d, 0x02214030 },
	{ 0x0e, 0x0181302e },
	{ 0x0f, 0x01014010 },
	{ 0x10, 0x01014020 },
	{ 0x11, 0x01014030 },
	{ 0x12, 0x02319040 },
	{ 0x13, 0x90a000f0 },
	{ 0x14, 0x90a000f0 },
	{ 0x22, 0x01452050 },
	{ 0x23, 0x01452050 },
	{}
};

static const struct hda_pintbl dell_m6_pin_configs[] = {
	{ 0x0a, 0x0321101f },
	{ 0x0b, 0x4f00000f },
	{ 0x0c, 0x4f0000f0 },
	{ 0x0d, 0x90170110 },
	{ 0x0e, 0x03a11020 },
	{ 0x0f, 0x0321101f },
	{ 0x10, 0x4f0000f0 },
	{ 0x11, 0x4f0000f0 },
	{ 0x12, 0x4f0000f0 },
	{ 0x13, 0x90a60160 },
	{ 0x14, 0x4f0000f0 },
	{ 0x22, 0x4f0000f0 },
	{ 0x23, 0x4f0000f0 },
	{}
};

static const struct hda_pintbl alienware_m17x_pin_configs[] = {
	{ 0x0a, 0x0321101f },
	{ 0x0b, 0x0321101f },
	{ 0x0c, 0x03a11020 },
	{ 0x0d, 0x03014020 },
	{ 0x0e, 0x90170110 },
	{ 0x0f, 0x4f0000f0 },
	{ 0x10, 0x4f0000f0 },
	{ 0x11, 0x4f0000f0 },
	{ 0x12, 0x4f0000f0 },
	{ 0x13, 0x90a60160 },
	{ 0x14, 0x4f0000f0 },
	{ 0x22, 0x4f0000f0 },
	{ 0x23, 0x904601b0 },
	{}
};

static const struct hda_pintbl intel_dg45id_pin_configs[] = {
	{ 0x0a, 0x02214230 },
	{ 0x0b, 0x02A19240 },
	{ 0x0c, 0x01013214 },
	{ 0x0d, 0x01014210 },
	{ 0x0e, 0x01A19250 },
	{ 0x0f, 0x01011212 },
	{ 0x10, 0x01016211 },
	{}
};

static const struct hda_pintbl stac92hd89xx_hp_front_jack_pin_configs[] = {
	{ 0x0a, 0x02214030 },
	{ 0x0b, 0x02A19010 },
	{}
};

static const struct hda_pintbl stac92hd89xx_hp_z1_g2_right_mic_jack_pin_configs[] = {
	{ 0x0e, 0x400000f0 },
	{}
};

static void stac92hd73xx_fixup_ref(struct hda_codec *codec,
				   const struct hda_fixup *fix, int action)
{
	struct sigmatel_spec *spec = codec->spec;

	if (action != HDA_FIXUP_ACT_PRE_PROBE)
		return;

	snd_hda_apply_pincfgs(codec, ref92hd73xx_pin_configs);
	spec->gpio_mask = spec->gpio_dir = spec->gpio_data = 0;
}

static void stac92hd73xx_fixup_dell(struct hda_codec *codec)
{
	struct sigmatel_spec *spec = codec->spec;

	snd_hda_apply_pincfgs(codec, dell_m6_pin_configs);
	spec->eapd_switch = 0;
}

static void stac92hd73xx_fixup_dell_eq(struct hda_codec *codec,
				       const struct hda_fixup *fix, int action)
{
	struct sigmatel_spec *spec = codec->spec;

	if (action != HDA_FIXUP_ACT_PRE_PROBE)
		return;

	stac92hd73xx_fixup_dell(codec);
	snd_hda_add_verbs(codec, dell_eq_core_init);
	spec->volknob_init = 1;
}

/* Analog Mics */
static void stac92hd73xx_fixup_dell_m6_amic(struct hda_codec *codec,
				    const struct hda_fixup *fix, int action)
{
	if (action != HDA_FIXUP_ACT_PRE_PROBE)
		return;

	stac92hd73xx_fixup_dell(codec);
	snd_hda_codec_set_pincfg(codec, 0x0b, 0x90A70170);
}

/* Digital Mics */
static void stac92hd73xx_fixup_dell_m6_dmic(struct hda_codec *codec,
				    const struct hda_fixup *fix, int action)
{
	if (action != HDA_FIXUP_ACT_PRE_PROBE)
		return;

	stac92hd73xx_fixup_dell(codec);
	snd_hda_codec_set_pincfg(codec, 0x13, 0x90A60160);
}

/* Both */
static void stac92hd73xx_fixup_dell_m6_both(struct hda_codec *codec,
				    const struct hda_fixup *fix, int action)
{
	if (action != HDA_FIXUP_ACT_PRE_PROBE)
		return;

	stac92hd73xx_fixup_dell(codec);
	snd_hda_codec_set_pincfg(codec, 0x0b, 0x90A70170);
	snd_hda_codec_set_pincfg(codec, 0x13, 0x90A60160);
}

static void stac92hd73xx_fixup_alienware_m17x(struct hda_codec *codec,
				    const struct hda_fixup *fix, int action)
{
	struct sigmatel_spec *spec = codec->spec;

	if (action != HDA_FIXUP_ACT_PRE_PROBE)
		return;

	snd_hda_apply_pincfgs(codec, alienware_m17x_pin_configs);
	spec->eapd_switch = 0;
}

static void stac92hd73xx_fixup_no_jd(struct hda_codec *codec,
				     const struct hda_fixup *fix, int action)
{
	if (action == HDA_FIXUP_ACT_PRE_PROBE)
		codec->no_jack_detect = 1;
}

static const struct hda_fixup stac92hd73xx_fixups[] = {
	[STAC_92HD73XX_REF] = {
		.type = HDA_FIXUP_FUNC,
		.v.func = stac92hd73xx_fixup_ref,
	},
	[STAC_DELL_M6_AMIC] = {
		.type = HDA_FIXUP_FUNC,
		.v.func = stac92hd73xx_fixup_dell_m6_amic,
	},
	[STAC_DELL_M6_DMIC] = {
		.type = HDA_FIXUP_FUNC,
		.v.func = stac92hd73xx_fixup_dell_m6_dmic,
	},
	[STAC_DELL_M6_BOTH] = {
		.type = HDA_FIXUP_FUNC,
		.v.func = stac92hd73xx_fixup_dell_m6_both,
	},
	[STAC_DELL_EQ]	= {
		.type = HDA_FIXUP_FUNC,
		.v.func = stac92hd73xx_fixup_dell_eq,
	},
	[STAC_ALIENWARE_M17X] = {
		.type = HDA_FIXUP_FUNC,
		.v.func = stac92hd73xx_fixup_alienware_m17x,
	},
	[STAC_92HD73XX_INTEL] = {
		.type = HDA_FIXUP_PINS,
		.v.pins = intel_dg45id_pin_configs,
	},
	[STAC_92HD73XX_NO_JD] = {
		.type = HDA_FIXUP_FUNC,
		.v.func = stac92hd73xx_fixup_no_jd,
	},
	[STAC_92HD89XX_HP_FRONT_JACK] = {
		.type = HDA_FIXUP_PINS,
		.v.pins = stac92hd89xx_hp_front_jack_pin_configs,
	},
	[STAC_92HD89XX_HP_Z1_G2_RIGHT_MIC_JACK] = {
		.type = HDA_FIXUP_PINS,
		.v.pins = stac92hd89xx_hp_z1_g2_right_mic_jack_pin_configs,
<<<<<<< HEAD
	}
=======
	},
	[STAC_92HD73XX_ASUS_MOBO] = {
		.type = HDA_FIXUP_PINS,
		.v.pins = (const struct hda_pintbl[]) {
			/* enable 5.1 and SPDIF out */
			{ 0x0c, 0x01014411 },
			{ 0x0d, 0x01014410 },
			{ 0x0e, 0x01014412 },
			{ 0x22, 0x014b1180 },
			{ }
		}
	},
>>>>>>> 488d2f6a
};

static const struct hda_model_fixup stac92hd73xx_models[] = {
	{ .id = STAC_92HD73XX_NO_JD, .name = "no-jd" },
	{ .id = STAC_92HD73XX_REF, .name = "ref" },
	{ .id = STAC_92HD73XX_INTEL, .name = "intel" },
	{ .id = STAC_DELL_M6_AMIC, .name = "dell-m6-amic" },
	{ .id = STAC_DELL_M6_DMIC, .name = "dell-m6-dmic" },
	{ .id = STAC_DELL_M6_BOTH, .name = "dell-m6" },
	{ .id = STAC_DELL_EQ, .name = "dell-eq" },
	{ .id = STAC_ALIENWARE_M17X, .name = "alienware" },
	{ .id = STAC_92HD73XX_ASUS_MOBO, .name = "asus-mobo" },
	{}
};

static const struct snd_pci_quirk stac92hd73xx_fixup_tbl[] = {
	/* SigmaTel reference board */
	SND_PCI_QUIRK(PCI_VENDOR_ID_INTEL, 0x2668,
				"DFI LanParty", STAC_92HD73XX_REF),
	SND_PCI_QUIRK(PCI_VENDOR_ID_DFI, 0x3101,
				"DFI LanParty", STAC_92HD73XX_REF),
	SND_PCI_QUIRK(PCI_VENDOR_ID_INTEL, 0x5002,
				"Intel DG45ID", STAC_92HD73XX_INTEL),
	SND_PCI_QUIRK(PCI_VENDOR_ID_INTEL, 0x5003,
				"Intel DG45FC", STAC_92HD73XX_INTEL),
	SND_PCI_QUIRK(PCI_VENDOR_ID_DELL, 0x0254,
				"Dell Studio 1535", STAC_DELL_M6_DMIC),
	SND_PCI_QUIRK(PCI_VENDOR_ID_DELL, 0x0255,
				"unknown Dell", STAC_DELL_M6_DMIC),
	SND_PCI_QUIRK(PCI_VENDOR_ID_DELL, 0x0256,
				"unknown Dell", STAC_DELL_M6_BOTH),
	SND_PCI_QUIRK(PCI_VENDOR_ID_DELL, 0x0257,
				"unknown Dell", STAC_DELL_M6_BOTH),
	SND_PCI_QUIRK(PCI_VENDOR_ID_DELL, 0x025e,
				"unknown Dell", STAC_DELL_M6_AMIC),
	SND_PCI_QUIRK(PCI_VENDOR_ID_DELL, 0x025f,
				"unknown Dell", STAC_DELL_M6_AMIC),
	SND_PCI_QUIRK(PCI_VENDOR_ID_DELL, 0x0271,
				"unknown Dell", STAC_DELL_M6_DMIC),
	SND_PCI_QUIRK(PCI_VENDOR_ID_DELL, 0x0272,
				"unknown Dell", STAC_DELL_M6_DMIC),
	SND_PCI_QUIRK(PCI_VENDOR_ID_DELL, 0x029f,
				"Dell Studio 1537", STAC_DELL_M6_DMIC),
	SND_PCI_QUIRK(PCI_VENDOR_ID_DELL, 0x02a0,
				"Dell Studio 17", STAC_DELL_M6_DMIC),
	SND_PCI_QUIRK(PCI_VENDOR_ID_DELL, 0x02be,
				"Dell Studio 1555", STAC_DELL_M6_DMIC),
	SND_PCI_QUIRK(PCI_VENDOR_ID_DELL, 0x02bd,
				"Dell Studio 1557", STAC_DELL_M6_DMIC),
	SND_PCI_QUIRK(PCI_VENDOR_ID_DELL, 0x02fe,
				"Dell Studio XPS 1645", STAC_DELL_M6_DMIC),
	SND_PCI_QUIRK(PCI_VENDOR_ID_DELL, 0x0413,
				"Dell Studio 1558", STAC_DELL_M6_DMIC),
	/* codec SSID matching */
	SND_PCI_QUIRK(PCI_VENDOR_ID_DELL, 0x02a1,
		      "Alienware M17x", STAC_ALIENWARE_M17X),
	SND_PCI_QUIRK(PCI_VENDOR_ID_DELL, 0x043a,
		      "Alienware M17x", STAC_ALIENWARE_M17X),
	SND_PCI_QUIRK(PCI_VENDOR_ID_DELL, 0x0490,
		      "Alienware M17x R3", STAC_DELL_EQ),
	SND_PCI_QUIRK(PCI_VENDOR_ID_HP, 0x1927,
				"HP Z1 G2", STAC_92HD89XX_HP_Z1_G2_RIGHT_MIC_JACK),
	SND_PCI_QUIRK(PCI_VENDOR_ID_HP, 0x2b17,
				"unknown HP", STAC_92HD89XX_HP_FRONT_JACK),
<<<<<<< HEAD
=======
	SND_PCI_QUIRK(PCI_VENDOR_ID_ASUSTEK, 0x83f8, "ASUS AT4NM10",
		      STAC_92HD73XX_ASUS_MOBO),
>>>>>>> 488d2f6a
	{} /* terminator */
};

static const struct hda_pintbl ref92hd83xxx_pin_configs[] = {
	{ 0x0a, 0x02214030 },
	{ 0x0b, 0x02211010 },
	{ 0x0c, 0x02a19020 },
	{ 0x0d, 0x02170130 },
	{ 0x0e, 0x01014050 },
	{ 0x0f, 0x01819040 },
	{ 0x10, 0x01014020 },
	{ 0x11, 0x90a3014e },
	{ 0x1f, 0x01451160 },
	{ 0x20, 0x98560170 },
	{}
};

static const struct hda_pintbl dell_s14_pin_configs[] = {
	{ 0x0a, 0x0221403f },
	{ 0x0b, 0x0221101f },
	{ 0x0c, 0x02a19020 },
	{ 0x0d, 0x90170110 },
	{ 0x0e, 0x40f000f0 },
	{ 0x0f, 0x40f000f0 },
	{ 0x10, 0x40f000f0 },
	{ 0x11, 0x90a60160 },
	{ 0x1f, 0x40f000f0 },
	{ 0x20, 0x40f000f0 },
	{}
};

static const struct hda_pintbl dell_vostro_3500_pin_configs[] = {
	{ 0x0a, 0x02a11020 },
	{ 0x0b, 0x0221101f },
	{ 0x0c, 0x400000f0 },
	{ 0x0d, 0x90170110 },
	{ 0x0e, 0x400000f1 },
	{ 0x0f, 0x400000f2 },
	{ 0x10, 0x400000f3 },
	{ 0x11, 0x90a60160 },
	{ 0x1f, 0x400000f4 },
	{ 0x20, 0x400000f5 },
	{}
};

static const struct hda_pintbl hp_dv7_4000_pin_configs[] = {
	{ 0x0a, 0x03a12050 },
	{ 0x0b, 0x0321201f },
	{ 0x0c, 0x40f000f0 },
	{ 0x0d, 0x90170110 },
	{ 0x0e, 0x40f000f0 },
	{ 0x0f, 0x40f000f0 },
	{ 0x10, 0x90170110 },
	{ 0x11, 0xd5a30140 },
	{ 0x1f, 0x40f000f0 },
	{ 0x20, 0x40f000f0 },
	{}
};

static const struct hda_pintbl hp_zephyr_pin_configs[] = {
	{ 0x0a, 0x01813050 },
	{ 0x0b, 0x0421201f },
	{ 0x0c, 0x04a1205e },
	{ 0x0d, 0x96130310 },
	{ 0x0e, 0x96130310 },
	{ 0x0f, 0x0101401f },
	{ 0x10, 0x1111611f },
	{ 0x11, 0xd5a30130 },
	{}
};

static const struct hda_pintbl hp_cNB11_intquad_pin_configs[] = {
	{ 0x0a, 0x40f000f0 },
	{ 0x0b, 0x0221101f },
	{ 0x0c, 0x02a11020 },
	{ 0x0d, 0x92170110 },
	{ 0x0e, 0x40f000f0 },
	{ 0x0f, 0x92170110 },
	{ 0x10, 0x40f000f0 },
	{ 0x11, 0xd5a30130 },
	{ 0x1f, 0x40f000f0 },
	{ 0x20, 0x40f000f0 },
	{}
};

static void stac92hd83xxx_fixup_hp(struct hda_codec *codec,
				   const struct hda_fixup *fix, int action)
{
	struct sigmatel_spec *spec = codec->spec;

	if (action != HDA_FIXUP_ACT_PRE_PROBE)
		return;

	if (hp_bnb2011_with_dock(codec)) {
		snd_hda_codec_set_pincfg(codec, 0xa, 0x2101201f);
		snd_hda_codec_set_pincfg(codec, 0xf, 0x2181205e);
	}

	if (find_mute_led_cfg(codec, spec->default_polarity))
		snd_printd("mute LED gpio %d polarity %d\n",
				spec->gpio_led,
				spec->gpio_led_polarity);
}

static void stac92hd83xxx_fixup_hp_zephyr(struct hda_codec *codec,
				   const struct hda_fixup *fix, int action)
{
	if (action != HDA_FIXUP_ACT_PRE_PROBE)
		return;

	snd_hda_apply_pincfgs(codec, hp_zephyr_pin_configs);
	snd_hda_add_verbs(codec, stac92hd83xxx_hp_zephyr_init);
}

static void stac92hd83xxx_fixup_hp_led(struct hda_codec *codec,
				   const struct hda_fixup *fix, int action)
{
	struct sigmatel_spec *spec = codec->spec;

	if (action == HDA_FIXUP_ACT_PRE_PROBE)
		spec->default_polarity = 0;
}

static void stac92hd83xxx_fixup_hp_inv_led(struct hda_codec *codec,
				   const struct hda_fixup *fix, int action)
{
	struct sigmatel_spec *spec = codec->spec;

	if (action == HDA_FIXUP_ACT_PRE_PROBE)
		spec->default_polarity = 1;
}

static void stac92hd83xxx_fixup_hp_mic_led(struct hda_codec *codec,
				   const struct hda_fixup *fix, int action)
{
	struct sigmatel_spec *spec = codec->spec;

	if (action == HDA_FIXUP_ACT_PRE_PROBE)
		spec->mic_mute_led_gpio = 0x08; /* GPIO3 */
}

static void stac92hd83xxx_fixup_hp_led_gpio10(struct hda_codec *codec,
				   const struct hda_fixup *fix, int action)
{
	struct sigmatel_spec *spec = codec->spec;

	if (action == HDA_FIXUP_ACT_PRE_PROBE) {
		spec->gpio_led = 0x10; /* GPIO4 */
		spec->default_polarity = 0;
	}
}

static void stac92hd83xxx_fixup_headset_jack(struct hda_codec *codec,
				   const struct hda_fixup *fix, int action)
{
	struct sigmatel_spec *spec = codec->spec;

	if (action == HDA_FIXUP_ACT_PRE_PROBE)
		spec->headset_jack = 1;
}

static const struct hda_fixup stac92hd83xxx_fixups[] = {
	[STAC_92HD83XXX_REF] = {
		.type = HDA_FIXUP_PINS,
		.v.pins = ref92hd83xxx_pin_configs,
	},
	[STAC_92HD83XXX_PWR_REF] = {
		.type = HDA_FIXUP_PINS,
		.v.pins = ref92hd83xxx_pin_configs,
	},
	[STAC_DELL_S14] = {
		.type = HDA_FIXUP_PINS,
		.v.pins = dell_s14_pin_configs,
	},
	[STAC_DELL_VOSTRO_3500] = {
		.type = HDA_FIXUP_PINS,
		.v.pins = dell_vostro_3500_pin_configs,
	},
	[STAC_92HD83XXX_HP_cNB11_INTQUAD] = {
		.type = HDA_FIXUP_PINS,
		.v.pins = hp_cNB11_intquad_pin_configs,
		.chained = true,
		.chain_id = STAC_92HD83XXX_HP,
	},
	[STAC_92HD83XXX_HP] = {
		.type = HDA_FIXUP_FUNC,
		.v.func = stac92hd83xxx_fixup_hp,
	},
	[STAC_HP_DV7_4000] = {
		.type = HDA_FIXUP_PINS,
		.v.pins = hp_dv7_4000_pin_configs,
		.chained = true,
		.chain_id = STAC_92HD83XXX_HP,
	},
	[STAC_HP_ZEPHYR] = {
		.type = HDA_FIXUP_FUNC,
		.v.func = stac92hd83xxx_fixup_hp_zephyr,
		.chained = true,
		.chain_id = STAC_92HD83XXX_HP,
	},
	[STAC_92HD83XXX_HP_LED] = {
		.type = HDA_FIXUP_FUNC,
		.v.func = stac92hd83xxx_fixup_hp_led,
		.chained = true,
		.chain_id = STAC_92HD83XXX_HP,
	},
	[STAC_92HD83XXX_HP_INV_LED] = {
		.type = HDA_FIXUP_FUNC,
		.v.func = stac92hd83xxx_fixup_hp_inv_led,
		.chained = true,
		.chain_id = STAC_92HD83XXX_HP,
	},
	[STAC_92HD83XXX_HP_MIC_LED] = {
		.type = HDA_FIXUP_FUNC,
		.v.func = stac92hd83xxx_fixup_hp_mic_led,
		.chained = true,
		.chain_id = STAC_92HD83XXX_HP,
	},
	[STAC_HP_LED_GPIO10] = {
		.type = HDA_FIXUP_FUNC,
		.v.func = stac92hd83xxx_fixup_hp_led_gpio10,
		.chained = true,
		.chain_id = STAC_92HD83XXX_HP,
	},
	[STAC_92HD83XXX_HEADSET_JACK] = {
		.type = HDA_FIXUP_FUNC,
		.v.func = stac92hd83xxx_fixup_headset_jack,
	},
	[STAC_HP_ENVY_BASS] = {
		.type = HDA_FIXUP_PINS,
		.v.pins = (const struct hda_pintbl[]) {
			{ 0x0f, 0x90170111 },
			{}
		},
	},
};

static const struct hda_model_fixup stac92hd83xxx_models[] = {
	{ .id = STAC_92HD83XXX_REF, .name = "ref" },
	{ .id = STAC_92HD83XXX_PWR_REF, .name = "mic-ref" },
	{ .id = STAC_DELL_S14, .name = "dell-s14" },
	{ .id = STAC_DELL_VOSTRO_3500, .name = "dell-vostro-3500" },
	{ .id = STAC_92HD83XXX_HP_cNB11_INTQUAD, .name = "hp_cNB11_intquad" },
	{ .id = STAC_HP_DV7_4000, .name = "hp-dv7-4000" },
	{ .id = STAC_HP_ZEPHYR, .name = "hp-zephyr" },
	{ .id = STAC_92HD83XXX_HP_LED, .name = "hp-led" },
	{ .id = STAC_92HD83XXX_HP_INV_LED, .name = "hp-inv-led" },
	{ .id = STAC_92HD83XXX_HP_MIC_LED, .name = "hp-mic-led" },
	{ .id = STAC_92HD83XXX_HEADSET_JACK, .name = "headset-jack" },
	{ .id = STAC_HP_ENVY_BASS, .name = "hp-envy-bass" },
	{}
};

static const struct snd_pci_quirk stac92hd83xxx_fixup_tbl[] = {
	/* SigmaTel reference board */
	SND_PCI_QUIRK(PCI_VENDOR_ID_INTEL, 0x2668,
		      "DFI LanParty", STAC_92HD83XXX_REF),
	SND_PCI_QUIRK(PCI_VENDOR_ID_DFI, 0x3101,
		      "DFI LanParty", STAC_92HD83XXX_REF),
	SND_PCI_QUIRK(PCI_VENDOR_ID_DELL, 0x02ba,
		      "unknown Dell", STAC_DELL_S14),
	SND_PCI_QUIRK(PCI_VENDOR_ID_DELL, 0x0532,
		      "Dell Latitude E6230", STAC_92HD83XXX_HEADSET_JACK),
	SND_PCI_QUIRK(PCI_VENDOR_ID_DELL, 0x0533,
		      "Dell Latitude E6330", STAC_92HD83XXX_HEADSET_JACK),
	SND_PCI_QUIRK(PCI_VENDOR_ID_DELL, 0x0534,
		      "Dell Latitude E6430", STAC_92HD83XXX_HEADSET_JACK),
	SND_PCI_QUIRK(PCI_VENDOR_ID_DELL, 0x0535,
		      "Dell Latitude E6530", STAC_92HD83XXX_HEADSET_JACK),
	SND_PCI_QUIRK(PCI_VENDOR_ID_DELL, 0x053c,
		      "Dell Latitude E5430", STAC_92HD83XXX_HEADSET_JACK),
	SND_PCI_QUIRK(PCI_VENDOR_ID_DELL, 0x053d,
		      "Dell Latitude E5530", STAC_92HD83XXX_HEADSET_JACK),
	SND_PCI_QUIRK(PCI_VENDOR_ID_DELL, 0x0549,
		      "Dell Latitude E5430", STAC_92HD83XXX_HEADSET_JACK),
	SND_PCI_QUIRK(PCI_VENDOR_ID_DELL, 0x057d,
		      "Dell Latitude E6430s", STAC_92HD83XXX_HEADSET_JACK),
	SND_PCI_QUIRK(PCI_VENDOR_ID_DELL, 0x0584,
		      "Dell Latitude E6430U", STAC_92HD83XXX_HEADSET_JACK),
	SND_PCI_QUIRK(PCI_VENDOR_ID_DELL, 0x1028,
		      "Dell Vostro 3500", STAC_DELL_VOSTRO_3500),
	SND_PCI_QUIRK(PCI_VENDOR_ID_HP, 0x1656,
			  "HP", STAC_92HD83XXX_HP_cNB11_INTQUAD),
	SND_PCI_QUIRK(PCI_VENDOR_ID_HP, 0x1657,
			  "HP", STAC_92HD83XXX_HP_cNB11_INTQUAD),
	SND_PCI_QUIRK(PCI_VENDOR_ID_HP, 0x1658,
			  "HP", STAC_92HD83XXX_HP_cNB11_INTQUAD),
	SND_PCI_QUIRK(PCI_VENDOR_ID_HP, 0x1659,
			  "HP Pavilion dv7", STAC_HP_DV7_4000),
	SND_PCI_QUIRK(PCI_VENDOR_ID_HP, 0x165A,
			  "HP", STAC_92HD83XXX_HP_cNB11_INTQUAD),
	SND_PCI_QUIRK(PCI_VENDOR_ID_HP, 0x165B,
			  "HP", STAC_92HD83XXX_HP_cNB11_INTQUAD),
	SND_PCI_QUIRK(PCI_VENDOR_ID_HP, 0x1888,
			  "HP Envy Spectre", STAC_HP_ENVY_BASS),
	SND_PCI_QUIRK(PCI_VENDOR_ID_HP, 0x1899,
			  "HP Folio 13", STAC_HP_LED_GPIO10),
	SND_PCI_QUIRK(PCI_VENDOR_ID_HP, 0x18df,
			  "HP Folio", STAC_92HD83XXX_HP_MIC_LED),
	SND_PCI_QUIRK_MASK(PCI_VENDOR_ID_HP, 0xff00, 0x1900,
			  "HP", STAC_92HD83XXX_HP_MIC_LED),
	SND_PCI_QUIRK(PCI_VENDOR_ID_HP, 0x3388,
			  "HP", STAC_92HD83XXX_HP_cNB11_INTQUAD),
	SND_PCI_QUIRK(PCI_VENDOR_ID_HP, 0x3389,
			  "HP", STAC_92HD83XXX_HP_cNB11_INTQUAD),
	SND_PCI_QUIRK(PCI_VENDOR_ID_HP, 0x355B,
			  "HP", STAC_92HD83XXX_HP_cNB11_INTQUAD),
	SND_PCI_QUIRK(PCI_VENDOR_ID_HP, 0x355C,
			  "HP", STAC_92HD83XXX_HP_cNB11_INTQUAD),
	SND_PCI_QUIRK(PCI_VENDOR_ID_HP, 0x355D,
			  "HP", STAC_92HD83XXX_HP_cNB11_INTQUAD),
	SND_PCI_QUIRK(PCI_VENDOR_ID_HP, 0x355E,
			  "HP", STAC_92HD83XXX_HP_cNB11_INTQUAD),
	SND_PCI_QUIRK(PCI_VENDOR_ID_HP, 0x355F,
			  "HP", STAC_92HD83XXX_HP_cNB11_INTQUAD),
	SND_PCI_QUIRK(PCI_VENDOR_ID_HP, 0x3560,
			  "HP", STAC_92HD83XXX_HP_cNB11_INTQUAD),
	SND_PCI_QUIRK(PCI_VENDOR_ID_HP, 0x358B,
			  "HP", STAC_92HD83XXX_HP_cNB11_INTQUAD),
	SND_PCI_QUIRK(PCI_VENDOR_ID_HP, 0x358C,
			  "HP", STAC_92HD83XXX_HP_cNB11_INTQUAD),
	SND_PCI_QUIRK(PCI_VENDOR_ID_HP, 0x358D,
			  "HP", STAC_92HD83XXX_HP_cNB11_INTQUAD),
	SND_PCI_QUIRK(PCI_VENDOR_ID_HP, 0x3591,
			  "HP", STAC_92HD83XXX_HP_cNB11_INTQUAD),
	SND_PCI_QUIRK(PCI_VENDOR_ID_HP, 0x3592,
			  "HP", STAC_92HD83XXX_HP_cNB11_INTQUAD),
	SND_PCI_QUIRK(PCI_VENDOR_ID_HP, 0x3593,
			  "HP", STAC_92HD83XXX_HP_cNB11_INTQUAD),
	SND_PCI_QUIRK(PCI_VENDOR_ID_HP, 0x3561,
			  "HP", STAC_HP_ZEPHYR),
	SND_PCI_QUIRK(PCI_VENDOR_ID_HP, 0x3660,
			  "HP Mini", STAC_92HD83XXX_HP_LED),
	SND_PCI_QUIRK(PCI_VENDOR_ID_HP, 0x144E,
			  "HP Pavilion dv5", STAC_92HD83XXX_HP_INV_LED),
	SND_PCI_QUIRK(PCI_VENDOR_ID_HP, 0x148a,
		      "HP Mini", STAC_92HD83XXX_HP_LED),
	SND_PCI_QUIRK_VENDOR(PCI_VENDOR_ID_HP, "HP", STAC_92HD83XXX_HP),
	{} /* terminator */
};

/* HP dv7 bass switch - GPIO5 */
#define stac_hp_bass_gpio_info	snd_ctl_boolean_mono_info
static int stac_hp_bass_gpio_get(struct snd_kcontrol *kcontrol,
				 struct snd_ctl_elem_value *ucontrol)
{
	struct hda_codec *codec = snd_kcontrol_chip(kcontrol);
	struct sigmatel_spec *spec = codec->spec;
	ucontrol->value.integer.value[0] = !!(spec->gpio_data & 0x20);
	return 0;
}

static int stac_hp_bass_gpio_put(struct snd_kcontrol *kcontrol,
				 struct snd_ctl_elem_value *ucontrol)
{
	struct hda_codec *codec = snd_kcontrol_chip(kcontrol);
	struct sigmatel_spec *spec = codec->spec;
	unsigned int gpio_data;

	gpio_data = (spec->gpio_data & ~0x20) |
		(ucontrol->value.integer.value[0] ? 0x20 : 0);
	if (gpio_data == spec->gpio_data)
		return 0;
	spec->gpio_data = gpio_data;
	stac_gpio_set(codec, spec->gpio_mask, spec->gpio_dir, spec->gpio_data);
	return 1;
}

static const struct snd_kcontrol_new stac_hp_bass_sw_ctrl = {
	.iface = SNDRV_CTL_ELEM_IFACE_MIXER,
	.info = stac_hp_bass_gpio_info,
	.get = stac_hp_bass_gpio_get,
	.put = stac_hp_bass_gpio_put,
};

static int stac_add_hp_bass_switch(struct hda_codec *codec)
{
	struct sigmatel_spec *spec = codec->spec;

	if (!snd_hda_gen_add_kctl(&spec->gen, "Bass Speaker Playback Switch",
				  &stac_hp_bass_sw_ctrl))
		return -ENOMEM;

	spec->gpio_mask |= 0x20;
	spec->gpio_dir |= 0x20;
	spec->gpio_data |= 0x20;
	return 0;
}

static const struct hda_pintbl ref92hd71bxx_pin_configs[] = {
	{ 0x0a, 0x02214030 },
	{ 0x0b, 0x02a19040 },
	{ 0x0c, 0x01a19020 },
	{ 0x0d, 0x01014010 },
	{ 0x0e, 0x0181302e },
	{ 0x0f, 0x01014010 },
	{ 0x14, 0x01019020 },
	{ 0x18, 0x90a000f0 },
	{ 0x19, 0x90a000f0 },
	{ 0x1e, 0x01452050 },
	{ 0x1f, 0x01452050 },
	{}
};

static const struct hda_pintbl dell_m4_1_pin_configs[] = {
	{ 0x0a, 0x0421101f },
	{ 0x0b, 0x04a11221 },
	{ 0x0c, 0x40f000f0 },
	{ 0x0d, 0x90170110 },
	{ 0x0e, 0x23a1902e },
	{ 0x0f, 0x23014250 },
	{ 0x14, 0x40f000f0 },
	{ 0x18, 0x90a000f0 },
	{ 0x19, 0x40f000f0 },
	{ 0x1e, 0x4f0000f0 },
	{ 0x1f, 0x4f0000f0 },
	{}
};

static const struct hda_pintbl dell_m4_2_pin_configs[] = {
	{ 0x0a, 0x0421101f },
	{ 0x0b, 0x04a11221 },
	{ 0x0c, 0x90a70330 },
	{ 0x0d, 0x90170110 },
	{ 0x0e, 0x23a1902e },
	{ 0x0f, 0x23014250 },
	{ 0x14, 0x40f000f0 },
	{ 0x18, 0x40f000f0 },
	{ 0x19, 0x40f000f0 },
	{ 0x1e, 0x044413b0 },
	{ 0x1f, 0x044413b0 },
	{}
};

static const struct hda_pintbl dell_m4_3_pin_configs[] = {
	{ 0x0a, 0x0421101f },
	{ 0x0b, 0x04a11221 },
	{ 0x0c, 0x90a70330 },
	{ 0x0d, 0x90170110 },
	{ 0x0e, 0x40f000f0 },
	{ 0x0f, 0x40f000f0 },
	{ 0x14, 0x40f000f0 },
	{ 0x18, 0x90a000f0 },
	{ 0x19, 0x40f000f0 },
	{ 0x1e, 0x044413b0 },
	{ 0x1f, 0x044413b0 },
	{}
};

static void stac92hd71bxx_fixup_ref(struct hda_codec *codec,
				    const struct hda_fixup *fix, int action)
{
	struct sigmatel_spec *spec = codec->spec;

	if (action != HDA_FIXUP_ACT_PRE_PROBE)
		return;

	snd_hda_apply_pincfgs(codec, ref92hd71bxx_pin_configs);
	spec->gpio_mask = spec->gpio_dir = spec->gpio_data = 0;
}

static void stac92hd71bxx_fixup_hp_m4(struct hda_codec *codec,
				      const struct hda_fixup *fix, int action)
{
	struct sigmatel_spec *spec = codec->spec;
	struct hda_jack_tbl *jack;

	if (action != HDA_FIXUP_ACT_PRE_PROBE)
		return;

	/* Enable VREF power saving on GPIO1 detect */
	snd_hda_codec_write_cache(codec, codec->afg, 0,
				  AC_VERB_SET_GPIO_UNSOLICITED_RSP_MASK, 0x02);
	snd_hda_jack_detect_enable_callback(codec, codec->afg,
					    STAC_VREF_EVENT,
					    stac_vref_event);
	jack = snd_hda_jack_tbl_get(codec, codec->afg);
	if (jack)
		jack->private_data = 0x02;

	spec->gpio_mask |= 0x02;

	/* enable internal microphone */
	snd_hda_codec_set_pincfg(codec, 0x0e, 0x01813040);
}

static void stac92hd71bxx_fixup_hp_dv4(struct hda_codec *codec,
				       const struct hda_fixup *fix, int action)
{
	struct sigmatel_spec *spec = codec->spec;

	if (action != HDA_FIXUP_ACT_PRE_PROBE)
		return;
	spec->gpio_led = 0x01;
}

static void stac92hd71bxx_fixup_hp_dv5(struct hda_codec *codec,
				       const struct hda_fixup *fix, int action)
{
	unsigned int cap;

	switch (action) {
	case HDA_FIXUP_ACT_PRE_PROBE:
		snd_hda_codec_set_pincfg(codec, 0x0d, 0x90170010);
		break;

	case HDA_FIXUP_ACT_PROBE:
		/* enable bass on HP dv7 */
		cap = snd_hda_param_read(codec, 0x1, AC_PAR_GPIO_CAP);
		cap &= AC_GPIO_IO_COUNT;
		if (cap >= 6)
			stac_add_hp_bass_switch(codec);
		break;
	}
}

static void stac92hd71bxx_fixup_hp_hdx(struct hda_codec *codec,
				       const struct hda_fixup *fix, int action)
{
	struct sigmatel_spec *spec = codec->spec;

	if (action != HDA_FIXUP_ACT_PRE_PROBE)
		return;
	spec->gpio_led = 0x08;
}


static void stac92hd71bxx_fixup_hp(struct hda_codec *codec,
				   const struct hda_fixup *fix, int action)
{
	struct sigmatel_spec *spec = codec->spec;

	if (action != HDA_FIXUP_ACT_PRE_PROBE)
		return;

	if (hp_blike_system(codec->subsystem_id)) {
		unsigned int pin_cfg = snd_hda_codec_get_pincfg(codec, 0x0f);
		if (get_defcfg_device(pin_cfg) == AC_JACK_LINE_OUT ||
			get_defcfg_device(pin_cfg) == AC_JACK_SPEAKER  ||
			get_defcfg_device(pin_cfg) == AC_JACK_HP_OUT) {
			/* It was changed in the BIOS to just satisfy MS DTM.
			 * Lets turn it back into slaved HP
			 */
			pin_cfg = (pin_cfg & (~AC_DEFCFG_DEVICE))
					| (AC_JACK_HP_OUT <<
						AC_DEFCFG_DEVICE_SHIFT);
			pin_cfg = (pin_cfg & (~(AC_DEFCFG_DEF_ASSOC
							| AC_DEFCFG_SEQUENCE)))
								| 0x1f;
			snd_hda_codec_set_pincfg(codec, 0x0f, pin_cfg);
		}
	}

	if (find_mute_led_cfg(codec, 1))
		snd_printd("mute LED gpio %d polarity %d\n",
				spec->gpio_led,
				spec->gpio_led_polarity);

}

static const struct hda_fixup stac92hd71bxx_fixups[] = {
	[STAC_92HD71BXX_REF] = {
		.type = HDA_FIXUP_FUNC,
		.v.func = stac92hd71bxx_fixup_ref,
	},
	[STAC_DELL_M4_1] = {
		.type = HDA_FIXUP_PINS,
		.v.pins = dell_m4_1_pin_configs,
	},
	[STAC_DELL_M4_2] = {
		.type = HDA_FIXUP_PINS,
		.v.pins = dell_m4_2_pin_configs,
	},
	[STAC_DELL_M4_3] = {
		.type = HDA_FIXUP_PINS,
		.v.pins = dell_m4_3_pin_configs,
	},
	[STAC_HP_M4] = {
		.type = HDA_FIXUP_FUNC,
		.v.func = stac92hd71bxx_fixup_hp_m4,
		.chained = true,
		.chain_id = STAC_92HD71BXX_HP,
	},
	[STAC_HP_DV4] = {
		.type = HDA_FIXUP_FUNC,
		.v.func = stac92hd71bxx_fixup_hp_dv4,
		.chained = true,
		.chain_id = STAC_HP_DV5,
	},
	[STAC_HP_DV5] = {
		.type = HDA_FIXUP_FUNC,
		.v.func = stac92hd71bxx_fixup_hp_dv5,
		.chained = true,
		.chain_id = STAC_92HD71BXX_HP,
	},
	[STAC_HP_HDX] = {
		.type = HDA_FIXUP_FUNC,
		.v.func = stac92hd71bxx_fixup_hp_hdx,
		.chained = true,
		.chain_id = STAC_92HD71BXX_HP,
	},
	[STAC_92HD71BXX_HP] = {
		.type = HDA_FIXUP_FUNC,
		.v.func = stac92hd71bxx_fixup_hp,
	},
};

static const struct hda_model_fixup stac92hd71bxx_models[] = {
	{ .id = STAC_92HD71BXX_REF, .name = "ref" },
	{ .id = STAC_DELL_M4_1, .name = "dell-m4-1" },
	{ .id = STAC_DELL_M4_2, .name = "dell-m4-2" },
	{ .id = STAC_DELL_M4_3, .name = "dell-m4-3" },
	{ .id = STAC_HP_M4, .name = "hp-m4" },
	{ .id = STAC_HP_DV4, .name = "hp-dv4" },
	{ .id = STAC_HP_DV5, .name = "hp-dv5" },
	{ .id = STAC_HP_HDX, .name = "hp-hdx" },
	{ .id = STAC_HP_DV4, .name = "hp-dv4-1222nr" },
	{}
};

static const struct snd_pci_quirk stac92hd71bxx_fixup_tbl[] = {
	/* SigmaTel reference board */
	SND_PCI_QUIRK(PCI_VENDOR_ID_INTEL, 0x2668,
		      "DFI LanParty", STAC_92HD71BXX_REF),
	SND_PCI_QUIRK(PCI_VENDOR_ID_DFI, 0x3101,
		      "DFI LanParty", STAC_92HD71BXX_REF),
	SND_PCI_QUIRK_MASK(PCI_VENDOR_ID_HP, 0xfff0, 0x1720,
			  "HP", STAC_HP_DV5),
	SND_PCI_QUIRK_MASK(PCI_VENDOR_ID_HP, 0xfff0, 0x3080,
		      "HP", STAC_HP_DV5),
	SND_PCI_QUIRK_MASK(PCI_VENDOR_ID_HP, 0xfff0, 0x30f0,
		      "HP dv4-7", STAC_HP_DV4),
	SND_PCI_QUIRK_MASK(PCI_VENDOR_ID_HP, 0xfff0, 0x3600,
		      "HP dv4-7", STAC_HP_DV5),
	SND_PCI_QUIRK(PCI_VENDOR_ID_HP, 0x3610,
		      "HP HDX", STAC_HP_HDX),  /* HDX18 */
	SND_PCI_QUIRK(PCI_VENDOR_ID_HP, 0x361a,
		      "HP mini 1000", STAC_HP_M4),
	SND_PCI_QUIRK(PCI_VENDOR_ID_HP, 0x361b,
		      "HP HDX", STAC_HP_HDX),  /* HDX16 */
	SND_PCI_QUIRK_MASK(PCI_VENDOR_ID_HP, 0xfff0, 0x3620,
		      "HP dv6", STAC_HP_DV5),
	SND_PCI_QUIRK(PCI_VENDOR_ID_HP, 0x3061,
		      "HP dv6", STAC_HP_DV5), /* HP dv6-1110ax */
	SND_PCI_QUIRK(PCI_VENDOR_ID_HP, 0x363e,
		      "HP DV6", STAC_HP_DV5),
	SND_PCI_QUIRK_MASK(PCI_VENDOR_ID_HP, 0xfff0, 0x7010,
		      "HP", STAC_HP_DV5),
	SND_PCI_QUIRK_VENDOR(PCI_VENDOR_ID_HP, "HP", STAC_92HD71BXX_HP),
	SND_PCI_QUIRK(PCI_VENDOR_ID_DELL, 0x0233,
				"unknown Dell", STAC_DELL_M4_1),
	SND_PCI_QUIRK(PCI_VENDOR_ID_DELL, 0x0234,
				"unknown Dell", STAC_DELL_M4_1),
	SND_PCI_QUIRK(PCI_VENDOR_ID_DELL, 0x0250,
				"unknown Dell", STAC_DELL_M4_1),
	SND_PCI_QUIRK(PCI_VENDOR_ID_DELL, 0x024f,
				"unknown Dell", STAC_DELL_M4_1),
	SND_PCI_QUIRK(PCI_VENDOR_ID_DELL, 0x024d,
				"unknown Dell", STAC_DELL_M4_1),
	SND_PCI_QUIRK(PCI_VENDOR_ID_DELL, 0x0251,
				"unknown Dell", STAC_DELL_M4_1),
	SND_PCI_QUIRK(PCI_VENDOR_ID_DELL, 0x0277,
				"unknown Dell", STAC_DELL_M4_1),
	SND_PCI_QUIRK(PCI_VENDOR_ID_DELL, 0x0263,
				"unknown Dell", STAC_DELL_M4_2),
	SND_PCI_QUIRK(PCI_VENDOR_ID_DELL, 0x0265,
				"unknown Dell", STAC_DELL_M4_2),
	SND_PCI_QUIRK(PCI_VENDOR_ID_DELL, 0x0262,
				"unknown Dell", STAC_DELL_M4_2),
	SND_PCI_QUIRK(PCI_VENDOR_ID_DELL, 0x0264,
				"unknown Dell", STAC_DELL_M4_2),
	SND_PCI_QUIRK(PCI_VENDOR_ID_DELL, 0x02aa,
				"unknown Dell", STAC_DELL_M4_3),
	{} /* terminator */
};

static const struct hda_pintbl ref922x_pin_configs[] = {
	{ 0x0a, 0x01014010 },
	{ 0x0b, 0x01016011 },
	{ 0x0c, 0x01012012 },
	{ 0x0d, 0x0221401f },
	{ 0x0e, 0x01813122 },
	{ 0x0f, 0x01011014 },
	{ 0x10, 0x01441030 },
	{ 0x11, 0x01c41030 },
	{ 0x15, 0x40000100 },
	{ 0x1b, 0x40000100 },
	{}
};

/*
    STAC 922X pin configs for
    102801A7
    102801AB
    102801A9
    102801D1
    102801D2
*/
static const struct hda_pintbl dell_922x_d81_pin_configs[] = {
	{ 0x0a, 0x02214030 },
	{ 0x0b, 0x01a19021 },
	{ 0x0c, 0x01111012 },
	{ 0x0d, 0x01114010 },
	{ 0x0e, 0x02a19020 },
	{ 0x0f, 0x01117011 },
	{ 0x10, 0x400001f0 },
	{ 0x11, 0x400001f1 },
	{ 0x15, 0x01813122 },
	{ 0x1b, 0x400001f2 },
	{}
};

/*
    STAC 922X pin configs for
    102801AC
    102801D0
*/
static const struct hda_pintbl dell_922x_d82_pin_configs[] = {
	{ 0x0a, 0x02214030 },
	{ 0x0b, 0x01a19021 },
	{ 0x0c, 0x01111012 },
	{ 0x0d, 0x01114010 },
	{ 0x0e, 0x02a19020 },
	{ 0x0f, 0x01117011 },
	{ 0x10, 0x01451140 },
	{ 0x11, 0x400001f0 },
	{ 0x15, 0x01813122 },
	{ 0x1b, 0x400001f1 },
	{}
};

/*
    STAC 922X pin configs for
    102801BF
*/
static const struct hda_pintbl dell_922x_m81_pin_configs[] = {
	{ 0x0a, 0x0321101f },
	{ 0x0b, 0x01112024 },
	{ 0x0c, 0x01111222 },
	{ 0x0d, 0x91174220 },
	{ 0x0e, 0x03a11050 },
	{ 0x0f, 0x01116221 },
	{ 0x10, 0x90a70330 },
	{ 0x11, 0x01452340 },
	{ 0x15, 0x40C003f1 },
	{ 0x1b, 0x405003f0 },
	{}
};

/*
    STAC 9221 A1 pin configs for
    102801D7 (Dell XPS M1210)
*/
static const struct hda_pintbl dell_922x_m82_pin_configs[] = {
	{ 0x0a, 0x02211211 },
	{ 0x0b, 0x408103ff },
	{ 0x0c, 0x02a1123e },
	{ 0x0d, 0x90100310 },
	{ 0x0e, 0x408003f1 },
	{ 0x0f, 0x0221121f },
	{ 0x10, 0x03451340 },
	{ 0x11, 0x40c003f2 },
	{ 0x15, 0x508003f3 },
	{ 0x1b, 0x405003f4 },
	{}
};

static const struct hda_pintbl d945gtp3_pin_configs[] = {
	{ 0x0a, 0x0221401f },
	{ 0x0b, 0x01a19022 },
	{ 0x0c, 0x01813021 },
	{ 0x0d, 0x01014010 },
	{ 0x0e, 0x40000100 },
	{ 0x0f, 0x40000100 },
	{ 0x10, 0x40000100 },
	{ 0x11, 0x40000100 },
	{ 0x15, 0x02a19120 },
	{ 0x1b, 0x40000100 },
	{}
};

static const struct hda_pintbl d945gtp5_pin_configs[] = {
	{ 0x0a, 0x0221401f },
	{ 0x0b, 0x01011012 },
	{ 0x0c, 0x01813024 },
	{ 0x0d, 0x01014010 },
	{ 0x0e, 0x01a19021 },
	{ 0x0f, 0x01016011 },
	{ 0x10, 0x01452130 },
	{ 0x11, 0x40000100 },
	{ 0x15, 0x02a19320 },
	{ 0x1b, 0x40000100 },
	{}
};

static const struct hda_pintbl intel_mac_v1_pin_configs[] = {
	{ 0x0a, 0x0121e21f },
	{ 0x0b, 0x400000ff },
	{ 0x0c, 0x9017e110 },
	{ 0x0d, 0x400000fd },
	{ 0x0e, 0x400000fe },
	{ 0x0f, 0x0181e020 },
	{ 0x10, 0x1145e030 },
	{ 0x11, 0x11c5e240 },
	{ 0x15, 0x400000fc },
	{ 0x1b, 0x400000fb },
	{}
};

static const struct hda_pintbl intel_mac_v2_pin_configs[] = {
	{ 0x0a, 0x0121e21f },
	{ 0x0b, 0x90a7012e },
	{ 0x0c, 0x9017e110 },
	{ 0x0d, 0x400000fd },
	{ 0x0e, 0x400000fe },
	{ 0x0f, 0x0181e020 },
	{ 0x10, 0x1145e230 },
	{ 0x11, 0x500000fa },
	{ 0x15, 0x400000fc },
	{ 0x1b, 0x400000fb },
	{}
};

static const struct hda_pintbl intel_mac_v3_pin_configs[] = {
	{ 0x0a, 0x0121e21f },
	{ 0x0b, 0x90a7012e },
	{ 0x0c, 0x9017e110 },
	{ 0x0d, 0x400000fd },
	{ 0x0e, 0x400000fe },
	{ 0x0f, 0x0181e020 },
	{ 0x10, 0x1145e230 },
	{ 0x11, 0x11c5e240 },
	{ 0x15, 0x400000fc },
	{ 0x1b, 0x400000fb },
	{}
};

static const struct hda_pintbl intel_mac_v4_pin_configs[] = {
	{ 0x0a, 0x0321e21f },
	{ 0x0b, 0x03a1e02e },
	{ 0x0c, 0x9017e110 },
	{ 0x0d, 0x9017e11f },
	{ 0x0e, 0x400000fe },
	{ 0x0f, 0x0381e020 },
	{ 0x10, 0x1345e230 },
	{ 0x11, 0x13c5e240 },
	{ 0x15, 0x400000fc },
	{ 0x1b, 0x400000fb },
	{}
};

static const struct hda_pintbl intel_mac_v5_pin_configs[] = {
	{ 0x0a, 0x0321e21f },
	{ 0x0b, 0x03a1e02e },
	{ 0x0c, 0x9017e110 },
	{ 0x0d, 0x9017e11f },
	{ 0x0e, 0x400000fe },
	{ 0x0f, 0x0381e020 },
	{ 0x10, 0x1345e230 },
	{ 0x11, 0x13c5e240 },
	{ 0x15, 0x400000fc },
	{ 0x1b, 0x400000fb },
	{}
};

static const struct hda_pintbl ecs202_pin_configs[] = {
	{ 0x0a, 0x0221401f },
	{ 0x0b, 0x02a19020 },
	{ 0x0c, 0x01a19020 },
	{ 0x0d, 0x01114010 },
	{ 0x0e, 0x408000f0 },
	{ 0x0f, 0x01813022 },
	{ 0x10, 0x074510a0 },
	{ 0x11, 0x40c400f1 },
	{ 0x15, 0x9037012e },
	{ 0x1b, 0x40e000f2 },
	{}
};

/* codec SSIDs for Intel Mac sharing the same PCI SSID 8384:7680 */
static const struct snd_pci_quirk stac922x_intel_mac_fixup_tbl[] = {
	SND_PCI_QUIRK(0x0000, 0x0100, "Mac Mini", STAC_INTEL_MAC_V3),
	SND_PCI_QUIRK(0x106b, 0x0800, "Mac", STAC_INTEL_MAC_V1),
	SND_PCI_QUIRK(0x106b, 0x0600, "Mac", STAC_INTEL_MAC_V2),
	SND_PCI_QUIRK(0x106b, 0x0700, "Mac", STAC_INTEL_MAC_V2),
	SND_PCI_QUIRK(0x106b, 0x0e00, "Mac", STAC_INTEL_MAC_V3),
	SND_PCI_QUIRK(0x106b, 0x0f00, "Mac", STAC_INTEL_MAC_V3),
	SND_PCI_QUIRK(0x106b, 0x1600, "Mac", STAC_INTEL_MAC_V3),
	SND_PCI_QUIRK(0x106b, 0x1700, "Mac", STAC_INTEL_MAC_V3),
	SND_PCI_QUIRK(0x106b, 0x0200, "Mac", STAC_INTEL_MAC_V3),
	SND_PCI_QUIRK(0x106b, 0x1e00, "Mac", STAC_INTEL_MAC_V3),
	SND_PCI_QUIRK(0x106b, 0x1a00, "Mac", STAC_INTEL_MAC_V4),
	SND_PCI_QUIRK(0x106b, 0x0a00, "Mac", STAC_INTEL_MAC_V5),
	SND_PCI_QUIRK(0x106b, 0x2200, "Mac", STAC_INTEL_MAC_V5),
	{}
};

static const struct hda_fixup stac922x_fixups[];

/* remap the fixup from codec SSID and apply it */
static void stac922x_fixup_intel_mac_auto(struct hda_codec *codec,
					  const struct hda_fixup *fix,
					  int action)
{
	if (action != HDA_FIXUP_ACT_PRE_PROBE)
		return;
	snd_hda_pick_fixup(codec, NULL, stac922x_intel_mac_fixup_tbl,
			   stac922x_fixups);
	if (codec->fixup_id != STAC_INTEL_MAC_AUTO)
		snd_hda_apply_fixup(codec, action);
}

static void stac922x_fixup_intel_mac_gpio(struct hda_codec *codec,
					  const struct hda_fixup *fix,
					  int action)
{
	struct sigmatel_spec *spec = codec->spec;

	if (action == HDA_FIXUP_ACT_PRE_PROBE) {
		spec->gpio_mask = spec->gpio_dir = 0x03;
		spec->gpio_data = 0x03;
	}
}

static const struct hda_fixup stac922x_fixups[] = {
	[STAC_D945_REF] = {
		.type = HDA_FIXUP_PINS,
		.v.pins = ref922x_pin_configs,
	},
	[STAC_D945GTP3] = {
		.type = HDA_FIXUP_PINS,
		.v.pins = d945gtp3_pin_configs,
	},
	[STAC_D945GTP5] = {
		.type = HDA_FIXUP_PINS,
		.v.pins = d945gtp5_pin_configs,
	},
	[STAC_INTEL_MAC_AUTO] = {
		.type = HDA_FIXUP_FUNC,
		.v.func = stac922x_fixup_intel_mac_auto,
	},
	[STAC_INTEL_MAC_V1] = {
		.type = HDA_FIXUP_PINS,
		.v.pins = intel_mac_v1_pin_configs,
		.chained = true,
		.chain_id = STAC_922X_INTEL_MAC_GPIO,
	},
	[STAC_INTEL_MAC_V2] = {
		.type = HDA_FIXUP_PINS,
		.v.pins = intel_mac_v2_pin_configs,
		.chained = true,
		.chain_id = STAC_922X_INTEL_MAC_GPIO,
	},
	[STAC_INTEL_MAC_V3] = {
		.type = HDA_FIXUP_PINS,
		.v.pins = intel_mac_v3_pin_configs,
		.chained = true,
		.chain_id = STAC_922X_INTEL_MAC_GPIO,
	},
	[STAC_INTEL_MAC_V4] = {
		.type = HDA_FIXUP_PINS,
		.v.pins = intel_mac_v4_pin_configs,
		.chained = true,
		.chain_id = STAC_922X_INTEL_MAC_GPIO,
	},
	[STAC_INTEL_MAC_V5] = {
		.type = HDA_FIXUP_PINS,
		.v.pins = intel_mac_v5_pin_configs,
		.chained = true,
		.chain_id = STAC_922X_INTEL_MAC_GPIO,
	},
	[STAC_922X_INTEL_MAC_GPIO] = {
		.type = HDA_FIXUP_FUNC,
		.v.func = stac922x_fixup_intel_mac_gpio,
	},
	[STAC_ECS_202] = {
		.type = HDA_FIXUP_PINS,
		.v.pins = ecs202_pin_configs,
	},
	[STAC_922X_DELL_D81] = {
		.type = HDA_FIXUP_PINS,
		.v.pins = dell_922x_d81_pin_configs,
	},
	[STAC_922X_DELL_D82] = {
		.type = HDA_FIXUP_PINS,
		.v.pins = dell_922x_d82_pin_configs,
	},
	[STAC_922X_DELL_M81] = {
		.type = HDA_FIXUP_PINS,
		.v.pins = dell_922x_m81_pin_configs,
	},
	[STAC_922X_DELL_M82] = {
		.type = HDA_FIXUP_PINS,
		.v.pins = dell_922x_m82_pin_configs,
	},
};

static const struct hda_model_fixup stac922x_models[] = {
	{ .id = STAC_D945_REF, .name = "ref" },
	{ .id = STAC_D945GTP5, .name = "5stack" },
	{ .id = STAC_D945GTP3, .name = "3stack" },
	{ .id = STAC_INTEL_MAC_V1, .name = "intel-mac-v1" },
	{ .id = STAC_INTEL_MAC_V2, .name = "intel-mac-v2" },
	{ .id = STAC_INTEL_MAC_V3, .name = "intel-mac-v3" },
	{ .id = STAC_INTEL_MAC_V4, .name = "intel-mac-v4" },
	{ .id = STAC_INTEL_MAC_V5, .name = "intel-mac-v5" },
	{ .id = STAC_INTEL_MAC_AUTO, .name = "intel-mac-auto" },
	{ .id = STAC_ECS_202, .name = "ecs202" },
	{ .id = STAC_922X_DELL_D81, .name = "dell-d81" },
	{ .id = STAC_922X_DELL_D82, .name = "dell-d82" },
	{ .id = STAC_922X_DELL_M81, .name = "dell-m81" },
	{ .id = STAC_922X_DELL_M82, .name = "dell-m82" },
	/* for backward compatibility */
	{ .id = STAC_INTEL_MAC_V3, .name = "macmini" },
	{ .id = STAC_INTEL_MAC_V5, .name = "macbook" },
	{ .id = STAC_INTEL_MAC_V3, .name = "macbook-pro-v1" },
	{ .id = STAC_INTEL_MAC_V3, .name = "macbook-pro" },
	{ .id = STAC_INTEL_MAC_V2, .name = "imac-intel" },
	{ .id = STAC_INTEL_MAC_V3, .name = "imac-intel-20" },
	{}
};

static const struct snd_pci_quirk stac922x_fixup_tbl[] = {
	/* SigmaTel reference board */
	SND_PCI_QUIRK(PCI_VENDOR_ID_INTEL, 0x2668,
		      "DFI LanParty", STAC_D945_REF),
	SND_PCI_QUIRK(PCI_VENDOR_ID_DFI, 0x3101,
		      "DFI LanParty", STAC_D945_REF),
	/* Intel 945G based systems */
	SND_PCI_QUIRK(PCI_VENDOR_ID_INTEL, 0x0101,
		      "Intel D945G", STAC_D945GTP3),
	SND_PCI_QUIRK(PCI_VENDOR_ID_INTEL, 0x0202,
		      "Intel D945G", STAC_D945GTP3),
	SND_PCI_QUIRK(PCI_VENDOR_ID_INTEL, 0x0606,
		      "Intel D945G", STAC_D945GTP3),
	SND_PCI_QUIRK(PCI_VENDOR_ID_INTEL, 0x0601,
		      "Intel D945G", STAC_D945GTP3),
	SND_PCI_QUIRK(PCI_VENDOR_ID_INTEL, 0x0111,
		      "Intel D945G", STAC_D945GTP3),
	SND_PCI_QUIRK(PCI_VENDOR_ID_INTEL, 0x1115,
		      "Intel D945G", STAC_D945GTP3),
	SND_PCI_QUIRK(PCI_VENDOR_ID_INTEL, 0x1116,
		      "Intel D945G", STAC_D945GTP3),
	SND_PCI_QUIRK(PCI_VENDOR_ID_INTEL, 0x1117,
		      "Intel D945G", STAC_D945GTP3),
	SND_PCI_QUIRK(PCI_VENDOR_ID_INTEL, 0x1118,
		      "Intel D945G", STAC_D945GTP3),
	SND_PCI_QUIRK(PCI_VENDOR_ID_INTEL, 0x1119,
		      "Intel D945G", STAC_D945GTP3),
	SND_PCI_QUIRK(PCI_VENDOR_ID_INTEL, 0x8826,
		      "Intel D945G", STAC_D945GTP3),
	SND_PCI_QUIRK(PCI_VENDOR_ID_INTEL, 0x5049,
		      "Intel D945G", STAC_D945GTP3),
	SND_PCI_QUIRK(PCI_VENDOR_ID_INTEL, 0x5055,
		      "Intel D945G", STAC_D945GTP3),
	SND_PCI_QUIRK(PCI_VENDOR_ID_INTEL, 0x5048,
		      "Intel D945G", STAC_D945GTP3),
	SND_PCI_QUIRK(PCI_VENDOR_ID_INTEL, 0x0110,
		      "Intel D945G", STAC_D945GTP3),
	/* Intel D945G 5-stack systems */
	SND_PCI_QUIRK(PCI_VENDOR_ID_INTEL, 0x0404,
		      "Intel D945G", STAC_D945GTP5),
	SND_PCI_QUIRK(PCI_VENDOR_ID_INTEL, 0x0303,
		      "Intel D945G", STAC_D945GTP5),
	SND_PCI_QUIRK(PCI_VENDOR_ID_INTEL, 0x0013,
		      "Intel D945G", STAC_D945GTP5),
	SND_PCI_QUIRK(PCI_VENDOR_ID_INTEL, 0x0417,
		      "Intel D945G", STAC_D945GTP5),
	/* Intel 945P based systems */
	SND_PCI_QUIRK(PCI_VENDOR_ID_INTEL, 0x0b0b,
		      "Intel D945P", STAC_D945GTP3),
	SND_PCI_QUIRK(PCI_VENDOR_ID_INTEL, 0x0112,
		      "Intel D945P", STAC_D945GTP3),
	SND_PCI_QUIRK(PCI_VENDOR_ID_INTEL, 0x0d0d,
		      "Intel D945P", STAC_D945GTP3),
	SND_PCI_QUIRK(PCI_VENDOR_ID_INTEL, 0x0909,
		      "Intel D945P", STAC_D945GTP3),
	SND_PCI_QUIRK(PCI_VENDOR_ID_INTEL, 0x0505,
		      "Intel D945P", STAC_D945GTP3),
	SND_PCI_QUIRK(PCI_VENDOR_ID_INTEL, 0x0707,
		      "Intel D945P", STAC_D945GTP5),
	/* other intel */
	SND_PCI_QUIRK(PCI_VENDOR_ID_INTEL, 0x0204,
		      "Intel D945", STAC_D945_REF),
	/* other systems  */

	/* Apple Intel Mac (Mac Mini, MacBook, MacBook Pro...) */
	SND_PCI_QUIRK(0x8384, 0x7680, "Mac", STAC_INTEL_MAC_AUTO),

	/* Dell systems  */
	SND_PCI_QUIRK(PCI_VENDOR_ID_DELL, 0x01a7,
		      "unknown Dell", STAC_922X_DELL_D81),
	SND_PCI_QUIRK(PCI_VENDOR_ID_DELL, 0x01a9,
		      "unknown Dell", STAC_922X_DELL_D81),
	SND_PCI_QUIRK(PCI_VENDOR_ID_DELL, 0x01ab,
		      "unknown Dell", STAC_922X_DELL_D81),
	SND_PCI_QUIRK(PCI_VENDOR_ID_DELL, 0x01ac,
		      "unknown Dell", STAC_922X_DELL_D82),
	SND_PCI_QUIRK(PCI_VENDOR_ID_DELL, 0x01bf,
		      "unknown Dell", STAC_922X_DELL_M81),
	SND_PCI_QUIRK(PCI_VENDOR_ID_DELL, 0x01d0,
		      "unknown Dell", STAC_922X_DELL_D82),
	SND_PCI_QUIRK(PCI_VENDOR_ID_DELL, 0x01d1,
		      "unknown Dell", STAC_922X_DELL_D81),
	SND_PCI_QUIRK(PCI_VENDOR_ID_DELL, 0x01d2,
		      "unknown Dell", STAC_922X_DELL_D81),
	SND_PCI_QUIRK(PCI_VENDOR_ID_DELL, 0x01d7,
		      "Dell XPS M1210", STAC_922X_DELL_M82),
	/* ECS/PC Chips boards */
	SND_PCI_QUIRK_MASK(0x1019, 0xf000, 0x2000,
		      "ECS/PC chips", STAC_ECS_202),
	{} /* terminator */
};

static const struct hda_pintbl ref927x_pin_configs[] = {
	{ 0x0a, 0x02214020 },
	{ 0x0b, 0x02a19080 },
	{ 0x0c, 0x0181304e },
	{ 0x0d, 0x01014010 },
	{ 0x0e, 0x01a19040 },
	{ 0x0f, 0x01011012 },
	{ 0x10, 0x01016011 },
	{ 0x11, 0x0101201f },
	{ 0x12, 0x183301f0 },
	{ 0x13, 0x18a001f0 },
	{ 0x14, 0x18a001f0 },
	{ 0x21, 0x01442070 },
	{ 0x22, 0x01c42190 },
	{ 0x23, 0x40000100 },
	{}
};

static const struct hda_pintbl d965_3st_pin_configs[] = {
	{ 0x0a, 0x0221401f },
	{ 0x0b, 0x02a19120 },
	{ 0x0c, 0x40000100 },
	{ 0x0d, 0x01014011 },
	{ 0x0e, 0x01a19021 },
	{ 0x0f, 0x01813024 },
	{ 0x10, 0x40000100 },
	{ 0x11, 0x40000100 },
	{ 0x12, 0x40000100 },
	{ 0x13, 0x40000100 },
	{ 0x14, 0x40000100 },
	{ 0x21, 0x40000100 },
	{ 0x22, 0x40000100 },
	{ 0x23, 0x40000100 },
	{}
};

static const struct hda_pintbl d965_5st_pin_configs[] = {
	{ 0x0a, 0x02214020 },
	{ 0x0b, 0x02a19080 },
	{ 0x0c, 0x0181304e },
	{ 0x0d, 0x01014010 },
	{ 0x0e, 0x01a19040 },
	{ 0x0f, 0x01011012 },
	{ 0x10, 0x01016011 },
	{ 0x11, 0x40000100 },
	{ 0x12, 0x40000100 },
	{ 0x13, 0x40000100 },
	{ 0x14, 0x40000100 },
	{ 0x21, 0x01442070 },
	{ 0x22, 0x40000100 },
	{ 0x23, 0x40000100 },
	{}
};

static const struct hda_pintbl d965_5st_no_fp_pin_configs[] = {
	{ 0x0a, 0x40000100 },
	{ 0x0b, 0x40000100 },
	{ 0x0c, 0x0181304e },
	{ 0x0d, 0x01014010 },
	{ 0x0e, 0x01a19040 },
	{ 0x0f, 0x01011012 },
	{ 0x10, 0x01016011 },
	{ 0x11, 0x40000100 },
	{ 0x12, 0x40000100 },
	{ 0x13, 0x40000100 },
	{ 0x14, 0x40000100 },
	{ 0x21, 0x01442070 },
	{ 0x22, 0x40000100 },
	{ 0x23, 0x40000100 },
	{}
};

static const struct hda_pintbl dell_3st_pin_configs[] = {
	{ 0x0a, 0x02211230 },
	{ 0x0b, 0x02a11220 },
	{ 0x0c, 0x01a19040 },
	{ 0x0d, 0x01114210 },
	{ 0x0e, 0x01111212 },
	{ 0x0f, 0x01116211 },
	{ 0x10, 0x01813050 },
	{ 0x11, 0x01112214 },
	{ 0x12, 0x403003fa },
	{ 0x13, 0x90a60040 },
	{ 0x14, 0x90a60040 },
	{ 0x21, 0x404003fb },
	{ 0x22, 0x40c003fc },
	{ 0x23, 0x40000100 },
	{}
};

static void stac927x_fixup_ref_no_jd(struct hda_codec *codec,
				     const struct hda_fixup *fix, int action)
{
	/* no jack detecion for ref-no-jd model */
	if (action == HDA_FIXUP_ACT_PRE_PROBE)
		codec->no_jack_detect = 1;
}

static void stac927x_fixup_ref(struct hda_codec *codec,
			       const struct hda_fixup *fix, int action)
{
	struct sigmatel_spec *spec = codec->spec;

	if (action == HDA_FIXUP_ACT_PRE_PROBE) {
		snd_hda_apply_pincfgs(codec, ref927x_pin_configs);
		spec->eapd_mask = spec->gpio_mask = 0;
		spec->gpio_dir = spec->gpio_data = 0;
	}
}

static void stac927x_fixup_dell_dmic(struct hda_codec *codec,
				     const struct hda_fixup *fix, int action)
{
	struct sigmatel_spec *spec = codec->spec;

	if (action != HDA_FIXUP_ACT_PRE_PROBE)
		return;

	if (codec->subsystem_id != 0x1028022f) {
		/* GPIO2 High = Enable EAPD */
		spec->eapd_mask = spec->gpio_mask = 0x04;
		spec->gpio_dir = spec->gpio_data = 0x04;
	}

	snd_hda_add_verbs(codec, dell_3st_core_init);
	spec->volknob_init = 1;
}

static void stac927x_fixup_volknob(struct hda_codec *codec,
				   const struct hda_fixup *fix, int action)
{
	struct sigmatel_spec *spec = codec->spec;

	if (action == HDA_FIXUP_ACT_PRE_PROBE) {
		snd_hda_add_verbs(codec, stac927x_volknob_core_init);
		spec->volknob_init = 1;
	}
}

static const struct hda_fixup stac927x_fixups[] = {
	[STAC_D965_REF_NO_JD] = {
		.type = HDA_FIXUP_FUNC,
		.v.func = stac927x_fixup_ref_no_jd,
		.chained = true,
		.chain_id = STAC_D965_REF,
	},
	[STAC_D965_REF] = {
		.type = HDA_FIXUP_FUNC,
		.v.func = stac927x_fixup_ref,
	},
	[STAC_D965_3ST] = {
		.type = HDA_FIXUP_PINS,
		.v.pins = d965_3st_pin_configs,
		.chained = true,
		.chain_id = STAC_D965_VERBS,
	},
	[STAC_D965_5ST] = {
		.type = HDA_FIXUP_PINS,
		.v.pins = d965_5st_pin_configs,
		.chained = true,
		.chain_id = STAC_D965_VERBS,
	},
	[STAC_D965_VERBS] = {
		.type = HDA_FIXUP_VERBS,
		.v.verbs = d965_core_init,
	},
	[STAC_D965_5ST_NO_FP] = {
		.type = HDA_FIXUP_PINS,
		.v.pins = d965_5st_no_fp_pin_configs,
	},
	[STAC_DELL_3ST] = {
		.type = HDA_FIXUP_PINS,
		.v.pins = dell_3st_pin_configs,
		.chained = true,
		.chain_id = STAC_927X_DELL_DMIC,
	},
	[STAC_DELL_BIOS] = {
		.type = HDA_FIXUP_PINS,
		.v.pins = (const struct hda_pintbl[]) {
			/* configure the analog microphone on some laptops */
			{ 0x0c, 0x90a79130 },
			/* correct the front output jack as a hp out */
			{ 0x0f, 0x0221101f },
			/* correct the front input jack as a mic */
			{ 0x0e, 0x02a79130 },
			{}
		},
		.chained = true,
		.chain_id = STAC_927X_DELL_DMIC,
	},
	[STAC_DELL_BIOS_SPDIF] = {
		.type = HDA_FIXUP_PINS,
		.v.pins = (const struct hda_pintbl[]) {
			/* correct the device field to SPDIF out */
			{ 0x21, 0x01442070 },
			{}
		},
		.chained = true,
		.chain_id = STAC_DELL_BIOS,
	},
	[STAC_927X_DELL_DMIC] = {
		.type = HDA_FIXUP_FUNC,
		.v.func = stac927x_fixup_dell_dmic,
	},
	[STAC_927X_VOLKNOB] = {
		.type = HDA_FIXUP_FUNC,
		.v.func = stac927x_fixup_volknob,
	},
};

static const struct hda_model_fixup stac927x_models[] = {
	{ .id = STAC_D965_REF_NO_JD, .name = "ref-no-jd" },
	{ .id = STAC_D965_REF, .name = "ref" },
	{ .id = STAC_D965_3ST, .name = "3stack" },
	{ .id = STAC_D965_5ST, .name = "5stack" },
	{ .id = STAC_D965_5ST_NO_FP, .name = "5stack-no-fp" },
	{ .id = STAC_DELL_3ST, .name = "dell-3stack" },
	{ .id = STAC_DELL_BIOS, .name = "dell-bios" },
	{ .id = STAC_927X_VOLKNOB, .name = "volknob" },
	{}
};

static const struct snd_pci_quirk stac927x_fixup_tbl[] = {
	/* SigmaTel reference board */
	SND_PCI_QUIRK(PCI_VENDOR_ID_INTEL, 0x2668,
		      "DFI LanParty", STAC_D965_REF),
	SND_PCI_QUIRK(PCI_VENDOR_ID_DFI, 0x3101,
		      "DFI LanParty", STAC_D965_REF),
	 /* Intel 946 based systems */
	SND_PCI_QUIRK(PCI_VENDOR_ID_INTEL, 0x3d01, "Intel D946", STAC_D965_3ST),
	SND_PCI_QUIRK(PCI_VENDOR_ID_INTEL, 0xa301, "Intel D946", STAC_D965_3ST),
	/* 965 based 3 stack systems */
	SND_PCI_QUIRK_MASK(PCI_VENDOR_ID_INTEL, 0xff00, 0x2100,
			   "Intel D965", STAC_D965_3ST),
	SND_PCI_QUIRK_MASK(PCI_VENDOR_ID_INTEL, 0xff00, 0x2000,
			   "Intel D965", STAC_D965_3ST),
	/* Dell 3 stack systems */
	SND_PCI_QUIRK(PCI_VENDOR_ID_DELL,  0x01dd, "Dell Dimension E520", STAC_DELL_3ST),
	SND_PCI_QUIRK(PCI_VENDOR_ID_DELL,  0x01ed, "Dell     ", STAC_DELL_3ST),
	SND_PCI_QUIRK(PCI_VENDOR_ID_DELL,  0x01f4, "Dell     ", STAC_DELL_3ST),
	/* Dell 3 stack systems with verb table in BIOS */
	SND_PCI_QUIRK(PCI_VENDOR_ID_DELL,  0x01f3, "Dell Inspiron 1420", STAC_DELL_BIOS),
	SND_PCI_QUIRK(PCI_VENDOR_ID_DELL,  0x01f7, "Dell XPS M1730", STAC_DELL_BIOS),
	SND_PCI_QUIRK(PCI_VENDOR_ID_DELL,  0x0227, "Dell Vostro 1400  ", STAC_DELL_BIOS),
	SND_PCI_QUIRK(PCI_VENDOR_ID_DELL,  0x022e, "Dell     ", STAC_DELL_BIOS_SPDIF),
	SND_PCI_QUIRK(PCI_VENDOR_ID_DELL,  0x022f, "Dell Inspiron 1525", STAC_DELL_BIOS),
	SND_PCI_QUIRK(PCI_VENDOR_ID_DELL,  0x0242, "Dell     ", STAC_DELL_BIOS),
	SND_PCI_QUIRK(PCI_VENDOR_ID_DELL,  0x0243, "Dell     ", STAC_DELL_BIOS),
	SND_PCI_QUIRK(PCI_VENDOR_ID_DELL,  0x02ff, "Dell     ", STAC_DELL_BIOS),
	SND_PCI_QUIRK(PCI_VENDOR_ID_DELL,  0x0209, "Dell XPS 1330", STAC_DELL_BIOS_SPDIF),
	/* 965 based 5 stack systems */
	SND_PCI_QUIRK_MASK(PCI_VENDOR_ID_INTEL, 0xff00, 0x2300,
			   "Intel D965", STAC_D965_5ST),
	SND_PCI_QUIRK_MASK(PCI_VENDOR_ID_INTEL, 0xff00, 0x2500,
			   "Intel D965", STAC_D965_5ST),
	/* volume-knob fixes */
	SND_PCI_QUIRK_VENDOR(0x10cf, "FSC", STAC_927X_VOLKNOB),
	{} /* terminator */
};

static const struct hda_pintbl ref9205_pin_configs[] = {
	{ 0x0a, 0x40000100 },
	{ 0x0b, 0x40000100 },
	{ 0x0c, 0x01016011 },
	{ 0x0d, 0x01014010 },
	{ 0x0e, 0x01813122 },
	{ 0x0f, 0x01a19021 },
	{ 0x14, 0x01019020 },
	{ 0x16, 0x40000100 },
	{ 0x17, 0x90a000f0 },
	{ 0x18, 0x90a000f0 },
	{ 0x21, 0x01441030 },
	{ 0x22, 0x01c41030 },
	{}
};

/*
    STAC 9205 pin configs for
    102801F1
    102801F2
    102801FC
    102801FD
    10280204
    1028021F
    10280228 (Dell Vostro 1500)
    10280229 (Dell Vostro 1700)
*/
static const struct hda_pintbl dell_9205_m42_pin_configs[] = {
	{ 0x0a, 0x0321101F },
	{ 0x0b, 0x03A11020 },
	{ 0x0c, 0x400003FA },
	{ 0x0d, 0x90170310 },
	{ 0x0e, 0x400003FB },
	{ 0x0f, 0x400003FC },
	{ 0x14, 0x400003FD },
	{ 0x16, 0x40F000F9 },
	{ 0x17, 0x90A60330 },
	{ 0x18, 0x400003FF },
	{ 0x21, 0x0144131F },
	{ 0x22, 0x40C003FE },
	{}
};

/*
    STAC 9205 pin configs for
    102801F9
    102801FA
    102801FE
    102801FF (Dell Precision M4300)
    10280206
    10280200
    10280201
*/
static const struct hda_pintbl dell_9205_m43_pin_configs[] = {
	{ 0x0a, 0x0321101f },
	{ 0x0b, 0x03a11020 },
	{ 0x0c, 0x90a70330 },
	{ 0x0d, 0x90170310 },
	{ 0x0e, 0x400000fe },
	{ 0x0f, 0x400000ff },
	{ 0x14, 0x400000fd },
	{ 0x16, 0x40f000f9 },
	{ 0x17, 0x400000fa },
	{ 0x18, 0x400000fc },
	{ 0x21, 0x0144131f },
	{ 0x22, 0x40c003f8 },
	/* Enable SPDIF in/out */
	{ 0x1f, 0x01441030 },
	{ 0x20, 0x1c410030 },
	{}
};

static const struct hda_pintbl dell_9205_m44_pin_configs[] = {
	{ 0x0a, 0x0421101f },
	{ 0x0b, 0x04a11020 },
	{ 0x0c, 0x400003fa },
	{ 0x0d, 0x90170310 },
	{ 0x0e, 0x400003fb },
	{ 0x0f, 0x400003fc },
	{ 0x14, 0x400003fd },
	{ 0x16, 0x400003f9 },
	{ 0x17, 0x90a60330 },
	{ 0x18, 0x400003ff },
	{ 0x21, 0x01441340 },
	{ 0x22, 0x40c003fe },
	{}
};

static void stac9205_fixup_ref(struct hda_codec *codec,
			       const struct hda_fixup *fix, int action)
{
	struct sigmatel_spec *spec = codec->spec;

	if (action == HDA_FIXUP_ACT_PRE_PROBE) {
		snd_hda_apply_pincfgs(codec, ref9205_pin_configs);
		/* SPDIF-In enabled */
		spec->eapd_mask = spec->gpio_mask = spec->gpio_dir = 0;
	}
}

static void stac9205_fixup_dell_m43(struct hda_codec *codec,
				    const struct hda_fixup *fix, int action)
{
	struct sigmatel_spec *spec = codec->spec;
	struct hda_jack_tbl *jack;

	if (action == HDA_FIXUP_ACT_PRE_PROBE) {
		snd_hda_apply_pincfgs(codec, dell_9205_m43_pin_configs);

		/* Enable unsol response for GPIO4/Dock HP connection */
		snd_hda_codec_write_cache(codec, codec->afg, 0,
			AC_VERB_SET_GPIO_UNSOLICITED_RSP_MASK, 0x10);
		snd_hda_jack_detect_enable_callback(codec, codec->afg,
						    STAC_VREF_EVENT,
						    stac_vref_event);
		jack = snd_hda_jack_tbl_get(codec, codec->afg);
		if (jack)
			jack->private_data = 0x01;

		spec->gpio_dir = 0x0b;
		spec->eapd_mask = 0x01;
		spec->gpio_mask = 0x1b;
		spec->gpio_mute = 0x10;
		/* GPIO0 High = EAPD, GPIO1 Low = Headphone Mute,
		 * GPIO3 Low = DRM
		 */
		spec->gpio_data = 0x01;
	}
}

static void stac9205_fixup_eapd(struct hda_codec *codec,
				const struct hda_fixup *fix, int action)
{
	struct sigmatel_spec *spec = codec->spec;

	if (action == HDA_FIXUP_ACT_PRE_PROBE)
		spec->eapd_switch = 0;
}

static const struct hda_fixup stac9205_fixups[] = {
	[STAC_9205_REF] = {
		.type = HDA_FIXUP_FUNC,
		.v.func = stac9205_fixup_ref,
	},
	[STAC_9205_DELL_M42] = {
		.type = HDA_FIXUP_PINS,
		.v.pins = dell_9205_m42_pin_configs,
	},
	[STAC_9205_DELL_M43] = {
		.type = HDA_FIXUP_FUNC,
		.v.func = stac9205_fixup_dell_m43,
	},
	[STAC_9205_DELL_M44] = {
		.type = HDA_FIXUP_PINS,
		.v.pins = dell_9205_m44_pin_configs,
	},
	[STAC_9205_EAPD] = {
		.type = HDA_FIXUP_FUNC,
		.v.func = stac9205_fixup_eapd,
	},
	{}
};

static const struct hda_model_fixup stac9205_models[] = {
	{ .id = STAC_9205_REF, .name = "ref" },
	{ .id = STAC_9205_DELL_M42, .name = "dell-m42" },
	{ .id = STAC_9205_DELL_M43, .name = "dell-m43" },
	{ .id = STAC_9205_DELL_M44, .name = "dell-m44" },
	{ .id = STAC_9205_EAPD, .name = "eapd" },
	{}
};

static const struct snd_pci_quirk stac9205_fixup_tbl[] = {
	/* SigmaTel reference board */
	SND_PCI_QUIRK(PCI_VENDOR_ID_INTEL, 0x2668,
		      "DFI LanParty", STAC_9205_REF),
	SND_PCI_QUIRK(PCI_VENDOR_ID_INTEL, 0xfb30,
		      "SigmaTel", STAC_9205_REF),
	SND_PCI_QUIRK(PCI_VENDOR_ID_DFI, 0x3101,
		      "DFI LanParty", STAC_9205_REF),
	/* Dell */
	SND_PCI_QUIRK(PCI_VENDOR_ID_DELL, 0x01f1,
		      "unknown Dell", STAC_9205_DELL_M42),
	SND_PCI_QUIRK(PCI_VENDOR_ID_DELL, 0x01f2,
		      "unknown Dell", STAC_9205_DELL_M42),
	SND_PCI_QUIRK(PCI_VENDOR_ID_DELL, 0x01f8,
		      "Dell Precision", STAC_9205_DELL_M43),
	SND_PCI_QUIRK(PCI_VENDOR_ID_DELL, 0x01f9,
		      "Dell Precision", STAC_9205_DELL_M43),
	SND_PCI_QUIRK(PCI_VENDOR_ID_DELL, 0x01fa,
		      "Dell Precision", STAC_9205_DELL_M43),
	SND_PCI_QUIRK(PCI_VENDOR_ID_DELL, 0x01fc,
		      "unknown Dell", STAC_9205_DELL_M42),
	SND_PCI_QUIRK(PCI_VENDOR_ID_DELL, 0x01fd,
		      "unknown Dell", STAC_9205_DELL_M42),
	SND_PCI_QUIRK(PCI_VENDOR_ID_DELL, 0x01fe,
		      "Dell Precision", STAC_9205_DELL_M43),
	SND_PCI_QUIRK(PCI_VENDOR_ID_DELL, 0x01ff,
		      "Dell Precision M4300", STAC_9205_DELL_M43),
	SND_PCI_QUIRK(PCI_VENDOR_ID_DELL, 0x0204,
		      "unknown Dell", STAC_9205_DELL_M42),
	SND_PCI_QUIRK(PCI_VENDOR_ID_DELL, 0x0206,
		      "Dell Precision", STAC_9205_DELL_M43),
	SND_PCI_QUIRK(PCI_VENDOR_ID_DELL, 0x021b,
		      "Dell Precision", STAC_9205_DELL_M43),
	SND_PCI_QUIRK(PCI_VENDOR_ID_DELL, 0x021c,
		      "Dell Precision", STAC_9205_DELL_M43),
	SND_PCI_QUIRK(PCI_VENDOR_ID_DELL, 0x021f,
		      "Dell Inspiron", STAC_9205_DELL_M44),
	SND_PCI_QUIRK(PCI_VENDOR_ID_DELL, 0x0228,
		      "Dell Vostro 1500", STAC_9205_DELL_M42),
	SND_PCI_QUIRK(PCI_VENDOR_ID_DELL, 0x0229,
		      "Dell Vostro 1700", STAC_9205_DELL_M42),
	/* Gateway */
	SND_PCI_QUIRK(0x107b, 0x0560, "Gateway T6834c", STAC_9205_EAPD),
	SND_PCI_QUIRK(0x107b, 0x0565, "Gateway T1616", STAC_9205_EAPD),
	{} /* terminator */
};

static int stac_parse_auto_config(struct hda_codec *codec)
{
	struct sigmatel_spec *spec = codec->spec;
	int err;
	int flags = 0;

	if (spec->headset_jack)
		flags |= HDA_PINCFG_HEADSET_MIC;

	err = snd_hda_parse_pin_defcfg(codec, &spec->gen.autocfg, NULL, flags);
	if (err < 0)
		return err;

	/* add hooks */
	spec->gen.pcm_playback_hook = stac_playback_pcm_hook;
	spec->gen.pcm_capture_hook = stac_capture_pcm_hook;

	spec->gen.automute_hook = stac_update_outputs;
	spec->gen.hp_automute_hook = stac_hp_automute;
	spec->gen.line_automute_hook = stac_line_automute;
	spec->gen.mic_autoswitch_hook = stac_mic_autoswitch;

	err = snd_hda_gen_parse_auto_config(codec, &spec->gen.autocfg);
	if (err < 0)
		return err;

	/* minimum value is actually mute */
	spec->gen.vmaster_tlv[3] |= TLV_DB_SCALE_MUTE;

	/* setup analog beep controls */
	if (spec->anabeep_nid > 0) {
		err = stac_auto_create_beep_ctls(codec,
						 spec->anabeep_nid);
		if (err < 0)
			return err;
	}

	/* setup digital beep controls and input device */
#ifdef CONFIG_SND_HDA_INPUT_BEEP
	if (spec->gen.beep_nid) {
		hda_nid_t nid = spec->gen.beep_nid;
		unsigned int caps;

		err = stac_auto_create_beep_ctls(codec, nid);
		if (err < 0)
			return err;
		if (codec->beep) {
			/* IDT/STAC codecs have linear beep tone parameter */
			codec->beep->linear_tone = spec->linear_tone_beep;
			/* if no beep switch is available, make its own one */
			caps = query_amp_caps(codec, nid, HDA_OUTPUT);
			if (!(caps & AC_AMPCAP_MUTE)) {
				err = stac_beep_switch_ctl(codec);
				if (err < 0)
					return err;
			}
		}
	}
#endif

	if (spec->gpio_led)
		spec->gen.vmaster_mute.hook = stac_vmaster_hook;

	if (spec->aloopback_ctl &&
	    snd_hda_get_bool_hint(codec, "loopback") == 1) {
		if (!snd_hda_gen_add_kctl(&spec->gen, NULL, spec->aloopback_ctl))
			return -ENOMEM;
	}

	if (spec->have_spdif_mux) {
		err = stac_create_spdif_mux_ctls(codec);
		if (err < 0)
			return err;
	}

	return 0;
}

static int stac_build_controls(struct hda_codec *codec)
{
	int err = snd_hda_gen_build_controls(codec);

	if (err < 0)
		return err;
	stac_init_power_map(codec);
	return 0;
}

static int stac_init(struct hda_codec *codec)
{
	struct sigmatel_spec *spec = codec->spec;
	int i;

	/* override some hints */
	stac_store_hints(codec);

	/* set up GPIO */
	/* turn on EAPD statically when spec->eapd_switch isn't set.
	 * otherwise, unsol event will turn it on/off dynamically
	 */
	if (!spec->eapd_switch)
		spec->gpio_data |= spec->eapd_mask;
	stac_gpio_set(codec, spec->gpio_mask, spec->gpio_dir, spec->gpio_data);

	snd_hda_gen_init(codec);

	/* sync the power-map */
	if (spec->num_pwrs)
		snd_hda_codec_write(codec, codec->afg, 0,
				    AC_VERB_IDT_SET_POWER_MAP,
				    spec->power_map_bits);

	/* power down inactive ADCs */
	if (spec->powerdown_adcs) {
		for (i = 0; i < spec->gen.num_all_adcs; i++) {
			if (spec->active_adcs & (1 << i))
				continue;
			snd_hda_codec_write(codec, spec->gen.all_adcs[i], 0,
					    AC_VERB_SET_POWER_STATE,
					    AC_PWRST_D3);
		}
	}

	return 0;
}

static void stac_shutup(struct hda_codec *codec)
{
	struct sigmatel_spec *spec = codec->spec;

	snd_hda_shutup_pins(codec);

	if (spec->eapd_mask)
		stac_gpio_set(codec, spec->gpio_mask,
				spec->gpio_dir, spec->gpio_data &
				~spec->eapd_mask);
}

#define stac_free	snd_hda_gen_free

#ifdef CONFIG_PROC_FS
static void stac92hd_proc_hook(struct snd_info_buffer *buffer,
			       struct hda_codec *codec, hda_nid_t nid)
{
	if (nid == codec->afg)
		snd_iprintf(buffer, "Power-Map: 0x%02x\n", 
			    snd_hda_codec_read(codec, nid, 0,
					       AC_VERB_IDT_GET_POWER_MAP, 0));
}

static void analog_loop_proc_hook(struct snd_info_buffer *buffer,
				  struct hda_codec *codec,
				  unsigned int verb)
{
	snd_iprintf(buffer, "Analog Loopback: 0x%02x\n",
		    snd_hda_codec_read(codec, codec->afg, 0, verb, 0));
}

/* stac92hd71bxx, stac92hd73xx */
static void stac92hd7x_proc_hook(struct snd_info_buffer *buffer,
				 struct hda_codec *codec, hda_nid_t nid)
{
	stac92hd_proc_hook(buffer, codec, nid);
	if (nid == codec->afg)
		analog_loop_proc_hook(buffer, codec, 0xfa0);
}

static void stac9205_proc_hook(struct snd_info_buffer *buffer,
			       struct hda_codec *codec, hda_nid_t nid)
{
	if (nid == codec->afg)
		analog_loop_proc_hook(buffer, codec, 0xfe0);
}

static void stac927x_proc_hook(struct snd_info_buffer *buffer,
			       struct hda_codec *codec, hda_nid_t nid)
{
	if (nid == codec->afg)
		analog_loop_proc_hook(buffer, codec, 0xfeb);
}
#else
#define stac92hd_proc_hook	NULL
#define stac92hd7x_proc_hook	NULL
#define stac9205_proc_hook	NULL
#define stac927x_proc_hook	NULL
#endif

#ifdef CONFIG_PM
static int stac_resume(struct hda_codec *codec)
{
	codec->patch_ops.init(codec);
	snd_hda_codec_resume_amp(codec);
	snd_hda_codec_resume_cache(codec);
	return 0;
}

static int stac_suspend(struct hda_codec *codec)
{
	stac_shutup(codec);
	return 0;
}

static void stac_set_power_state(struct hda_codec *codec, hda_nid_t fg,
				 unsigned int power_state)
{
	unsigned int afg_power_state = power_state;
	struct sigmatel_spec *spec = codec->spec;

	if (power_state == AC_PWRST_D3) {
		if (spec->vref_mute_led_nid) {
			/* with vref-out pin used for mute led control
			 * codec AFG is prevented from D3 state
			 */
			afg_power_state = AC_PWRST_D1;
		}
		/* this delay seems necessary to avoid click noise at power-down */
		msleep(100);
	}
	snd_hda_codec_read(codec, fg, 0, AC_VERB_SET_POWER_STATE,
			afg_power_state);
	snd_hda_codec_set_power_to_all(codec, fg, power_state);
}
#else
#define stac_suspend		NULL
#define stac_resume		NULL
#define stac_set_power_state	NULL
#endif /* CONFIG_PM */

static const struct hda_codec_ops stac_patch_ops = {
	.build_controls = stac_build_controls,
	.build_pcms = snd_hda_gen_build_pcms,
	.init = stac_init,
	.free = stac_free,
	.unsol_event = snd_hda_jack_unsol_event,
#ifdef CONFIG_PM
	.suspend = stac_suspend,
	.resume = stac_resume,
#endif
	.reboot_notify = stac_shutup,
};

static int alloc_stac_spec(struct hda_codec *codec)
{
	struct sigmatel_spec *spec;

	spec = kzalloc(sizeof(*spec), GFP_KERNEL);
	if (!spec)
		return -ENOMEM;
	snd_hda_gen_spec_init(&spec->gen);
	codec->spec = spec;
	codec->no_trigger_sense = 1; /* seems common with STAC/IDT codecs */
	return 0;
}

static int patch_stac9200(struct hda_codec *codec)
{
	struct sigmatel_spec *spec;
	int err;

	err = alloc_stac_spec(codec);
	if (err < 0)
		return err;

	spec = codec->spec;
	spec->linear_tone_beep = 1;
	spec->gen.own_eapd_ctl = 1;

	codec->patch_ops = stac_patch_ops;
	codec->power_filter = snd_hda_codec_eapd_power_filter;

	snd_hda_add_verbs(codec, stac9200_eapd_init);

	snd_hda_pick_fixup(codec, stac9200_models, stac9200_fixup_tbl,
			   stac9200_fixups);
	snd_hda_apply_fixup(codec, HDA_FIXUP_ACT_PRE_PROBE);

	err = stac_parse_auto_config(codec);
	if (err < 0) {
		stac_free(codec);
		return err;
	}

	snd_hda_apply_fixup(codec, HDA_FIXUP_ACT_PROBE);

	return 0;
}

static int patch_stac925x(struct hda_codec *codec)
{
	struct sigmatel_spec *spec;
	int err;

	err = alloc_stac_spec(codec);
	if (err < 0)
		return err;

	spec = codec->spec;
	spec->linear_tone_beep = 1;
	spec->gen.own_eapd_ctl = 1;

	codec->patch_ops = stac_patch_ops;

	snd_hda_add_verbs(codec, stac925x_core_init);

	snd_hda_pick_fixup(codec, stac925x_models, stac925x_fixup_tbl,
			   stac925x_fixups);
	snd_hda_apply_fixup(codec, HDA_FIXUP_ACT_PRE_PROBE);

	err = stac_parse_auto_config(codec);
	if (err < 0) {
		stac_free(codec);
		return err;
	}

	snd_hda_apply_fixup(codec, HDA_FIXUP_ACT_PROBE);

	return 0;
}

static int patch_stac92hd73xx(struct hda_codec *codec)
{
	struct sigmatel_spec *spec;
	int err;
	int num_dacs;

	err = alloc_stac_spec(codec);
	if (err < 0)
		return err;

	spec = codec->spec;
	spec->linear_tone_beep = 0;
	spec->gen.mixer_nid = 0x1d;
	spec->have_spdif_mux = 1;

	num_dacs = snd_hda_get_num_conns(codec, 0x0a) - 1;
	if (num_dacs < 3 || num_dacs > 5) {
		printk(KERN_WARNING "hda_codec: Could not determine "
		       "number of channels defaulting to DAC count\n");
		num_dacs = 5;
	}

	switch (num_dacs) {
	case 0x3: /* 6 Channel */
		spec->aloopback_ctl = &stac92hd73xx_6ch_loopback;
		break;
	case 0x4: /* 8 Channel */
		spec->aloopback_ctl = &stac92hd73xx_8ch_loopback;
		break;
	case 0x5: /* 10 Channel */
		spec->aloopback_ctl = &stac92hd73xx_10ch_loopback;
		break;
	}

	spec->aloopback_mask = 0x01;
	spec->aloopback_shift = 8;

	spec->gen.beep_nid = 0x1c; /* digital beep */

	/* GPIO0 High = Enable EAPD */
	spec->eapd_mask = spec->gpio_mask = spec->gpio_dir = 0x1;
	spec->gpio_data = 0x01;

	spec->eapd_switch = 1;

	spec->num_pwrs = ARRAY_SIZE(stac92hd73xx_pwr_nids);
	spec->pwr_nids = stac92hd73xx_pwr_nids;

	spec->gen.own_eapd_ctl = 1;
	spec->gen.power_down_unused = 1;

	codec->patch_ops = stac_patch_ops;

	snd_hda_pick_fixup(codec, stac92hd73xx_models, stac92hd73xx_fixup_tbl,
			   stac92hd73xx_fixups);
	snd_hda_apply_fixup(codec, HDA_FIXUP_ACT_PRE_PROBE);

	if (!spec->volknob_init)
		snd_hda_add_verbs(codec, stac92hd73xx_core_init);

	err = stac_parse_auto_config(codec);
	if (err < 0) {
		stac_free(codec);
		return err;
	}

	/* Don't GPIO-mute speakers if there are no internal speakers, because
	 * the GPIO might be necessary for Headphone
	 */
	if (spec->eapd_switch && !has_builtin_speaker(codec))
		spec->eapd_switch = 0;

	codec->proc_widget_hook = stac92hd7x_proc_hook;

	snd_hda_apply_fixup(codec, HDA_FIXUP_ACT_PROBE);

	return 0;
}

static void stac_setup_gpio(struct hda_codec *codec)
{
	struct sigmatel_spec *spec = codec->spec;

	spec->gpio_mask |= spec->eapd_mask;
	if (spec->gpio_led) {
		if (!spec->vref_mute_led_nid) {
			spec->gpio_mask |= spec->gpio_led;
			spec->gpio_dir |= spec->gpio_led;
			spec->gpio_data |= spec->gpio_led;
		} else {
			codec->patch_ops.set_power_state =
					stac_set_power_state;
		}
	}

	if (spec->mic_mute_led_gpio) {
		spec->gpio_mask |= spec->mic_mute_led_gpio;
		spec->gpio_dir |= spec->mic_mute_led_gpio;
		spec->mic_mute_led_on = true;
		spec->gpio_data |= spec->mic_mute_led_gpio;

		spec->gen.cap_sync_hook = stac_capture_led_hook;
	}
}

static int patch_stac92hd83xxx(struct hda_codec *codec)
{
	struct sigmatel_spec *spec;
	int err;

	err = alloc_stac_spec(codec);
	if (err < 0)
		return err;

	codec->epss = 0; /* longer delay needed for D3 */

	spec = codec->spec;
	spec->linear_tone_beep = 0;
	spec->gen.own_eapd_ctl = 1;
	spec->gen.power_down_unused = 1;
	spec->gen.mixer_nid = 0x1b;

	spec->gen.beep_nid = 0x21; /* digital beep */
	spec->pwr_nids = stac92hd83xxx_pwr_nids;
	spec->num_pwrs = ARRAY_SIZE(stac92hd83xxx_pwr_nids);
	spec->default_polarity = -1; /* no default cfg */

	codec->patch_ops = stac_patch_ops;

	snd_hda_add_verbs(codec, stac92hd83xxx_core_init);

	snd_hda_pick_fixup(codec, stac92hd83xxx_models, stac92hd83xxx_fixup_tbl,
			   stac92hd83xxx_fixups);
	snd_hda_apply_fixup(codec, HDA_FIXUP_ACT_PRE_PROBE);

	stac_setup_gpio(codec);

	err = stac_parse_auto_config(codec);
	if (err < 0) {
		stac_free(codec);
		return err;
	}

	codec->proc_widget_hook = stac92hd_proc_hook;

	snd_hda_apply_fixup(codec, HDA_FIXUP_ACT_PROBE);

	return 0;
}

static const hda_nid_t stac92hd95_pwr_nids[] = {
	0x0a, 0x0b, 0x0c, 0x0d
};

static int patch_stac92hd95(struct hda_codec *codec)
{
	struct sigmatel_spec *spec;
	int err;

	err = alloc_stac_spec(codec);
	if (err < 0)
		return err;

	codec->epss = 0; /* longer delay needed for D3 */

	spec = codec->spec;
	spec->linear_tone_beep = 0;
	spec->gen.own_eapd_ctl = 1;
	spec->gen.power_down_unused = 1;

	spec->gen.beep_nid = 0x19; /* digital beep */
	spec->pwr_nids = stac92hd95_pwr_nids;
	spec->num_pwrs = ARRAY_SIZE(stac92hd95_pwr_nids);
	spec->default_polarity = -1; /* no default cfg */

	codec->patch_ops = stac_patch_ops;

	err = stac_parse_auto_config(codec);
	if (err < 0) {
		stac_free(codec);
		return err;
	}

	codec->proc_widget_hook = stac92hd_proc_hook;

	return 0;
}

static int patch_stac92hd71bxx(struct hda_codec *codec)
{
	struct sigmatel_spec *spec;
	const struct hda_verb *unmute_init = stac92hd71bxx_unmute_core_init;
	int err;

	err = alloc_stac_spec(codec);
	if (err < 0)
		return err;

	spec = codec->spec;
	spec->linear_tone_beep = 0;
	spec->gen.own_eapd_ctl = 1;
	spec->gen.power_down_unused = 1;
	spec->gen.mixer_nid = 0x17;
	spec->have_spdif_mux = 1;

	codec->patch_ops = stac_patch_ops;

	/* GPIO0 = EAPD */
	spec->gpio_mask = 0x01;
	spec->gpio_dir = 0x01;
	spec->gpio_data = 0x01;

	switch (codec->vendor_id) {
	case 0x111d76b6: /* 4 Port without Analog Mixer */
	case 0x111d76b7:
		unmute_init++;
		break;
	case 0x111d7608: /* 5 Port with Analog Mixer */
		if ((codec->revision_id & 0xf) == 0 ||
		    (codec->revision_id & 0xf) == 1)
			spec->stream_delay = 40; /* 40 milliseconds */

		/* disable VSW */
		unmute_init++;
		snd_hda_codec_set_pincfg(codec, 0x0f, 0x40f000f0);
		snd_hda_codec_set_pincfg(codec, 0x19, 0x40f000f3);
		break;
	case 0x111d7603: /* 6 Port with Analog Mixer */
		if ((codec->revision_id & 0xf) == 1)
			spec->stream_delay = 40; /* 40 milliseconds */

		break;
	}

	if (get_wcaps_type(get_wcaps(codec, 0x28)) == AC_WID_VOL_KNB)
		snd_hda_add_verbs(codec, stac92hd71bxx_core_init);

	if (get_wcaps(codec, 0xa) & AC_WCAP_IN_AMP)
		snd_hda_sequence_write_cache(codec, unmute_init);

	spec->aloopback_ctl = &stac92hd71bxx_loopback;
	spec->aloopback_mask = 0x50;
	spec->aloopback_shift = 0;

	spec->powerdown_adcs = 1;
	spec->gen.beep_nid = 0x26; /* digital beep */
	spec->num_pwrs = ARRAY_SIZE(stac92hd71bxx_pwr_nids);
	spec->pwr_nids = stac92hd71bxx_pwr_nids;

	snd_hda_pick_fixup(codec, stac92hd71bxx_models, stac92hd71bxx_fixup_tbl,
			   stac92hd71bxx_fixups);
	snd_hda_apply_fixup(codec, HDA_FIXUP_ACT_PRE_PROBE);

	stac_setup_gpio(codec);

	err = stac_parse_auto_config(codec);
	if (err < 0) {
		stac_free(codec);
		return err;
	}

	codec->proc_widget_hook = stac92hd7x_proc_hook;

	snd_hda_apply_fixup(codec, HDA_FIXUP_ACT_PROBE);

	return 0;
}

static int patch_stac922x(struct hda_codec *codec)
{
	struct sigmatel_spec *spec;
	int err;

	err = alloc_stac_spec(codec);
	if (err < 0)
		return err;

	spec = codec->spec;
	spec->linear_tone_beep = 1;
	spec->gen.own_eapd_ctl = 1;

	codec->patch_ops = stac_patch_ops;

	snd_hda_add_verbs(codec, stac922x_core_init);

	/* Fix Mux capture level; max to 2 */
	snd_hda_override_amp_caps(codec, 0x12, HDA_OUTPUT,
				  (0 << AC_AMPCAP_OFFSET_SHIFT) |
				  (2 << AC_AMPCAP_NUM_STEPS_SHIFT) |
				  (0x27 << AC_AMPCAP_STEP_SIZE_SHIFT) |
				  (0 << AC_AMPCAP_MUTE_SHIFT));

	snd_hda_pick_fixup(codec, stac922x_models, stac922x_fixup_tbl,
			   stac922x_fixups);
	snd_hda_apply_fixup(codec, HDA_FIXUP_ACT_PRE_PROBE);

	err = stac_parse_auto_config(codec);
	if (err < 0) {
		stac_free(codec);
		return err;
	}

	snd_hda_apply_fixup(codec, HDA_FIXUP_ACT_PROBE);

	return 0;
}

static const char * const stac927x_spdif_labels[] = {
	"Digital Playback", "ADAT", "Analog Mux 1",
	"Analog Mux 2", "Analog Mux 3", NULL
};

static int patch_stac927x(struct hda_codec *codec)
{
	struct sigmatel_spec *spec;
	int err;

	err = alloc_stac_spec(codec);
	if (err < 0)
		return err;

	spec = codec->spec;
	spec->linear_tone_beep = 1;
	spec->gen.own_eapd_ctl = 1;
	spec->have_spdif_mux = 1;
	spec->spdif_labels = stac927x_spdif_labels;

	spec->gen.beep_nid = 0x23; /* digital beep */

	/* GPIO0 High = Enable EAPD */
	spec->eapd_mask = spec->gpio_mask = 0x01;
	spec->gpio_dir = spec->gpio_data = 0x01;

	spec->aloopback_ctl = &stac927x_loopback;
	spec->aloopback_mask = 0x40;
	spec->aloopback_shift = 0;
	spec->eapd_switch = 1;

	codec->patch_ops = stac_patch_ops;

	snd_hda_pick_fixup(codec, stac927x_models, stac927x_fixup_tbl,
			   stac927x_fixups);
	snd_hda_apply_fixup(codec, HDA_FIXUP_ACT_PRE_PROBE);

	if (!spec->volknob_init)
		snd_hda_add_verbs(codec, stac927x_core_init);

	err = stac_parse_auto_config(codec);
	if (err < 0) {
		stac_free(codec);
		return err;
	}

	codec->proc_widget_hook = stac927x_proc_hook;

	/*
	 * !!FIXME!!
	 * The STAC927x seem to require fairly long delays for certain
	 * command sequences.  With too short delays (even if the answer
	 * is set to RIRB properly), it results in the silence output
	 * on some hardwares like Dell.
	 *
	 * The below flag enables the longer delay (see get_response
	 * in hda_intel.c).
	 */
	codec->bus->needs_damn_long_delay = 1;

	snd_hda_apply_fixup(codec, HDA_FIXUP_ACT_PROBE);

	return 0;
}

static int patch_stac9205(struct hda_codec *codec)
{
	struct sigmatel_spec *spec;
	int err;

	err = alloc_stac_spec(codec);
	if (err < 0)
		return err;

	spec = codec->spec;
	spec->linear_tone_beep = 1;
	spec->gen.own_eapd_ctl = 1;
	spec->have_spdif_mux = 1;

	spec->gen.beep_nid = 0x23; /* digital beep */

	snd_hda_add_verbs(codec, stac9205_core_init);
	spec->aloopback_ctl = &stac9205_loopback;

	spec->aloopback_mask = 0x40;
	spec->aloopback_shift = 0;
	
	/* GPIO0 High = EAPD */
	spec->eapd_mask = spec->gpio_mask = spec->gpio_dir = 0x1;
	spec->gpio_data = 0x01;

	/* Turn on/off EAPD per HP plugging */
	spec->eapd_switch = 1;

	codec->patch_ops = stac_patch_ops;

	snd_hda_pick_fixup(codec, stac9205_models, stac9205_fixup_tbl,
			   stac9205_fixups);
	snd_hda_apply_fixup(codec, HDA_FIXUP_ACT_PRE_PROBE);

	err = stac_parse_auto_config(codec);
	if (err < 0) {
		stac_free(codec);
		return err;
	}

	codec->proc_widget_hook = stac9205_proc_hook;

	snd_hda_apply_fixup(codec, HDA_FIXUP_ACT_PROBE);

	return 0;
}

/*
 * STAC9872 hack
 */

static const struct hda_verb stac9872_core_init[] = {
	{0x15, AC_VERB_SET_CONNECT_SEL, 0x1}, /* mic-sel: 0a,0d,14,02 */
	{0x15, AC_VERB_SET_AMP_GAIN_MUTE, AMP_OUT_UNMUTE}, /* Mic-in -> 0x9 */
	{}
};

static const struct hda_pintbl stac9872_vaio_pin_configs[] = {
	{ 0x0a, 0x03211020 },
	{ 0x0b, 0x411111f0 },
	{ 0x0c, 0x411111f0 },
	{ 0x0d, 0x03a15030 },
	{ 0x0e, 0x411111f0 },
	{ 0x0f, 0x90170110 },
	{ 0x11, 0x411111f0 },
	{ 0x13, 0x411111f0 },
	{ 0x14, 0x90a7013e },
	{}
};

static const struct hda_model_fixup stac9872_models[] = {
	{ .id = STAC_9872_VAIO, .name = "vaio" },
	{}
};

static const struct hda_fixup stac9872_fixups[] = {
	[STAC_9872_VAIO] = {
		.type = HDA_FIXUP_PINS,
		.v.pins = stac9872_vaio_pin_configs,
	},
};

static const struct snd_pci_quirk stac9872_fixup_tbl[] = {
	SND_PCI_QUIRK_MASK(0x104d, 0xfff0, 0x81e0,
			   "Sony VAIO F/S", STAC_9872_VAIO),
	{} /* terminator */
};

static int patch_stac9872(struct hda_codec *codec)
{
	struct sigmatel_spec *spec;
	int err;

	err = alloc_stac_spec(codec);
	if (err < 0)
		return err;

	spec = codec->spec;
	spec->linear_tone_beep = 1;
	spec->gen.own_eapd_ctl = 1;

	codec->patch_ops = stac_patch_ops;

	snd_hda_add_verbs(codec, stac9872_core_init);

	snd_hda_pick_fixup(codec, stac9872_models, stac9872_fixup_tbl,
			   stac9872_fixups);
	snd_hda_apply_fixup(codec, HDA_FIXUP_ACT_PRE_PROBE);

	err = stac_parse_auto_config(codec);
	if (err < 0) {
		stac_free(codec);
		return -EINVAL;
	}

	snd_hda_apply_fixup(codec, HDA_FIXUP_ACT_PROBE);

	return 0;
}


/*
 * patch entries
 */
static const struct hda_codec_preset snd_hda_preset_sigmatel[] = {
 	{ .id = 0x83847690, .name = "STAC9200", .patch = patch_stac9200 },
 	{ .id = 0x83847882, .name = "STAC9220 A1", .patch = patch_stac922x },
 	{ .id = 0x83847680, .name = "STAC9221 A1", .patch = patch_stac922x },
 	{ .id = 0x83847880, .name = "STAC9220 A2", .patch = patch_stac922x },
 	{ .id = 0x83847681, .name = "STAC9220D/9223D A2", .patch = patch_stac922x },
 	{ .id = 0x83847682, .name = "STAC9221 A2", .patch = patch_stac922x },
 	{ .id = 0x83847683, .name = "STAC9221D A2", .patch = patch_stac922x },
 	{ .id = 0x83847618, .name = "STAC9227", .patch = patch_stac927x },
 	{ .id = 0x83847619, .name = "STAC9227", .patch = patch_stac927x },
 	{ .id = 0x83847616, .name = "STAC9228", .patch = patch_stac927x },
 	{ .id = 0x83847617, .name = "STAC9228", .patch = patch_stac927x },
 	{ .id = 0x83847614, .name = "STAC9229", .patch = patch_stac927x },
 	{ .id = 0x83847615, .name = "STAC9229", .patch = patch_stac927x },
 	{ .id = 0x83847620, .name = "STAC9274", .patch = patch_stac927x },
 	{ .id = 0x83847621, .name = "STAC9274D", .patch = patch_stac927x },
 	{ .id = 0x83847622, .name = "STAC9273X", .patch = patch_stac927x },
 	{ .id = 0x83847623, .name = "STAC9273D", .patch = patch_stac927x },
 	{ .id = 0x83847624, .name = "STAC9272X", .patch = patch_stac927x },
 	{ .id = 0x83847625, .name = "STAC9272D", .patch = patch_stac927x },
 	{ .id = 0x83847626, .name = "STAC9271X", .patch = patch_stac927x },
 	{ .id = 0x83847627, .name = "STAC9271D", .patch = patch_stac927x },
 	{ .id = 0x83847628, .name = "STAC9274X5NH", .patch = patch_stac927x },
 	{ .id = 0x83847629, .name = "STAC9274D5NH", .patch = patch_stac927x },
	{ .id = 0x83847632, .name = "STAC9202",  .patch = patch_stac925x },
	{ .id = 0x83847633, .name = "STAC9202D", .patch = patch_stac925x },
	{ .id = 0x83847634, .name = "STAC9250", .patch = patch_stac925x },
	{ .id = 0x83847635, .name = "STAC9250D", .patch = patch_stac925x },
	{ .id = 0x83847636, .name = "STAC9251", .patch = patch_stac925x },
	{ .id = 0x83847637, .name = "STAC9250D", .patch = patch_stac925x },
	{ .id = 0x83847645, .name = "92HD206X", .patch = patch_stac927x },
	{ .id = 0x83847646, .name = "92HD206D", .patch = patch_stac927x },
 	/* The following does not take into account .id=0x83847661 when subsys =
 	 * 104D0C00 which is STAC9225s. Because of this, some SZ Notebooks are
 	 * currently not fully supported.
 	 */
 	{ .id = 0x83847661, .name = "CXD9872RD/K", .patch = patch_stac9872 },
 	{ .id = 0x83847662, .name = "STAC9872AK", .patch = patch_stac9872 },
 	{ .id = 0x83847664, .name = "CXD9872AKD", .patch = patch_stac9872 },
	{ .id = 0x83847698, .name = "STAC9205", .patch = patch_stac9205 },
 	{ .id = 0x838476a0, .name = "STAC9205", .patch = patch_stac9205 },
 	{ .id = 0x838476a1, .name = "STAC9205D", .patch = patch_stac9205 },
 	{ .id = 0x838476a2, .name = "STAC9204", .patch = patch_stac9205 },
 	{ .id = 0x838476a3, .name = "STAC9204D", .patch = patch_stac9205 },
 	{ .id = 0x838476a4, .name = "STAC9255", .patch = patch_stac9205 },
 	{ .id = 0x838476a5, .name = "STAC9255D", .patch = patch_stac9205 },
 	{ .id = 0x838476a6, .name = "STAC9254", .patch = patch_stac9205 },
 	{ .id = 0x838476a7, .name = "STAC9254D", .patch = patch_stac9205 },
	{ .id = 0x111d7603, .name = "92HD75B3X5", .patch = patch_stac92hd71bxx},
	{ .id = 0x111d7604, .name = "92HD83C1X5", .patch = patch_stac92hd83xxx},
	{ .id = 0x111d76d4, .name = "92HD83C1C5", .patch = patch_stac92hd83xxx},
	{ .id = 0x111d7605, .name = "92HD81B1X5", .patch = patch_stac92hd83xxx},
	{ .id = 0x111d76d5, .name = "92HD81B1C5", .patch = patch_stac92hd83xxx},
	{ .id = 0x111d76d1, .name = "92HD87B1/3", .patch = patch_stac92hd83xxx},
	{ .id = 0x111d76d9, .name = "92HD87B2/4", .patch = patch_stac92hd83xxx},
	{ .id = 0x111d7666, .name = "92HD88B3", .patch = patch_stac92hd83xxx},
	{ .id = 0x111d7667, .name = "92HD88B1", .patch = patch_stac92hd83xxx},
	{ .id = 0x111d7668, .name = "92HD88B2", .patch = patch_stac92hd83xxx},
	{ .id = 0x111d7669, .name = "92HD88B4", .patch = patch_stac92hd83xxx},
	{ .id = 0x111d7608, .name = "92HD75B2X5", .patch = patch_stac92hd71bxx},
	{ .id = 0x111d7674, .name = "92HD73D1X5", .patch = patch_stac92hd73xx },
	{ .id = 0x111d7675, .name = "92HD73C1X5", .patch = patch_stac92hd73xx },
	{ .id = 0x111d7676, .name = "92HD73E1X5", .patch = patch_stac92hd73xx },
	{ .id = 0x111d7695, .name = "92HD95", .patch = patch_stac92hd95 },
	{ .id = 0x111d76b0, .name = "92HD71B8X", .patch = patch_stac92hd71bxx },
	{ .id = 0x111d76b1, .name = "92HD71B8X", .patch = patch_stac92hd71bxx },
	{ .id = 0x111d76b2, .name = "92HD71B7X", .patch = patch_stac92hd71bxx },
	{ .id = 0x111d76b3, .name = "92HD71B7X", .patch = patch_stac92hd71bxx },
	{ .id = 0x111d76b4, .name = "92HD71B6X", .patch = patch_stac92hd71bxx },
	{ .id = 0x111d76b5, .name = "92HD71B6X", .patch = patch_stac92hd71bxx },
	{ .id = 0x111d76b6, .name = "92HD71B5X", .patch = patch_stac92hd71bxx },
	{ .id = 0x111d76b7, .name = "92HD71B5X", .patch = patch_stac92hd71bxx },
	{ .id = 0x111d76c0, .name = "92HD89C3", .patch = patch_stac92hd73xx },
	{ .id = 0x111d76c1, .name = "92HD89C2", .patch = patch_stac92hd73xx },
	{ .id = 0x111d76c2, .name = "92HD89C1", .patch = patch_stac92hd73xx },
	{ .id = 0x111d76c3, .name = "92HD89B3", .patch = patch_stac92hd73xx },
	{ .id = 0x111d76c4, .name = "92HD89B2", .patch = patch_stac92hd73xx },
	{ .id = 0x111d76c5, .name = "92HD89B1", .patch = patch_stac92hd73xx },
	{ .id = 0x111d76c6, .name = "92HD89E3", .patch = patch_stac92hd73xx },
	{ .id = 0x111d76c7, .name = "92HD89E2", .patch = patch_stac92hd73xx },
	{ .id = 0x111d76c8, .name = "92HD89E1", .patch = patch_stac92hd73xx },
	{ .id = 0x111d76c9, .name = "92HD89D3", .patch = patch_stac92hd73xx },
	{ .id = 0x111d76ca, .name = "92HD89D2", .patch = patch_stac92hd73xx },
	{ .id = 0x111d76cb, .name = "92HD89D1", .patch = patch_stac92hd73xx },
	{ .id = 0x111d76cc, .name = "92HD89F3", .patch = patch_stac92hd73xx },
	{ .id = 0x111d76cd, .name = "92HD89F2", .patch = patch_stac92hd73xx },
	{ .id = 0x111d76ce, .name = "92HD89F1", .patch = patch_stac92hd73xx },
	{ .id = 0x111d76df, .name = "92HD93BXX", .patch = patch_stac92hd83xxx},
	{ .id = 0x111d76e0, .name = "92HD91BXX", .patch = patch_stac92hd83xxx},
	{ .id = 0x111d76e3, .name = "92HD98BXX", .patch = patch_stac92hd83xxx},
	{ .id = 0x111d76e5, .name = "92HD99BXX", .patch = patch_stac92hd83xxx},
	{ .id = 0x111d76e7, .name = "92HD90BXX", .patch = patch_stac92hd83xxx},
	{ .id = 0x111d76e8, .name = "92HD66B1X5", .patch = patch_stac92hd83xxx},
	{ .id = 0x111d76e9, .name = "92HD66B2X5", .patch = patch_stac92hd83xxx},
	{ .id = 0x111d76ea, .name = "92HD66B3X5", .patch = patch_stac92hd83xxx},
	{ .id = 0x111d76eb, .name = "92HD66C1X5", .patch = patch_stac92hd83xxx},
	{ .id = 0x111d76ec, .name = "92HD66C2X5", .patch = patch_stac92hd83xxx},
	{ .id = 0x111d76ed, .name = "92HD66C3X5", .patch = patch_stac92hd83xxx},
	{ .id = 0x111d76ee, .name = "92HD66B1X3", .patch = patch_stac92hd83xxx},
	{ .id = 0x111d76ef, .name = "92HD66B2X3", .patch = patch_stac92hd83xxx},
	{ .id = 0x111d76f0, .name = "92HD66B3X3", .patch = patch_stac92hd83xxx},
	{ .id = 0x111d76f1, .name = "92HD66C1X3", .patch = patch_stac92hd83xxx},
	{ .id = 0x111d76f2, .name = "92HD66C2X3", .patch = patch_stac92hd83xxx},
	{ .id = 0x111d76f3, .name = "92HD66C3/65", .patch = patch_stac92hd83xxx},
	{} /* terminator */
};

MODULE_ALIAS("snd-hda-codec-id:8384*");
MODULE_ALIAS("snd-hda-codec-id:111d*");

MODULE_LICENSE("GPL");
MODULE_DESCRIPTION("IDT/Sigmatel HD-audio codec");

static struct hda_codec_preset_list sigmatel_list = {
	.preset = snd_hda_preset_sigmatel,
	.owner = THIS_MODULE,
};

static int __init patch_sigmatel_init(void)
{
	return snd_hda_add_codec_preset(&sigmatel_list);
}

static void __exit patch_sigmatel_exit(void)
{
	snd_hda_delete_codec_preset(&sigmatel_list);
}

module_init(patch_sigmatel_init)
module_exit(patch_sigmatel_exit)<|MERGE_RESOLUTION|>--- conflicted
+++ resolved
@@ -85,10 +85,7 @@
 	STAC_ALIENWARE_M17X,
 	STAC_92HD89XX_HP_FRONT_JACK,
 	STAC_92HD89XX_HP_Z1_G2_RIGHT_MIC_JACK,
-<<<<<<< HEAD
-=======
 	STAC_92HD73XX_ASUS_MOBO,
->>>>>>> 488d2f6a
 	STAC_92HD73XX_MODELS
 };
 
@@ -1919,9 +1916,6 @@
 	[STAC_92HD89XX_HP_Z1_G2_RIGHT_MIC_JACK] = {
 		.type = HDA_FIXUP_PINS,
 		.v.pins = stac92hd89xx_hp_z1_g2_right_mic_jack_pin_configs,
-<<<<<<< HEAD
-	}
-=======
 	},
 	[STAC_92HD73XX_ASUS_MOBO] = {
 		.type = HDA_FIXUP_PINS,
@@ -1934,7 +1928,6 @@
 			{ }
 		}
 	},
->>>>>>> 488d2f6a
 };
 
 static const struct hda_model_fixup stac92hd73xx_models[] = {
@@ -1999,11 +1992,8 @@
 				"HP Z1 G2", STAC_92HD89XX_HP_Z1_G2_RIGHT_MIC_JACK),
 	SND_PCI_QUIRK(PCI_VENDOR_ID_HP, 0x2b17,
 				"unknown HP", STAC_92HD89XX_HP_FRONT_JACK),
-<<<<<<< HEAD
-=======
 	SND_PCI_QUIRK(PCI_VENDOR_ID_ASUSTEK, 0x83f8, "ASUS AT4NM10",
 		      STAC_92HD73XX_ASUS_MOBO),
->>>>>>> 488d2f6a
 	{} /* terminator */
 };
 
