#
# Generic algorithms support
#
config XOR_BLOCKS
	tristate

#
# async_tx api: hardware offloaded memory transfer/transform support
#
source "crypto/async_tx/Kconfig"

#
# Cryptographic API Configuration
#
menuconfig CRYPTO
	tristate "Cryptographic API"
	help
	  This option provides the core Cryptographic API.

if CRYPTO

comment "Crypto core or helper"

config CRYPTO_FIPS
	bool "FIPS 200 compliance"
	depends on (CRYPTO_ANSI_CPRNG || CRYPTO_DRBG) && !CRYPTO_MANAGER_DISABLE_TESTS
	help
	  This options enables the fips boot option which is
	  required if you want to system to operate in a FIPS 200
	  certification.  You should say no unless you know what
	  this is.

config CRYPTO_ALGAPI
	tristate
	select CRYPTO_ALGAPI2
	help
	  This option provides the API for cryptographic algorithms.

config CRYPTO_ALGAPI2
	tristate

config CRYPTO_AEAD
	tristate
	select CRYPTO_AEAD2
	select CRYPTO_ALGAPI

config CRYPTO_AEAD2
	tristate
	select CRYPTO_ALGAPI2

config CRYPTO_BLKCIPHER
	tristate
	select CRYPTO_BLKCIPHER2
	select CRYPTO_ALGAPI

config CRYPTO_BLKCIPHER2
	tristate
	select CRYPTO_ALGAPI2
	select CRYPTO_RNG2
	select CRYPTO_WORKQUEUE

config CRYPTO_HASH
	tristate
	select CRYPTO_HASH2
	select CRYPTO_ALGAPI

config CRYPTO_HASH2
	tristate
	select CRYPTO_ALGAPI2

config CRYPTO_RNG
	tristate
	select CRYPTO_RNG2
	select CRYPTO_ALGAPI

config CRYPTO_RNG2
	tristate
	select CRYPTO_ALGAPI2

config CRYPTO_PCOMP
	tristate
	select CRYPTO_PCOMP2
	select CRYPTO_ALGAPI

config CRYPTO_PCOMP2
	tristate
	select CRYPTO_ALGAPI2

config CRYPTO_MANAGER
	tristate "Cryptographic algorithm manager"
	select CRYPTO_MANAGER2
	help
	  Create default cryptographic template instantiations such as
	  cbc(aes).

config CRYPTO_MANAGER2
	def_tristate CRYPTO_MANAGER || (CRYPTO_MANAGER!=n && CRYPTO_ALGAPI=y)
	select CRYPTO_AEAD2
	select CRYPTO_HASH2
	select CRYPTO_BLKCIPHER2
	select CRYPTO_PCOMP2

config CRYPTO_USER
	tristate "Userspace cryptographic algorithm configuration"
	depends on NET
	select CRYPTO_MANAGER
	help
	  Userspace configuration for cryptographic instantiations such as
	  cbc(aes).

config CRYPTO_MANAGER_DISABLE_TESTS
	bool "Disable run-time self tests"
	default y
	depends on CRYPTO_MANAGER2
	help
	  Disable run-time self tests that normally take place at
	  algorithm registration.

config CRYPTO_GF128MUL
	tristate "GF(2^128) multiplication functions"
	help
	  Efficient table driven implementation of multiplications in the
	  field GF(2^128).  This is needed by some cypher modes. This
	  option will be selected automatically if you select such a
	  cipher mode.  Only select this option by hand if you expect to load
	  an external module that requires these functions.

config CRYPTO_NULL
	tristate "Null algorithms"
	select CRYPTO_ALGAPI
	select CRYPTO_BLKCIPHER
	select CRYPTO_HASH
	help
	  These are 'Null' algorithms, used by IPsec, which do nothing.

config CRYPTO_PCRYPT
	tristate "Parallel crypto engine"
	depends on SMP
	select PADATA
	select CRYPTO_MANAGER
	select CRYPTO_AEAD
	help
	  This converts an arbitrary crypto algorithm into a parallel
	  algorithm that executes in kernel threads.

config CRYPTO_WORKQUEUE
       tristate

config CRYPTO_CRYPTD
	tristate "Software async crypto daemon"
	select CRYPTO_BLKCIPHER
	select CRYPTO_HASH
	select CRYPTO_MANAGER
	select CRYPTO_WORKQUEUE
	help
	  This is a generic software asynchronous crypto daemon that
	  converts an arbitrary synchronous software crypto algorithm
	  into an asynchronous algorithm that executes in a kernel thread.

config CRYPTO_AUTHENC
	tristate "Authenc support"
	select CRYPTO_AEAD
	select CRYPTO_BLKCIPHER
	select CRYPTO_MANAGER
	select CRYPTO_HASH
	help
	  Authenc: Combined mode wrapper for IPsec.
	  This is required for IPSec.

config CRYPTO_TEST
	tristate "Testing module"
	default n
	select CRYPTO_MANAGER
	help
	  Quick & dirty crypto test module.

config CRYPTO_ABLK_HELPER_X86
	tristate
	depends on X86
	select CRYPTO_CRYPTD

config CRYPTO_ABLK_HELPER
	tristate
	select CRYPTO_CRYPTD

config CRYPTO_GLUE_HELPER_X86
	tristate
	depends on X86
	select CRYPTO_ALGAPI

comment "Authenticated Encryption with Associated Data"

config CRYPTO_CCM
	tristate "CCM support"
	select CRYPTO_CTR
	select CRYPTO_AEAD
	help
	  Support for Counter with CBC MAC. Required for IPsec.

config CRYPTO_GCM
	tristate "GCM/GMAC support"
	select CRYPTO_CTR
	select CRYPTO_AEAD
	select CRYPTO_GHASH
	select CRYPTO_NULL
	help
	  Support for Galois/Counter Mode (GCM) and Galois Message
	  Authentication Code (GMAC). Required for IPSec.

config CRYPTO_SEQIV
	tristate "Sequence Number IV Generator"
	select CRYPTO_AEAD
	select CRYPTO_BLKCIPHER
	select CRYPTO_RNG
	help
	  This IV generator generates an IV based on a sequence number by
	  xoring it with a salt.  This algorithm is mainly useful for CTR

comment "Block modes"

config CRYPTO_CBC
	tristate "CBC support"
	select CRYPTO_BLKCIPHER
	select CRYPTO_MANAGER
	help
	  CBC: Cipher Block Chaining mode
	  This block cipher algorithm is required for IPSec.

config CRYPTO_CTR
	tristate "CTR support"
	select CRYPTO_BLKCIPHER
	select CRYPTO_SEQIV
	select CRYPTO_MANAGER
	help
	  CTR: Counter mode
	  This block cipher algorithm is required for IPSec.

config CRYPTO_CTS
	tristate "CTS support"
	select CRYPTO_BLKCIPHER
	help
	  CTS: Cipher Text Stealing
	  This is the Cipher Text Stealing mode as described by
	  Section 8 of rfc2040 and referenced by rfc3962.
	  (rfc3962 includes errata information in its Appendix A)
	  This mode is required for Kerberos gss mechanism support
	  for AES encryption.

config CRYPTO_ECB
	tristate "ECB support"
	select CRYPTO_BLKCIPHER
	select CRYPTO_MANAGER
	help
	  ECB: Electronic CodeBook mode
	  This is the simplest block cipher algorithm.  It simply encrypts
	  the input block by block.

config CRYPTO_LRW
	tristate "LRW support"
	select CRYPTO_BLKCIPHER
	select CRYPTO_MANAGER
	select CRYPTO_GF128MUL
	help
	  LRW: Liskov Rivest Wagner, a tweakable, non malleable, non movable
	  narrow block cipher mode for dm-crypt.  Use it with cipher
	  specification string aes-lrw-benbi, the key must be 256, 320 or 384.
	  The first 128, 192 or 256 bits in the key are used for AES and the
	  rest is used to tie each cipher block to its logical position.

config CRYPTO_PCBC
	tristate "PCBC support"
	select CRYPTO_BLKCIPHER
	select CRYPTO_MANAGER
	help
	  PCBC: Propagating Cipher Block Chaining mode
	  This block cipher algorithm is required for RxRPC.

config CRYPTO_XTS
	tristate "XTS support"
	select CRYPTO_BLKCIPHER
	select CRYPTO_MANAGER
	select CRYPTO_GF128MUL
	help
	  XTS: IEEE1619/D16 narrow block cipher use with aes-xts-plain,
	  key size 256, 384 or 512 bits. This implementation currently
	  can't handle a sectorsize which is not a multiple of 16 bytes.

comment "Hash modes"

config CRYPTO_CMAC
	tristate "CMAC support"
	select CRYPTO_HASH
	select CRYPTO_MANAGER
	help
	  Cipher-based Message Authentication Code (CMAC) specified by
	  The National Institute of Standards and Technology (NIST).

	  https://tools.ietf.org/html/rfc4493
	  http://csrc.nist.gov/publications/nistpubs/800-38B/SP_800-38B.pdf

config CRYPTO_HMAC
	tristate "HMAC support"
	select CRYPTO_HASH
	select CRYPTO_MANAGER
	help
	  HMAC: Keyed-Hashing for Message Authentication (RFC2104).
	  This is required for IPSec.

config CRYPTO_XCBC
	tristate "XCBC support"
	select CRYPTO_HASH
	select CRYPTO_MANAGER
	help
	  XCBC: Keyed-Hashing with encryption algorithm
		http://www.ietf.org/rfc/rfc3566.txt
		http://csrc.nist.gov/encryption/modes/proposedmodes/
		 xcbc-mac/xcbc-mac-spec.pdf

config CRYPTO_VMAC
	tristate "VMAC support"
	select CRYPTO_HASH
	select CRYPTO_MANAGER
	help
	  VMAC is a message authentication algorithm designed for
	  very high speed on 64-bit architectures.

	  See also:
	  <http://fastcrypto.org/vmac>

comment "Digest"

config CRYPTO_CRC32C
	tristate "CRC32c CRC algorithm"
	select CRYPTO_HASH
	select CRC32
	help
	  Castagnoli, et al Cyclic Redundancy-Check Algorithm.  Used
	  by iSCSI for header and data digests and by others.
	  See Castagnoli93.  Module will be crc32c.

config CRYPTO_CRC32C_INTEL
	tristate "CRC32c INTEL hardware acceleration"
	depends on X86
	select CRYPTO_HASH
	help
	  In Intel processor with SSE4.2 supported, the processor will
	  support CRC32C implementation using hardware accelerated CRC32
	  instruction. This option will create 'crc32c-intel' module,
	  which will enable any routine to use the CRC32 instruction to
	  gain performance compared with software implementation.
	  Module will be crc32c-intel.

config CRYPTO_CRC32C_SPARC64
	tristate "CRC32c CRC algorithm (SPARC64)"
	depends on SPARC64
	select CRYPTO_HASH
	select CRC32
	help
	  CRC32c CRC algorithm implemented using sparc64 crypto instructions,
	  when available.

config CRYPTO_CRC32
	tristate "CRC32 CRC algorithm"
	select CRYPTO_HASH
	select CRC32
	help
	  CRC-32-IEEE 802.3 cyclic redundancy-check algorithm.
	  Shash crypto api wrappers to crc32_le function.

config CRYPTO_CRC32_PCLMUL
	tristate "CRC32 PCLMULQDQ hardware acceleration"
	depends on X86
	select CRYPTO_HASH
	select CRC32
	help
	  From Intel Westmere and AMD Bulldozer processor with SSE4.2
	  and PCLMULQDQ supported, the processor will support
	  CRC32 PCLMULQDQ implementation using hardware accelerated PCLMULQDQ
	  instruction. This option will create 'crc32-plcmul' module,
	  which will enable any routine to use the CRC-32-IEEE 802.3 checksum
	  and gain better performance as compared with the table implementation.

config CRYPTO_GHASH
	tristate "GHASH digest algorithm"
	select CRYPTO_GF128MUL
	help
	  GHASH is message digest algorithm for GCM (Galois/Counter Mode).

config CRYPTO_MD4
	tristate "MD4 digest algorithm"
	select CRYPTO_HASH
	help
	  MD4 message digest algorithm (RFC1320).

config CRYPTO_MD5
	tristate "MD5 digest algorithm"
	select CRYPTO_HASH
	help
	  MD5 message digest algorithm (RFC1321).

config CRYPTO_MD5_SPARC64
	tristate "MD5 digest algorithm (SPARC64)"
	depends on SPARC64
	select CRYPTO_MD5
	select CRYPTO_HASH
	help
	  MD5 message digest algorithm (RFC1321) implemented
	  using sparc64 crypto instructions, when available.

config CRYPTO_MICHAEL_MIC
	tristate "Michael MIC keyed digest algorithm"
	select CRYPTO_HASH
	help
	  Michael MIC is used for message integrity protection in TKIP
	  (IEEE 802.11i). This algorithm is required for TKIP, but it
	  should not be used for other purposes because of the weakness
	  of the algorithm.

config CRYPTO_RMD128
	tristate "RIPEMD-128 digest algorithm"
	select CRYPTO_HASH
	help
	  RIPEMD-128 (ISO/IEC 10118-3:2004).

	  RIPEMD-128 is a 128-bit cryptographic hash function. It should only
	  be used as a secure replacement for RIPEMD. For other use cases,
	  RIPEMD-160 should be used.

	  Developed by Hans Dobbertin, Antoon Bosselaers and Bart Preneel.
	  See <http://homes.esat.kuleuven.be/~bosselae/ripemd160.html>

config CRYPTO_RMD160
	tristate "RIPEMD-160 digest algorithm"
	select CRYPTO_HASH
	help
	  RIPEMD-160 (ISO/IEC 10118-3:2004).

	  RIPEMD-160 is a 160-bit cryptographic hash function. It is intended
	  to be used as a secure replacement for the 128-bit hash functions
	  MD4, MD5 and it's predecessor RIPEMD
	  (not to be confused with RIPEMD-128).

	  It's speed is comparable to SHA1 and there are no known attacks
	  against RIPEMD-160.

	  Developed by Hans Dobbertin, Antoon Bosselaers and Bart Preneel.
	  See <http://homes.esat.kuleuven.be/~bosselae/ripemd160.html>

config CRYPTO_RMD256
	tristate "RIPEMD-256 digest algorithm"
	select CRYPTO_HASH
	help
	  RIPEMD-256 is an optional extension of RIPEMD-128 with a
	  256 bit hash. It is intended for applications that require
	  longer hash-results, without needing a larger security level
	  (than RIPEMD-128).

	  Developed by Hans Dobbertin, Antoon Bosselaers and Bart Preneel.
	  See <http://homes.esat.kuleuven.be/~bosselae/ripemd160.html>

config CRYPTO_RMD320
	tristate "RIPEMD-320 digest algorithm"
	select CRYPTO_HASH
	help
	  RIPEMD-320 is an optional extension of RIPEMD-160 with a
	  320 bit hash. It is intended for applications that require
	  longer hash-results, without needing a larger security level
	  (than RIPEMD-160).

	  Developed by Hans Dobbertin, Antoon Bosselaers and Bart Preneel.
	  See <http://homes.esat.kuleuven.be/~bosselae/ripemd160.html>

config CRYPTO_SHA1
	tristate "SHA1 digest algorithm"
	select CRYPTO_HASH
	help
	  SHA-1 secure hash standard (FIPS 180-1/DFIPS 180-2).

config CRYPTO_SHA1_SSSE3
	tristate "SHA1 digest algorithm (SSSE3/AVX)"
	depends on X86 && 64BIT
	select CRYPTO_SHA1
	select CRYPTO_HASH
	help
	  SHA-1 secure hash standard (FIPS 180-1/DFIPS 180-2) implemented
	  using Supplemental SSE3 (SSSE3) instructions or Advanced Vector
	  Extensions (AVX), when available.

config CRYPTO_SHA256_SSSE3
	tristate "SHA256 digest algorithm (SSSE3/AVX/AVX2)"
	depends on X86 && 64BIT
	select CRYPTO_SHA256
	select CRYPTO_HASH
	help
	  SHA-256 secure hash standard (DFIPS 180-2) implemented
	  using Supplemental SSE3 (SSSE3) instructions, or Advanced Vector
	  Extensions version 1 (AVX1), or Advanced Vector Extensions
	  version 2 (AVX2) instructions, when available.

config CRYPTO_SHA512_SSSE3
	tristate "SHA512 digest algorithm (SSSE3/AVX/AVX2)"
	depends on X86 && 64BIT
	select CRYPTO_SHA512
	select CRYPTO_HASH
	help
	  SHA-512 secure hash standard (DFIPS 180-2) implemented
	  using Supplemental SSE3 (SSSE3) instructions, or Advanced Vector
	  Extensions version 1 (AVX1), or Advanced Vector Extensions
	  version 2 (AVX2) instructions, when available.

config CRYPTO_SHA1_SPARC64
	tristate "SHA1 digest algorithm (SPARC64)"
	depends on SPARC64
	select CRYPTO_SHA1
	select CRYPTO_HASH
	help
	  SHA-1 secure hash standard (FIPS 180-1/DFIPS 180-2) implemented
	  using sparc64 crypto instructions, when available.

config CRYPTO_SHA1_ARM
	tristate "SHA1 digest algorithm (ARM-asm)"
	depends on ARM
	select CRYPTO_SHA1
	select CRYPTO_HASH
	help
	  SHA-1 secure hash standard (FIPS 180-1/DFIPS 180-2) implemented
	  using optimized ARM assembler.

if ARM64_CRYPTO

config CRYPTO_SHA1_ARM64_CE
	tristate "SHA-1 digest algorithm (ARMv8 Crypto Extensions)"
	depends on ARM64 && KERNEL_MODE_NEON
	select CRYPTO_HASH
	help
	  SHA-1 secure hash standard (FIPS 180-1/DFIPS 180-2) implemented
	  using optimized ARM64 assembler.

config CRYPTO_SHA2_ARM64_CE
	tristate "SHA-224/SHA-256 digest algorithm (ARMv8 Crypto Extensions)"
	depends on ARM64 && KERNEL_MODE_NEON
	select CRYPTO_HASH
	help
	  SHA-2 secure hash standard (FIPS 180-4) implemented
	  using optimized ARM64 assembler.

endif # ARM64_CRYPTO

config CRYPTO_SHA1_PPC
	tristate "SHA1 digest algorithm (powerpc)"
	depends on PPC
	help
	  This is the powerpc hardware accelerated implementation of the
	  SHA-1 secure hash standard (FIPS 180-1/DFIPS 180-2).

config CRYPTO_SHA1_ARM_NEON
	tristate "SHA1 digest algorithm (ARM NEON)"
	depends on ARM && KERNEL_MODE_NEON && !CPU_BIG_ENDIAN
	select CRYPTO_SHA1_ARM
	select CRYPTO_SHA1
	select CRYPTO_HASH
	help
	  SHA-1 secure hash standard (FIPS 180-1/DFIPS 180-2) implemented
	  using optimized ARM NEON assembly, when NEON instructions are
	  available.

config CRYPTO_SHA256
	tristate "SHA224 and SHA256 digest algorithm"
	select CRYPTO_HASH
	help
	  SHA256 secure hash standard (DFIPS 180-2).

	  This version of SHA implements a 256 bit hash with 128 bits of
	  security against collision attacks.

	  This code also includes SHA-224, a 224 bit hash with 112 bits
	  of security against collision attacks.

config CRYPTO_SHA256_ARM
	tristate "SHA-224/256 digest algorithm (ARM-asm and NEON)"
	select CRYPTO_HASH
	help
	  SHA-256 secure hash standard (DFIPS 180-2) implemented
	  using optimized ARM assembler and NEON, when available.

config CRYPTO_SHA256_SPARC64
	tristate "SHA224 and SHA256 digest algorithm (SPARC64)"
	depends on SPARC64
	select CRYPTO_SHA256
	select CRYPTO_HASH
	help
	  SHA-256 secure hash standard (DFIPS 180-2) implemented
	  using sparc64 crypto instructions, when available.

config CRYPTO_SHA512
	tristate "SHA384 and SHA512 digest algorithms"
	select CRYPTO_HASH
	help
	  SHA512 secure hash standard (DFIPS 180-2).

	  This version of SHA implements a 512 bit hash with 256 bits of
	  security against collision attacks.

	  This code also includes SHA-384, a 384 bit hash with 192 bits
	  of security against collision attacks.

config CRYPTO_SHA512_ARM_NEON
	tristate "SHA384 and SHA512 digest algorithm (ARM NEON)"
	depends on ARM && KERNEL_MODE_NEON && !CPU_BIG_ENDIAN
	select CRYPTO_SHA512
	select CRYPTO_HASH
	help
	  SHA-512 secure hash standard (DFIPS 180-2) implemented
	  using ARM NEON instructions, when available.

	  This version of SHA implements a 512 bit hash with 256 bits of
	  security against collision attacks.

	  This code also includes SHA-384, a 384 bit hash with 192 bits
	  of security against collision attacks.

config CRYPTO_SHA512_SPARC64
	tristate "SHA384 and SHA512 digest algorithm (SPARC64)"
	depends on SPARC64
	select CRYPTO_SHA512
	select CRYPTO_HASH
	help
	  SHA-512 secure hash standard (DFIPS 180-2) implemented
	  using sparc64 crypto instructions, when available.

config CRYPTO_TGR192
	tristate "Tiger digest algorithms"
	select CRYPTO_HASH
	help
	  Tiger hash algorithm 192, 160 and 128-bit hashes

	  Tiger is a hash function optimized for 64-bit processors while
	  still having decent performance on 32-bit processors.
	  Tiger was developed by Ross Anderson and Eli Biham.

	  See also:
	  <http://www.cs.technion.ac.il/~biham/Reports/Tiger/>.

config CRYPTO_WP512
	tristate "Whirlpool digest algorithms"
	select CRYPTO_HASH
	help
	  Whirlpool hash algorithm 512, 384 and 256-bit hashes

	  Whirlpool-512 is part of the NESSIE cryptographic primitives.
	  Whirlpool will be part of the ISO/IEC 10118-3:2003(E) standard

	  See also:
	  <http://www.larc.usp.br/~pbarreto/WhirlpoolPage.html>

config CRYPTO_GHASH_CLMUL_NI_INTEL
	tristate "GHASH digest algorithm (CLMUL-NI accelerated)"
	depends on X86 && 64BIT
	select CRYPTO_CRYPTD
	help
	  GHASH is message digest algorithm for GCM (Galois/Counter Mode).
	  The implementation is accelerated by CLMUL-NI of Intel.

comment "Ciphers"

config CRYPTO_AES
	tristate "AES cipher algorithms"
	select CRYPTO_ALGAPI
	help
	  AES cipher algorithms (FIPS-197). AES uses the Rijndael
	  algorithm.

	  Rijndael appears to be consistently a very good performer in
	  both hardware and software across a wide range of computing
	  environments regardless of its use in feedback or non-feedback
	  modes. Its key setup time is excellent, and its key agility is
	  good. Rijndael's very low memory requirements make it very well
	  suited for restricted-space environments, in which it also
	  demonstrates excellent performance. Rijndael's operations are
	  among the easiest to defend against power and timing attacks.

	  The AES specifies three key sizes: 128, 192 and 256 bits

	  See <http://csrc.nist.gov/CryptoToolkit/aes/> for more information.

config CRYPTO_AES_586
	tristate "AES cipher algorithms (i586)"
	depends on (X86 || UML_X86) && !64BIT
	select CRYPTO_ALGAPI
	select CRYPTO_AES
	help
	  AES cipher algorithms (FIPS-197). AES uses the Rijndael
	  algorithm.

	  Rijndael appears to be consistently a very good performer in
	  both hardware and software across a wide range of computing
	  environments regardless of its use in feedback or non-feedback
	  modes. Its key setup time is excellent, and its key agility is
	  good. Rijndael's very low memory requirements make it very well
	  suited for restricted-space environments, in which it also
	  demonstrates excellent performance. Rijndael's operations are
	  among the easiest to defend against power and timing attacks.

	  The AES specifies three key sizes: 128, 192 and 256 bits

	  See <http://csrc.nist.gov/encryption/aes/> for more information.

config CRYPTO_AES_X86_64
	tristate "AES cipher algorithms (x86_64)"
	depends on (X86 || UML_X86) && 64BIT
	select CRYPTO_ALGAPI
	select CRYPTO_AES
	help
	  AES cipher algorithms (FIPS-197). AES uses the Rijndael
	  algorithm.

	  Rijndael appears to be consistently a very good performer in
	  both hardware and software across a wide range of computing
	  environments regardless of its use in feedback or non-feedback
	  modes. Its key setup time is excellent, and its key agility is
	  good. Rijndael's very low memory requirements make it very well
	  suited for restricted-space environments, in which it also
	  demonstrates excellent performance. Rijndael's operations are
	  among the easiest to defend against power and timing attacks.

	  The AES specifies three key sizes: 128, 192 and 256 bits

	  See <http://csrc.nist.gov/encryption/aes/> for more information.

config CRYPTO_AES_NI_INTEL
	tristate "AES cipher algorithms (AES-NI)"
	depends on X86
	select CRYPTO_AES_X86_64 if 64BIT
	select CRYPTO_AES_586 if !64BIT
	select CRYPTO_CRYPTD
	select CRYPTO_ABLK_HELPER_X86
	select CRYPTO_ALGAPI
	select CRYPTO_GLUE_HELPER_X86 if 64BIT
	select CRYPTO_LRW
	select CRYPTO_XTS
	help
	  Use Intel AES-NI instructions for AES algorithm.

	  AES cipher algorithms (FIPS-197). AES uses the Rijndael
	  algorithm.

	  Rijndael appears to be consistently a very good performer in
	  both hardware and software across a wide range of computing
	  environments regardless of its use in feedback or non-feedback
	  modes. Its key setup time is excellent, and its key agility is
	  good. Rijndael's very low memory requirements make it very well
	  suited for restricted-space environments, in which it also
	  demonstrates excellent performance. Rijndael's operations are
	  among the easiest to defend against power and timing attacks.

	  The AES specifies three key sizes: 128, 192 and 256 bits

	  See <http://csrc.nist.gov/encryption/aes/> for more information.

	  In addition to AES cipher algorithm support, the acceleration
	  for some popular block cipher mode is supported too, including
	  ECB, CBC, LRW, PCBC, XTS. The 64 bit version has additional
	  acceleration for CTR.

config CRYPTO_AES_SPARC64
	tristate "AES cipher algorithms (SPARC64)"
	depends on SPARC64
	select CRYPTO_CRYPTD
	select CRYPTO_ALGAPI
	help
	  Use SPARC64 crypto opcodes for AES algorithm.

	  AES cipher algorithms (FIPS-197). AES uses the Rijndael
	  algorithm.

	  Rijndael appears to be consistently a very good performer in
	  both hardware and software across a wide range of computing
	  environments regardless of its use in feedback or non-feedback
	  modes. Its key setup time is excellent, and its key agility is
	  good. Rijndael's very low memory requirements make it very well
	  suited for restricted-space environments, in which it also
	  demonstrates excellent performance. Rijndael's operations are
	  among the easiest to defend against power and timing attacks.

	  The AES specifies three key sizes: 128, 192 and 256 bits

	  See <http://csrc.nist.gov/encryption/aes/> for more information.

	  In addition to AES cipher algorithm support, the acceleration
	  for some popular block cipher mode is supported too, including
	  ECB and CBC.

config CRYPTO_AES_ARM
	tristate "AES cipher algorithms (ARM-asm)"
	depends on ARM
	select CRYPTO_ALGAPI
	select CRYPTO_AES
	help
	  Use optimized AES assembler routines for ARM platforms.

	  AES cipher algorithms (FIPS-197). AES uses the Rijndael
	  algorithm.

	  Rijndael appears to be consistently a very good performer in
	  both hardware and software across a wide range of computing
	  environments regardless of its use in feedback or non-feedback
	  modes. Its key setup time is excellent, and its key agility is
	  good. Rijndael's very low memory requirements make it very well
	  suited for restricted-space environments, in which it also
	  demonstrates excellent performance. Rijndael's operations are
	  among the easiest to defend against power and timing attacks.

	  The AES specifies three key sizes: 128, 192 and 256 bits

	  See <http://csrc.nist.gov/encryption/aes/> for more information.

<<<<<<< HEAD
if ARM64_CRYPTO

config CRYPTO_AES_ARM64_CE
	tristate "AES core cipher using ARMv8 Crypto Extensions"
	depends on ARM64 && KERNEL_MODE_NEON
	select CRYPTO_ALGAPI
	select CRYPTO_AES
	help
	  Use optimized AES assembler routines for ARM64 platforms.

	  AES cipher algorithms (FIPS-197). AES uses the Rijndael
	  algorithm.

	  Rijndael appears to be consistently a very good performer in
	  both hardware and software across a wide range of computing
	  environments regardless of its use in feedback or non-feedback
	  modes. Its key setup time is excellent, and its key agility is
	  good. Rijndael's very low memory requirements make it very well
	  suited for restricted-space environments, in which it also
	  demonstrates excellent performance. Rijndael's operations are
	  among the easiest to defend against power and timing attacks.

	  The AES specifies three key sizes: 128, 192 and 256 bits

	  See <http://csrc.nist.gov/encryption/aes/> for more information.

endif # ARM64_CRYPTO
=======
config CRYPTO_AES_ARM_BS
	tristate "Bit sliced AES using NEON instructions"
	depends on ARM && KERNEL_MODE_NEON
	select CRYPTO_ALGAPI
	select CRYPTO_AES_ARM
	select CRYPTO_ABLK_HELPER
	help
	  Use a faster and more secure NEON based implementation of AES in CBC,
	  CTR and XTS modes

	  Bit sliced AES gives around 45% speedup on Cortex-A15 for CTR mode
	  and for XTS mode encryption, CBC and XTS mode decryption speedup is
	  around 25%. (CBC encryption speed is not affected by this driver.)
	  This implementation does not rely on any lookup tables so it is
	  believed to be invulnerable to cache timing attacks.
>>>>>>> 488d2f6a

config CRYPTO_ANUBIS
	tristate "Anubis cipher algorithm"
	select CRYPTO_ALGAPI
	help
	  Anubis cipher algorithm.

	  Anubis is a variable key length cipher which can use keys from
	  128 bits to 320 bits in length.  It was evaluated as a entrant
	  in the NESSIE competition.

	  See also:
	  <https://www.cosic.esat.kuleuven.be/nessie/reports/>
	  <http://www.larc.usp.br/~pbarreto/AnubisPage.html>

config CRYPTO_ARC4
	tristate "ARC4 cipher algorithm"
	select CRYPTO_BLKCIPHER
	help
	  ARC4 cipher algorithm.

	  ARC4 is a stream cipher using keys ranging from 8 bits to 2048
	  bits in length.  This algorithm is required for driver-based
	  WEP, but it should not be for other purposes because of the
	  weakness of the algorithm.

config CRYPTO_BLOWFISH
	tristate "Blowfish cipher algorithm"
	select CRYPTO_ALGAPI
	select CRYPTO_BLOWFISH_COMMON
	help
	  Blowfish cipher algorithm, by Bruce Schneier.

	  This is a variable key length cipher which can use keys from 32
	  bits to 448 bits in length.  It's fast, simple and specifically
	  designed for use on "large microprocessors".

	  See also:
	  <http://www.schneier.com/blowfish.html>

config CRYPTO_BLOWFISH_COMMON
	tristate
	help
	  Common parts of the Blowfish cipher algorithm shared by the
	  generic c and the assembler implementations.

	  See also:
	  <http://www.schneier.com/blowfish.html>

config CRYPTO_BLOWFISH_X86_64
	tristate "Blowfish cipher algorithm (x86_64)"
	depends on X86 && 64BIT
	select CRYPTO_ALGAPI
	select CRYPTO_BLOWFISH_COMMON
	help
	  Blowfish cipher algorithm (x86_64), by Bruce Schneier.

	  This is a variable key length cipher which can use keys from 32
	  bits to 448 bits in length.  It's fast, simple and specifically
	  designed for use on "large microprocessors".

	  See also:
	  <http://www.schneier.com/blowfish.html>

config CRYPTO_BLOWFISH_AVX2_X86_64
	tristate "Blowfish cipher algorithm (x86_64/AVX2)"
	depends on X86 && 64BIT
	depends on BROKEN
	select CRYPTO_ALGAPI
	select CRYPTO_CRYPTD
	select CRYPTO_ABLK_HELPER_X86
	select CRYPTO_BLOWFISH_COMMON
	select CRYPTO_BLOWFISH_X86_64
	help
	  Blowfish cipher algorithm (x86_64/AVX2), by Bruce Schneier.

	  This is a variable key length cipher which can use keys from 32
	  bits to 448 bits in length.  It's fast, simple and specifically
	  designed for use on "large microprocessors".

	  See also:
	  <http://www.schneier.com/blowfish.html>

config CRYPTO_CAMELLIA
	tristate "Camellia cipher algorithms"
	depends on CRYPTO
	select CRYPTO_ALGAPI
	help
	  Camellia cipher algorithms module.

	  Camellia is a symmetric key block cipher developed jointly
	  at NTT and Mitsubishi Electric Corporation.

	  The Camellia specifies three key sizes: 128, 192 and 256 bits.

	  See also:
	  <https://info.isl.ntt.co.jp/crypt/eng/camellia/index_s.html>

config CRYPTO_CAMELLIA_X86_64
	tristate "Camellia cipher algorithm (x86_64)"
	depends on X86 && 64BIT
	depends on CRYPTO
	select CRYPTO_ALGAPI
	select CRYPTO_GLUE_HELPER_X86
	select CRYPTO_LRW
	select CRYPTO_XTS
	help
	  Camellia cipher algorithm module (x86_64).

	  Camellia is a symmetric key block cipher developed jointly
	  at NTT and Mitsubishi Electric Corporation.

	  The Camellia specifies three key sizes: 128, 192 and 256 bits.

	  See also:
	  <https://info.isl.ntt.co.jp/crypt/eng/camellia/index_s.html>

config CRYPTO_CAMELLIA_AESNI_AVX_X86_64
	tristate "Camellia cipher algorithm (x86_64/AES-NI/AVX)"
	depends on X86 && 64BIT
	depends on CRYPTO
	select CRYPTO_ALGAPI
	select CRYPTO_CRYPTD
	select CRYPTO_ABLK_HELPER_X86
	select CRYPTO_GLUE_HELPER_X86
	select CRYPTO_CAMELLIA_X86_64
	select CRYPTO_LRW
	select CRYPTO_XTS
	help
	  Camellia cipher algorithm module (x86_64/AES-NI/AVX).

	  Camellia is a symmetric key block cipher developed jointly
	  at NTT and Mitsubishi Electric Corporation.

	  The Camellia specifies three key sizes: 128, 192 and 256 bits.

	  See also:
	  <https://info.isl.ntt.co.jp/crypt/eng/camellia/index_s.html>

config CRYPTO_CAMELLIA_AESNI_AVX2_X86_64
	tristate "Camellia cipher algorithm (x86_64/AES-NI/AVX2)"
	depends on X86 && 64BIT
	depends on CRYPTO
	select CRYPTO_ALGAPI
	select CRYPTO_CRYPTD
	select CRYPTO_ABLK_HELPER_X86
	select CRYPTO_GLUE_HELPER_X86
	select CRYPTO_CAMELLIA_X86_64
	select CRYPTO_CAMELLIA_AESNI_AVX_X86_64
	select CRYPTO_LRW
	select CRYPTO_XTS
	help
	  Camellia cipher algorithm module (x86_64/AES-NI/AVX2).

	  Camellia is a symmetric key block cipher developed jointly
	  at NTT and Mitsubishi Electric Corporation.

	  The Camellia specifies three key sizes: 128, 192 and 256 bits.

	  See also:
	  <https://info.isl.ntt.co.jp/crypt/eng/camellia/index_s.html>

config CRYPTO_CAMELLIA_SPARC64
	tristate "Camellia cipher algorithm (SPARC64)"
	depends on SPARC64
	depends on CRYPTO
	select CRYPTO_ALGAPI
	help
	  Camellia cipher algorithm module (SPARC64).

	  Camellia is a symmetric key block cipher developed jointly
	  at NTT and Mitsubishi Electric Corporation.

	  The Camellia specifies three key sizes: 128, 192 and 256 bits.

	  See also:
	  <https://info.isl.ntt.co.jp/crypt/eng/camellia/index_s.html>

config CRYPTO_CAST_COMMON
	tristate
	help
	  Common parts of the CAST cipher algorithms shared by the
	  generic c and the assembler implementations.

config CRYPTO_CAST5
	tristate "CAST5 (CAST-128) cipher algorithm"
	select CRYPTO_ALGAPI
	select CRYPTO_CAST_COMMON
	help
	  The CAST5 encryption algorithm (synonymous with CAST-128) is
	  described in RFC2144.

config CRYPTO_CAST5_AVX_X86_64
	tristate "CAST5 (CAST-128) cipher algorithm (x86_64/AVX)"
	depends on X86 && 64BIT
	select CRYPTO_ALGAPI
	select CRYPTO_CRYPTD
	select CRYPTO_ABLK_HELPER_X86
	select CRYPTO_CAST_COMMON
	select CRYPTO_CAST5
	help
	  The CAST5 encryption algorithm (synonymous with CAST-128) is
	  described in RFC2144.

	  This module provides the Cast5 cipher algorithm that processes
	  sixteen blocks parallel using the AVX instruction set.

config CRYPTO_CAST6
	tristate "CAST6 (CAST-256) cipher algorithm"
	select CRYPTO_ALGAPI
	select CRYPTO_CAST_COMMON
	help
	  The CAST6 encryption algorithm (synonymous with CAST-256) is
	  described in RFC2612.

config CRYPTO_CAST6_AVX_X86_64
	tristate "CAST6 (CAST-256) cipher algorithm (x86_64/AVX)"
	depends on X86 && 64BIT
	select CRYPTO_ALGAPI
	select CRYPTO_CRYPTD
	select CRYPTO_ABLK_HELPER_X86
	select CRYPTO_GLUE_HELPER_X86
	select CRYPTO_CAST_COMMON
	select CRYPTO_CAST6
	select CRYPTO_LRW
	select CRYPTO_XTS
	help
	  The CAST6 encryption algorithm (synonymous with CAST-256) is
	  described in RFC2612.

	  This module provides the Cast6 cipher algorithm that processes
	  eight blocks parallel using the AVX instruction set.

config CRYPTO_DES
	tristate "DES and Triple DES EDE cipher algorithms"
	select CRYPTO_ALGAPI
	help
	  DES cipher algorithm (FIPS 46-2), and Triple DES EDE (FIPS 46-3).

config CRYPTO_DES_SPARC64
	tristate "DES and Triple DES EDE cipher algorithms (SPARC64)"
	depends on SPARC64
	select CRYPTO_ALGAPI
	select CRYPTO_DES
	help
	  DES cipher algorithm (FIPS 46-2), and Triple DES EDE (FIPS 46-3),
	  optimized using SPARC64 crypto opcodes.

config CRYPTO_FCRYPT
	tristate "FCrypt cipher algorithm"
	select CRYPTO_ALGAPI
	select CRYPTO_BLKCIPHER
	help
	  FCrypt algorithm used by RxRPC.

config CRYPTO_KHAZAD
	tristate "Khazad cipher algorithm"
	select CRYPTO_ALGAPI
	help
	  Khazad cipher algorithm.

	  Khazad was a finalist in the initial NESSIE competition.  It is
	  an algorithm optimized for 64-bit processors with good performance
	  on 32-bit processors.  Khazad uses an 128 bit key size.

	  See also:
	  <http://www.larc.usp.br/~pbarreto/KhazadPage.html>

config CRYPTO_SALSA20
	tristate "Salsa20 stream cipher algorithm"
	select CRYPTO_BLKCIPHER
	help
	  Salsa20 stream cipher algorithm.

	  Salsa20 is a stream cipher submitted to eSTREAM, the ECRYPT
	  Stream Cipher Project. See <http://www.ecrypt.eu.org/stream/>

	  The Salsa20 stream cipher algorithm is designed by Daniel J.
	  Bernstein <djb@cr.yp.to>. See <http://cr.yp.to/snuffle.html>

config CRYPTO_SALSA20_586
	tristate "Salsa20 stream cipher algorithm (i586)"
	depends on (X86 || UML_X86) && !64BIT
	select CRYPTO_BLKCIPHER
	help
	  Salsa20 stream cipher algorithm.

	  Salsa20 is a stream cipher submitted to eSTREAM, the ECRYPT
	  Stream Cipher Project. See <http://www.ecrypt.eu.org/stream/>

	  The Salsa20 stream cipher algorithm is designed by Daniel J.
	  Bernstein <djb@cr.yp.to>. See <http://cr.yp.to/snuffle.html>

config CRYPTO_SALSA20_X86_64
	tristate "Salsa20 stream cipher algorithm (x86_64)"
	depends on (X86 || UML_X86) && 64BIT
	select CRYPTO_BLKCIPHER
	help
	  Salsa20 stream cipher algorithm.

	  Salsa20 is a stream cipher submitted to eSTREAM, the ECRYPT
	  Stream Cipher Project. See <http://www.ecrypt.eu.org/stream/>

	  The Salsa20 stream cipher algorithm is designed by Daniel J.
	  Bernstein <djb@cr.yp.to>. See <http://cr.yp.to/snuffle.html>

config CRYPTO_SEED
	tristate "SEED cipher algorithm"
	select CRYPTO_ALGAPI
	help
	  SEED cipher algorithm (RFC4269).

	  SEED is a 128-bit symmetric key block cipher that has been
	  developed by KISA (Korea Information Security Agency) as a
	  national standard encryption algorithm of the Republic of Korea.
	  It is a 16 round block cipher with the key size of 128 bit.

	  See also:
	  <http://www.kisa.or.kr/kisa/seed/jsp/seed_eng.jsp>

config CRYPTO_SERPENT
	tristate "Serpent cipher algorithm"
	select CRYPTO_ALGAPI
	help
	  Serpent cipher algorithm, by Anderson, Biham & Knudsen.

	  Keys are allowed to be from 0 to 256 bits in length, in steps
	  of 8 bits.  Also includes the 'Tnepres' algorithm, a reversed
	  variant of Serpent for compatibility with old kerneli.org code.

	  See also:
	  <http://www.cl.cam.ac.uk/~rja14/serpent.html>

config CRYPTO_SERPENT_SSE2_X86_64
	tristate "Serpent cipher algorithm (x86_64/SSE2)"
	depends on X86 && 64BIT
	select CRYPTO_ALGAPI
	select CRYPTO_CRYPTD
	select CRYPTO_ABLK_HELPER_X86
	select CRYPTO_GLUE_HELPER_X86
	select CRYPTO_SERPENT
	select CRYPTO_LRW
	select CRYPTO_XTS
	help
	  Serpent cipher algorithm, by Anderson, Biham & Knudsen.

	  Keys are allowed to be from 0 to 256 bits in length, in steps
	  of 8 bits.

	  This module provides Serpent cipher algorithm that processes eigth
	  blocks parallel using SSE2 instruction set.

	  See also:
	  <http://www.cl.cam.ac.uk/~rja14/serpent.html>

config CRYPTO_SERPENT_SSE2_586
	tristate "Serpent cipher algorithm (i586/SSE2)"
	depends on X86 && !64BIT
	select CRYPTO_ALGAPI
	select CRYPTO_CRYPTD
	select CRYPTO_ABLK_HELPER_X86
	select CRYPTO_GLUE_HELPER_X86
	select CRYPTO_SERPENT
	select CRYPTO_LRW
	select CRYPTO_XTS
	help
	  Serpent cipher algorithm, by Anderson, Biham & Knudsen.

	  Keys are allowed to be from 0 to 256 bits in length, in steps
	  of 8 bits.

	  This module provides Serpent cipher algorithm that processes four
	  blocks parallel using SSE2 instruction set.

	  See also:
	  <http://www.cl.cam.ac.uk/~rja14/serpent.html>

config CRYPTO_SERPENT_AVX_X86_64
	tristate "Serpent cipher algorithm (x86_64/AVX)"
	depends on X86 && 64BIT
	select CRYPTO_ALGAPI
	select CRYPTO_CRYPTD
	select CRYPTO_ABLK_HELPER_X86
	select CRYPTO_GLUE_HELPER_X86
	select CRYPTO_SERPENT
	select CRYPTO_LRW
	select CRYPTO_XTS
	help
	  Serpent cipher algorithm, by Anderson, Biham & Knudsen.

	  Keys are allowed to be from 0 to 256 bits in length, in steps
	  of 8 bits.

	  This module provides the Serpent cipher algorithm that processes
	  eight blocks parallel using the AVX instruction set.

	  See also:
	  <http://www.cl.cam.ac.uk/~rja14/serpent.html>

config CRYPTO_SERPENT_AVX2_X86_64
	tristate "Serpent cipher algorithm (x86_64/AVX2)"
	depends on X86 && 64BIT
	select CRYPTO_ALGAPI
	select CRYPTO_CRYPTD
	select CRYPTO_ABLK_HELPER_X86
	select CRYPTO_GLUE_HELPER_X86
	select CRYPTO_SERPENT
	select CRYPTO_SERPENT_AVX_X86_64
	select CRYPTO_LRW
	select CRYPTO_XTS
	help
	  Serpent cipher algorithm, by Anderson, Biham & Knudsen.

	  Keys are allowed to be from 0 to 256 bits in length, in steps
	  of 8 bits.

	  This module provides Serpent cipher algorithm that processes 16
	  blocks parallel using AVX2 instruction set.

	  See also:
	  <http://www.cl.cam.ac.uk/~rja14/serpent.html>

config CRYPTO_TEA
	tristate "TEA, XTEA and XETA cipher algorithms"
	select CRYPTO_ALGAPI
	help
	  TEA cipher algorithm.

	  Tiny Encryption Algorithm is a simple cipher that uses
	  many rounds for security.  It is very fast and uses
	  little memory.

	  Xtendend Tiny Encryption Algorithm is a modification to
	  the TEA algorithm to address a potential key weakness
	  in the TEA algorithm.

	  Xtendend Encryption Tiny Algorithm is a mis-implementation
	  of the XTEA algorithm for compatibility purposes.

config CRYPTO_TWOFISH
	tristate "Twofish cipher algorithm"
	select CRYPTO_ALGAPI
	select CRYPTO_TWOFISH_COMMON
	help
	  Twofish cipher algorithm.

	  Twofish was submitted as an AES (Advanced Encryption Standard)
	  candidate cipher by researchers at CounterPane Systems.  It is a
	  16 round block cipher supporting key sizes of 128, 192, and 256
	  bits.

	  See also:
	  <http://www.schneier.com/twofish.html>

config CRYPTO_TWOFISH_COMMON
	tristate
	help
	  Common parts of the Twofish cipher algorithm shared by the
	  generic c and the assembler implementations.

config CRYPTO_TWOFISH_586
	tristate "Twofish cipher algorithms (i586)"
	depends on (X86 || UML_X86) && !64BIT
	select CRYPTO_ALGAPI
	select CRYPTO_TWOFISH_COMMON
	help
	  Twofish cipher algorithm.

	  Twofish was submitted as an AES (Advanced Encryption Standard)
	  candidate cipher by researchers at CounterPane Systems.  It is a
	  16 round block cipher supporting key sizes of 128, 192, and 256
	  bits.

	  See also:
	  <http://www.schneier.com/twofish.html>

config CRYPTO_TWOFISH_X86_64
	tristate "Twofish cipher algorithm (x86_64)"
	depends on (X86 || UML_X86) && 64BIT
	select CRYPTO_ALGAPI
	select CRYPTO_TWOFISH_COMMON
	help
	  Twofish cipher algorithm (x86_64).

	  Twofish was submitted as an AES (Advanced Encryption Standard)
	  candidate cipher by researchers at CounterPane Systems.  It is a
	  16 round block cipher supporting key sizes of 128, 192, and 256
	  bits.

	  See also:
	  <http://www.schneier.com/twofish.html>

config CRYPTO_TWOFISH_X86_64_3WAY
	tristate "Twofish cipher algorithm (x86_64, 3-way parallel)"
	depends on X86 && 64BIT
	select CRYPTO_ALGAPI
	select CRYPTO_TWOFISH_COMMON
	select CRYPTO_TWOFISH_X86_64
	select CRYPTO_GLUE_HELPER_X86
	select CRYPTO_LRW
	select CRYPTO_XTS
	help
	  Twofish cipher algorithm (x86_64, 3-way parallel).

	  Twofish was submitted as an AES (Advanced Encryption Standard)
	  candidate cipher by researchers at CounterPane Systems.  It is a
	  16 round block cipher supporting key sizes of 128, 192, and 256
	  bits.

	  This module provides Twofish cipher algorithm that processes three
	  blocks parallel, utilizing resources of out-of-order CPUs better.

	  See also:
	  <http://www.schneier.com/twofish.html>

config CRYPTO_TWOFISH_AVX_X86_64
	tristate "Twofish cipher algorithm (x86_64/AVX)"
	depends on X86 && 64BIT
	select CRYPTO_ALGAPI
	select CRYPTO_CRYPTD
	select CRYPTO_ABLK_HELPER_X86
	select CRYPTO_GLUE_HELPER_X86
	select CRYPTO_TWOFISH_COMMON
	select CRYPTO_TWOFISH_X86_64
	select CRYPTO_TWOFISH_X86_64_3WAY
	select CRYPTO_LRW
	select CRYPTO_XTS
	help
	  Twofish cipher algorithm (x86_64/AVX).

	  Twofish was submitted as an AES (Advanced Encryption Standard)
	  candidate cipher by researchers at CounterPane Systems.  It is a
	  16 round block cipher supporting key sizes of 128, 192, and 256
	  bits.

	  This module provides the Twofish cipher algorithm that processes
	  eight blocks parallel using the AVX Instruction Set.

	  See also:
	  <http://www.schneier.com/twofish.html>

config CRYPTO_TWOFISH_AVX2_X86_64
	tristate "Twofish cipher algorithm (x86_64/AVX2)"
	depends on X86 && 64BIT
	depends on BROKEN
	select CRYPTO_ALGAPI
	select CRYPTO_CRYPTD
	select CRYPTO_ABLK_HELPER_X86
	select CRYPTO_GLUE_HELPER_X86
	select CRYPTO_TWOFISH_COMMON
	select CRYPTO_TWOFISH_X86_64
	select CRYPTO_TWOFISH_X86_64_3WAY
	select CRYPTO_TWOFISH_AVX_X86_64
	select CRYPTO_LRW
	select CRYPTO_XTS
	help
	  Twofish cipher algorithm (x86_64/AVX2).

	  Twofish was submitted as an AES (Advanced Encryption Standard)
	  candidate cipher by researchers at CounterPane Systems.  It is a
	  16 round block cipher supporting key sizes of 128, 192, and 256
	  bits.

	  See also:
	  <http://www.schneier.com/twofish.html>

comment "Compression"

config CRYPTO_DEFLATE
	tristate "Deflate compression algorithm"
	select CRYPTO_ALGAPI
	select ZLIB_INFLATE
	select ZLIB_DEFLATE
	help
	  This is the Deflate algorithm (RFC1951), specified for use in
	  IPSec with the IPCOMP protocol (RFC3173, RFC2394).

	  You will most probably want this if using IPSec.

config CRYPTO_ZLIB
	tristate "Zlib compression algorithm"
	select CRYPTO_PCOMP
	select ZLIB_INFLATE
	select ZLIB_DEFLATE
	select NLATTR
	help
	  This is the zlib algorithm.

config CRYPTO_LZO
	tristate "LZO compression algorithm"
	select CRYPTO_ALGAPI
	select LZO_COMPRESS
	select LZO_DECOMPRESS
	help
	  This is the LZO algorithm.

config CRYPTO_842
	tristate "842 compression algorithm"
	depends on CRYPTO_DEV_NX_COMPRESS
	# 842 uses lzo if the hardware becomes unavailable
	select LZO_COMPRESS
	select LZO_DECOMPRESS
	help
	  This is the 842 algorithm.

comment "Random Number Generation"

config CRYPTO_ANSI_CPRNG
	tristate "Pseudo Random Number Generation for Cryptographic modules"
	default m
	select CRYPTO_AES
	select CRYPTO_RNG
	help
	  This option enables the generic pseudo random number generator
	  for cryptographic modules.  Uses the Algorithm specified in
	  ANSI X9.31 A.2.4. Note that this option must be enabled if
	  CRYPTO_FIPS is selected

menuconfig CRYPTO_DRBG_MENU
	tristate "NIST SP800-90A DRBG"
	help
	  NIST SP800-90A compliant DRBG. In the following submenu, one or
	  more of the DRBG types must be selected.

if CRYPTO_DRBG_MENU

config CRYPTO_DRBG_HMAC
	bool "Enable HMAC DRBG"
	default y
	select CRYPTO_HMAC
	help
	  Enable the HMAC DRBG variant as defined in NIST SP800-90A.

config CRYPTO_DRBG_HASH
	bool "Enable Hash DRBG"
	select CRYPTO_HASH
	help
	  Enable the Hash DRBG variant as defined in NIST SP800-90A.

config CRYPTO_DRBG_CTR
	bool "Enable CTR DRBG"
	select CRYPTO_AES
	help
	  Enable the CTR DRBG variant as defined in NIST SP800-90A.

config CRYPTO_DRBG
	tristate
	default CRYPTO_DRBG_MENU if (CRYPTO_DRBG_HMAC || CRYPTO_DRBG_HASH || CRYPTO_DRBG_CTR)
	select CRYPTO_RNG

endif	# if CRYPTO_DRBG_MENU

config CRYPTO_USER_API
	tristate

config CRYPTO_USER_API_HASH
	tristate "User-space interface for hash algorithms"
	depends on NET
	select CRYPTO_HASH
	select CRYPTO_USER_API
	help
	  This option enables the user-spaces interface for hash
	  algorithms.

config CRYPTO_USER_API_SKCIPHER
	tristate "User-space interface for symmetric key cipher algorithms"
	depends on NET
	select CRYPTO_BLKCIPHER
	select CRYPTO_USER_API
	help
	  This option enables the user-spaces interface for symmetric
	  key cipher algorithms.

source "drivers/crypto/Kconfig"
source crypto/asymmetric_keys/Kconfig

endif	# if CRYPTO<|MERGE_RESOLUTION|>--- conflicted
+++ resolved
@@ -814,7 +814,22 @@
 
 	  See <http://csrc.nist.gov/encryption/aes/> for more information.
 
-<<<<<<< HEAD
+config CRYPTO_AES_ARM_BS
+	tristate "Bit sliced AES using NEON instructions"
+	depends on ARM && KERNEL_MODE_NEON
+	select CRYPTO_ALGAPI
+	select CRYPTO_AES_ARM
+	select CRYPTO_ABLK_HELPER
+	help
+	  Use a faster and more secure NEON based implementation of AES in CBC,
+	  CTR and XTS modes
+
+	  Bit sliced AES gives around 45% speedup on Cortex-A15 for CTR mode
+	  and for XTS mode encryption, CBC and XTS mode decryption speedup is
+	  around 25%. (CBC encryption speed is not affected by this driver.)
+	  This implementation does not rely on any lookup tables so it is
+	  believed to be invulnerable to cache timing attacks.
+
 if ARM64_CRYPTO
 
 config CRYPTO_AES_ARM64_CE
@@ -842,23 +857,6 @@
 	  See <http://csrc.nist.gov/encryption/aes/> for more information.
 
 endif # ARM64_CRYPTO
-=======
-config CRYPTO_AES_ARM_BS
-	tristate "Bit sliced AES using NEON instructions"
-	depends on ARM && KERNEL_MODE_NEON
-	select CRYPTO_ALGAPI
-	select CRYPTO_AES_ARM
-	select CRYPTO_ABLK_HELPER
-	help
-	  Use a faster and more secure NEON based implementation of AES in CBC,
-	  CTR and XTS modes
-
-	  Bit sliced AES gives around 45% speedup on Cortex-A15 for CTR mode
-	  and for XTS mode encryption, CBC and XTS mode decryption speedup is
-	  around 25%. (CBC encryption speed is not affected by this driver.)
-	  This implementation does not rely on any lookup tables so it is
-	  believed to be invulnerable to cache timing attacks.
->>>>>>> 488d2f6a
 
 config CRYPTO_ANUBIS
 	tristate "Anubis cipher algorithm"
