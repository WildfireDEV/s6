/*
 * fs/f2fs/f2fs.h
 *
 * Copyright (c) 2012 Samsung Electronics Co., Ltd.
 *             http://www.samsung.com/
 *
 * This program is free software; you can redistribute it and/or modify
 * it under the terms of the GNU General Public License version 2 as
 * published by the Free Software Foundation.
 */
#ifndef _LINUX_F2FS_H
#define _LINUX_F2FS_H

#include <linux/types.h>
#include <linux/page-flags.h>
#include <linux/buffer_head.h>
#include <linux/slab.h>
#include <linux/crc32.h>
#include <linux/magic.h>
#include <linux/kobject.h>
#include <linux/sched.h>
#include <linux/vmalloc.h>
#include <linux/bio.h>
#include <linux/blkdev.h>
#include <linux/fscrypto.h>
#include <crypto/hash.h>

#ifdef CONFIG_F2FS_CHECK_FS
#define f2fs_bug_on(sbi, condition)	BUG_ON(condition)
#define f2fs_down_write(x, y)	down_write(x)
#else
#define f2fs_bug_on(sbi, condition)					\
	do {								\
		if (unlikely(condition)) {				\
			WARN_ON(1);					\
			set_sbi_flag(sbi, SBI_NEED_FSCK);		\
		}							\
	} while (0)
#endif

/*
 * For mount options
 */
#define F2FS_MOUNT_BG_GC		0x00000001
#define F2FS_MOUNT_DISABLE_ROLL_FORWARD	0x00000002
#define F2FS_MOUNT_DISCARD		0x00000004
#define F2FS_MOUNT_NOHEAP		0x00000008
#define F2FS_MOUNT_XATTR_USER		0x00000010
#define F2FS_MOUNT_POSIX_ACL		0x00000020
#define F2FS_MOUNT_DISABLE_EXT_IDENTIFY	0x00000040
#define F2FS_MOUNT_INLINE_XATTR		0x00000080
#define F2FS_MOUNT_INLINE_DATA		0x00000100
#define F2FS_MOUNT_INLINE_DENTRY	0x00000200
#define F2FS_MOUNT_FLUSH_MERGE		0x00000400
#define F2FS_MOUNT_NOBARRIER		0x00000800
#define F2FS_MOUNT_FASTBOOT		0x00001000
#define F2FS_MOUNT_EXTENT_CACHE		0x00002000
#define F2FS_MOUNT_FORCE_FG_GC		0x00004000
#define F2FS_MOUNT_DATA_FLUSH		0x00008000

#define clear_opt(sbi, option)	(sbi->mount_opt.opt &= ~F2FS_MOUNT_##option)
#define set_opt(sbi, option)	(sbi->mount_opt.opt |= F2FS_MOUNT_##option)
#define test_opt(sbi, option)	(sbi->mount_opt.opt & F2FS_MOUNT_##option)

#define ver_after(a, b)	(typecheck(unsigned long long, a) &&		\
		typecheck(unsigned long long, b) &&			\
		((long long)((a) - (b)) > 0))

typedef u32 block_t;	/*
			 * should not change u32, since it is the on-disk block
			 * address format, __le32.
			 */
typedef u32 nid_t;

struct f2fs_mount_info {
	unsigned int	opt;
};

#define F2FS_FEATURE_ENCRYPT	0x0001

#define F2FS_HAS_FEATURE(sb, mask)					\
	((F2FS_SB(sb)->raw_super->feature & cpu_to_le32(mask)) != 0)
#define F2FS_SET_FEATURE(sb, mask)					\
	F2FS_SB(sb)->raw_super->feature |= cpu_to_le32(mask)
#define F2FS_CLEAR_FEATURE(sb, mask)					\
	F2FS_SB(sb)->raw_super->feature &= ~cpu_to_le32(mask)

static inline void inode_lock(struct inode *inode)
{
	mutex_lock(&inode->i_mutex);
}

static inline void inode_unlock(struct inode *inode)
{
	mutex_unlock(&inode->i_mutex);
}

/**
 * wq_has_sleeper - check if there are any waiting processes
 * @wq: wait queue head
 *
 * Returns true if wq has waiting processes
 *
 * Please refer to the comment for waitqueue_active.
 */
static inline bool wq_has_sleeper(wait_queue_head_t *wq) 
{
	/*   
	 * We need to be sure we are in sync with the
	 * add_wait_queue modifications to the wait queue.
	 *
	 * This memory barrier should be paired with one on the
	 * waiting side.
	 */
	smp_mb();
	return waitqueue_active(wq);
}

/*
 * For checkpoint manager
 */
enum {
	NAT_BITMAP,
	SIT_BITMAP
};

enum {
	CP_UMOUNT,
	CP_FASTBOOT,
	CP_SYNC,
	CP_RECOVERY,
	CP_DISCARD,
};

#define DEF_BATCHED_TRIM_SECTIONS	32
#define BATCHED_TRIM_SEGMENTS(sbi)	\
		(SM_I(sbi)->trim_sections * (sbi)->segs_per_sec)
#define BATCHED_TRIM_BLOCKS(sbi)	\
		(BATCHED_TRIM_SEGMENTS(sbi) << (sbi)->log_blocks_per_seg)
#define DEF_CP_INTERVAL			60	/* 60 secs */
#define DEF_IDLE_INTERVAL		120	/* 2 mins */

struct cp_control {
	int reason;
	__u64 trim_start;
	__u64 trim_end;
	__u64 trim_minlen;
	__u64 trimmed;
};

/*
 * For CP/NAT/SIT/SSA readahead
 */
enum {
	META_CP,
	META_NAT,
	META_SIT,
	META_SSA,
	META_POR,
};

/* for the list of ino */
enum {
	ORPHAN_INO,		/* for orphan ino list */
	APPEND_INO,		/* for append ino list */
	UPDATE_INO,		/* for update ino list */
	MAX_INO_ENTRY,		/* max. list */
};

struct ino_entry {
	struct list_head list;	/* list head */
	nid_t ino;		/* inode number */
};

/* for the list of inodes to be GCed */
struct inode_entry {
	struct list_head list;	/* list head */
	struct inode *inode;	/* vfs inode pointer */
};

/* for the list of blockaddresses to be discarded */
struct discard_entry {
	struct list_head list;	/* list head */
	block_t blkaddr;	/* block address to be discarded */
	int len;		/* # of consecutive blocks of the discard */
};

/* for the list of fsync inodes, used only during recovery */
struct fsync_inode_entry {
	struct list_head list;	/* list head */
	struct inode *inode;	/* vfs inode pointer */
	block_t blkaddr;	/* block address locating the last fsync */
	block_t last_dentry;	/* block address locating the last dentry */
	block_t last_inode;	/* block address locating the last inode */
};

#define nats_in_cursum(jnl)		(le16_to_cpu(jnl->n_nats))
#define sits_in_cursum(jnl)		(le16_to_cpu(jnl->n_sits))

#define nat_in_journal(jnl, i)		(jnl->nat_j.entries[i].ne)
#define nid_in_journal(jnl, i)		(jnl->nat_j.entries[i].nid)
#define sit_in_journal(jnl, i)		(jnl->sit_j.entries[i].se)
#define segno_in_journal(jnl, i)	(jnl->sit_j.entries[i].segno)

#define MAX_NAT_JENTRIES(jnl)	(NAT_JOURNAL_ENTRIES - nats_in_cursum(jnl))
#define MAX_SIT_JENTRIES(jnl)	(SIT_JOURNAL_ENTRIES - sits_in_cursum(jnl))

static inline int update_nats_in_cursum(struct f2fs_journal *journal, int i)
{
	int before = nats_in_cursum(journal);
	journal->n_nats = cpu_to_le16(before + i);
	return before;
}

static inline int update_sits_in_cursum(struct f2fs_journal *journal, int i)
{
	int before = sits_in_cursum(journal);
	journal->n_sits = cpu_to_le16(before + i);
	return before;
}

static inline bool __has_cursum_space(struct f2fs_journal *journal,
							int size, int type)
{
	if (type == NAT_JOURNAL)
		return size <= MAX_NAT_JENTRIES(journal);
	return size <= MAX_SIT_JENTRIES(journal);
}

/*
 * ioctl commands
 */
#define F2FS_IOC_GETFLAGS		FS_IOC_GETFLAGS
#define F2FS_IOC_SETFLAGS		FS_IOC_SETFLAGS
#define F2FS_IOC_GETVERSION		FS_IOC_GETVERSION
#define FS_IOC_SHUTDOWN        _IOR('X', 125, __u32)   /* Shutdown */

/*
 * Flags for going down operation used by FS_IOC_GOINGDOWN
 */
#define FS_GOING_DOWN_FULLSYNC 0x0     /* going down with full sync */
#define FS_GOING_DOWN_METASYNC 0x1     /* going down with metadata */
#define FS_GOING_DOWN_NOSYNC   0x2     /* going down */
#define FS_GOING_DOWN_METAFLUSH	0x3	/* going down with meta flush */

#define F2FS_IOCTL_MAGIC		0xf5
#define F2FS_IOC_START_ATOMIC_WRITE	_IO(F2FS_IOCTL_MAGIC, 1)
#define F2FS_IOC_COMMIT_ATOMIC_WRITE	_IO(F2FS_IOCTL_MAGIC, 2)
#define F2FS_IOC_START_VOLATILE_WRITE	_IO(F2FS_IOCTL_MAGIC, 3)
#define F2FS_IOC_RELEASE_VOLATILE_WRITE	_IO(F2FS_IOCTL_MAGIC, 4)
#define F2FS_IOC_ABORT_VOLATILE_WRITE	_IO(F2FS_IOCTL_MAGIC, 5)
#define F2FS_IOC_GARBAGE_COLLECT	_IO(F2FS_IOCTL_MAGIC, 6)
#define F2FS_IOC_WRITE_CHECKPOINT	_IO(F2FS_IOCTL_MAGIC, 7)
#define F2FS_IOC_DEFRAGMENT		_IO(F2FS_IOCTL_MAGIC, 8)

#define F2FS_IOC_SET_ENCRYPTION_POLICY	FS_IOC_SET_ENCRYPTION_POLICY
#define F2FS_IOC_GET_ENCRYPTION_POLICY	FS_IOC_GET_ENCRYPTION_POLICY
#define F2FS_IOC_GET_ENCRYPTION_PWSALT	FS_IOC_GET_ENCRYPTION_PWSALT

#if defined(__KERNEL__) && defined(CONFIG_COMPAT)
/*
 * ioctl commands in 32 bit emulation
 */
#define F2FS_IOC32_GETFLAGS		FS_IOC32_GETFLAGS
#define F2FS_IOC32_SETFLAGS		FS_IOC32_SETFLAGS
#define F2FS_IOC32_GETVERSION		FS_IOC32_GETVERSION
#endif

struct f2fs_defragment {
	u64 start;
	u64 len;
};

/*
 * For INODE and NODE manager
 */
/* for directory operations */
struct f2fs_dentry_ptr {
	struct inode *inode;
	const void *bitmap;
	struct f2fs_dir_entry *dentry;
	__u8 (*filename)[F2FS_SLOT_LEN];
	int max;
};

static inline void make_dentry_ptr(struct inode *inode,
		struct f2fs_dentry_ptr *d, void *src, int type)
{
	d->inode = inode;

	if (type == 1) {
		struct f2fs_dentry_block *t = (struct f2fs_dentry_block *)src;
		d->max = NR_DENTRY_IN_BLOCK;
		d->bitmap = &t->dentry_bitmap;
		d->dentry = t->dentry;
		d->filename = t->filename;
	} else {
		struct f2fs_inline_dentry *t = (struct f2fs_inline_dentry *)src;
		d->max = NR_INLINE_DENTRY;
		d->bitmap = &t->dentry_bitmap;
		d->dentry = t->dentry;
		d->filename = t->filename;
	}
}

/*
 * XATTR_NODE_OFFSET stores xattrs to one node block per file keeping -1
 * as its node offset to distinguish from index node blocks.
 * But some bits are used to mark the node block.
 */
#define XATTR_NODE_OFFSET	((((unsigned int)-1) << OFFSET_BIT_SHIFT) \
				>> OFFSET_BIT_SHIFT)
enum {
	ALLOC_NODE,			/* allocate a new node page if needed */
	LOOKUP_NODE,			/* look up a node without readahead */
	LOOKUP_NODE_RA,			/*
					 * look up a node with readahead called
					 * by get_data_block.
					 */
};

#define F2FS_LINK_MAX	0xffffffff	/* maximum link count per file */

#define MAX_DIR_RA_PAGES	4	/* maximum ra pages of dir */

/* vector size for gang look-up from extent cache that consists of radix tree */
#define EXT_TREE_VEC_SIZE	64

/* for in-memory extent cache entry */
#define F2FS_MIN_EXTENT_LEN	64	/* minimum extent length */

/* number of extent info in extent cache we try to shrink */
#define EXTENT_CACHE_SHRINK_NUMBER	128

struct extent_info {
	unsigned int fofs;		/* start offset in a file */
	u32 blk;			/* start block address of the extent */
	unsigned int len;		/* length of the extent */
};

struct extent_node {
	struct rb_node rb_node;		/* rb node located in rb-tree */
	struct list_head list;		/* node in global extent list of sbi */
	struct extent_info ei;		/* extent info */
	struct extent_tree *et;		/* extent tree pointer */
};

struct extent_tree {
	nid_t ino;			/* inode number */
	struct rb_root root;		/* root of extent info rb-tree */
	struct extent_node *cached_en;	/* recently accessed extent node */
	struct extent_info largest;	/* largested extent info */
	struct list_head list;		/* to be used by sbi->zombie_list */
	rwlock_t lock;			/* protect extent info rb-tree */
	atomic_t node_cnt;		/* # of extent node in rb-tree*/
};

/*
 * This structure is taken from ext4_map_blocks.
 *
 * Note that, however, f2fs uses NEW and MAPPED flags for f2fs_map_blocks().
 */
#define F2FS_MAP_NEW		(1 << BH_New)
#define F2FS_MAP_MAPPED		(1 << BH_Mapped)
#define F2FS_MAP_UNWRITTEN	(1 << BH_Unwritten)
#define F2FS_MAP_FLAGS		(F2FS_MAP_NEW | F2FS_MAP_MAPPED |\
				F2FS_MAP_UNWRITTEN)

struct f2fs_map_blocks {
	block_t m_pblk;
	block_t m_lblk;
	unsigned int m_len;
	unsigned int m_flags;
	pgoff_t *m_next_pgofs;		/* point next possible non-hole pgofs */
};

/* for flag in get_data_block */
#define F2FS_GET_BLOCK_READ		0
#define F2FS_GET_BLOCK_DIO		1
#define F2FS_GET_BLOCK_FIEMAP		2
#define F2FS_GET_BLOCK_BMAP		3
#define F2FS_GET_BLOCK_PRE_DIO		4
#define F2FS_GET_BLOCK_PRE_AIO		5

/*
 * i_advise uses FADVISE_XXX_BIT. We can add additional hints later.
 */
#define FADVISE_COLD_BIT	0x01
#define FADVISE_LOST_PINO_BIT	0x02
#define FADVISE_ENCRYPT_BIT	0x04
#define FADVISE_ENC_NAME_BIT	0x08

#define file_is_cold(inode)	is_file(inode, FADVISE_COLD_BIT)
#define file_wrong_pino(inode)	is_file(inode, FADVISE_LOST_PINO_BIT)
#define file_set_cold(inode)	set_file(inode, FADVISE_COLD_BIT)
#define file_lost_pino(inode)	set_file(inode, FADVISE_LOST_PINO_BIT)
#define file_clear_cold(inode)	clear_file(inode, FADVISE_COLD_BIT)
#define file_got_pino(inode)	clear_file(inode, FADVISE_LOST_PINO_BIT)
#define file_is_encrypt(inode)	is_file(inode, FADVISE_ENCRYPT_BIT)
#define file_set_encrypt(inode)	set_file(inode, FADVISE_ENCRYPT_BIT)
#define file_clear_encrypt(inode) clear_file(inode, FADVISE_ENCRYPT_BIT)
#define file_enc_name(inode)	is_file(inode, FADVISE_ENC_NAME_BIT)
#define file_set_enc_name(inode) set_file(inode, FADVISE_ENC_NAME_BIT)

#define DEF_DIR_LEVEL		0

struct f2fs_inode_info {
	struct inode vfs_inode;		/* serve a vfs inode */
	unsigned long i_flags;		/* keep an inode flags for ioctl */
	unsigned char i_advise;		/* use to give file attribute hints */
	unsigned char i_dir_level;	/* use for dentry level for large dir */
	unsigned int i_current_depth;	/* use only in directory structure */
	unsigned int i_pino;		/* parent inode number */
	umode_t i_acl_mode;		/* keep file acl mode temporarily */

	/* Use below internally in f2fs*/
	unsigned long flags;		/* use to pass per-file flags */
	struct rw_semaphore i_sem;	/* protect fi info */
	atomic_t dirty_pages;		/* # of dirty pages */
	f2fs_hash_t chash;		/* hash value of given file name */
	unsigned int clevel;		/* maximum level of given file name */
	nid_t i_xattr_nid;		/* node id that contains xattrs */
	unsigned long long xattr_ver;	/* cp version of xattr modification */

	struct list_head dirty_list;	/* linked in global dirty list */
	struct list_head inmem_pages;	/* inmemory pages managed by f2fs */
	struct mutex inmem_lock;	/* lock for inmemory pages */
	struct extent_tree *extent_tree;	/* cached extent_tree entry */
};

static inline void get_extent_info(struct extent_info *ext,
					struct f2fs_extent i_ext)
{
	ext->fofs = le32_to_cpu(i_ext.fofs);
	ext->blk = le32_to_cpu(i_ext.blk);
	ext->len = le32_to_cpu(i_ext.len);
}

static inline void set_raw_extent(struct extent_info *ext,
					struct f2fs_extent *i_ext)
{
	i_ext->fofs = cpu_to_le32(ext->fofs);
	i_ext->blk = cpu_to_le32(ext->blk);
	i_ext->len = cpu_to_le32(ext->len);
}

static inline void set_extent_info(struct extent_info *ei, unsigned int fofs,
						u32 blk, unsigned int len)
{
	ei->fofs = fofs;
	ei->blk = blk;
	ei->len = len;
}

static inline bool __is_extent_same(struct extent_info *ei1,
						struct extent_info *ei2)
{
	return (ei1->fofs == ei2->fofs && ei1->blk == ei2->blk &&
						ei1->len == ei2->len);
}

static inline bool __is_extent_mergeable(struct extent_info *back,
						struct extent_info *front)
{
	return (back->fofs + back->len == front->fofs &&
			back->blk + back->len == front->blk);
}

static inline bool __is_back_mergeable(struct extent_info *cur,
						struct extent_info *back)
{
	return __is_extent_mergeable(back, cur);
}

static inline bool __is_front_mergeable(struct extent_info *cur,
						struct extent_info *front)
{
	return __is_extent_mergeable(cur, front);
}

static inline void __try_update_largest_extent(struct extent_tree *et,
						struct extent_node *en)
{
	if (en->ei.len > et->largest.len)
		et->largest = en->ei;
}

struct f2fs_nm_info {
	block_t nat_blkaddr;		/* base disk address of NAT */
	nid_t max_nid;			/* maximum possible node ids */
	nid_t available_nids;		/* maximum available node ids */
	nid_t next_scan_nid;		/* the next nid to be scanned */
	unsigned int ram_thresh;	/* control the memory footprint */
	unsigned int ra_nid_pages;	/* # of nid pages to be readaheaded */
	unsigned int dirty_nats_ratio;	/* control dirty nats ratio threshold */

	/* NAT cache management */
	struct radix_tree_root nat_root;/* root of the nat entry cache */
	struct radix_tree_root nat_set_root;/* root of the nat set cache */
	struct rw_semaphore nat_tree_lock;	/* protect nat_tree_lock */
	struct list_head nat_entries;	/* cached nat entry list (clean) */
	unsigned int nat_cnt;		/* the # of cached nat entries */
	unsigned int dirty_nat_cnt;	/* total num of nat entries in set */

	/* free node ids management */
	struct radix_tree_root free_nid_root;/* root of the free_nid cache */
	struct list_head free_nid_list;	/* a list for free nids */
	spinlock_t free_nid_list_lock;	/* protect free nid list */
	unsigned int fcnt;		/* the number of free node id */
	struct mutex build_lock;	/* lock for build free nids */

	/* for checkpoint */
	char *nat_bitmap;		/* NAT bitmap pointer */
	int bitmap_size;		/* bitmap size */
};

/*
 * this structure is used as one of function parameters.
 * all the information are dedicated to a given direct node block determined
 * by the data offset in a file.
 */
struct dnode_of_data {
	struct inode *inode;		/* vfs inode pointer */
	struct page *inode_page;	/* its inode page, NULL is possible */
	struct page *node_page;		/* cached direct node page */
	nid_t nid;			/* node id of the direct node block */
	unsigned int ofs_in_node;	/* data offset in the node page */
	bool inode_page_locked;		/* inode page is locked or not */
	bool node_changed;		/* is node block changed */
	char cur_level;			/* level of hole node page */
	char max_level;			/* level of current page located */
	block_t	data_blkaddr;		/* block address of the node block */
};

static inline void set_new_dnode(struct dnode_of_data *dn, struct inode *inode,
		struct page *ipage, struct page *npage, nid_t nid)
{
	memset(dn, 0, sizeof(*dn));
	dn->inode = inode;
	dn->inode_page = ipage;
	dn->node_page = npage;
	dn->nid = nid;
}

/*
 * For SIT manager
 *
 * By default, there are 6 active log areas across the whole main area.
 * When considering hot and cold data separation to reduce cleaning overhead,
 * we split 3 for data logs and 3 for node logs as hot, warm, and cold types,
 * respectively.
 * In the current design, you should not change the numbers intentionally.
 * Instead, as a mount option such as active_logs=x, you can use 2, 4, and 6
 * logs individually according to the underlying devices. (default: 6)
 * Just in case, on-disk layout covers maximum 16 logs that consist of 8 for
 * data and 8 for node logs.
 */
#define	NR_CURSEG_DATA_TYPE	(3)
#define NR_CURSEG_NODE_TYPE	(3)
#define NR_CURSEG_TYPE	(NR_CURSEG_DATA_TYPE + NR_CURSEG_NODE_TYPE)

enum {
	CURSEG_HOT_DATA	= 0,	/* directory entry blocks */
	CURSEG_WARM_DATA,	/* data blocks */
	CURSEG_COLD_DATA,	/* multimedia or GCed data blocks */
	CURSEG_HOT_NODE,	/* direct node blocks of directory files */
	CURSEG_WARM_NODE,	/* direct node blocks of normal files */
	CURSEG_COLD_NODE,	/* indirect node blocks */
	NO_CHECK_TYPE,
	CURSEG_DIRECT_IO,	/* to use for the direct IO path */
};

struct flush_cmd {
	struct completion wait;
	struct llist_node llnode;
	int ret;
};

struct flush_cmd_control {
	struct task_struct *f2fs_issue_flush;	/* flush thread */
	wait_queue_head_t flush_wait_queue;	/* waiting queue for wake-up */
	struct llist_head issue_list;		/* list for command issue */
	struct llist_node *dispatch_list;	/* list for command dispatch */
};

struct f2fs_sm_info {
	struct sit_info *sit_info;		/* whole segment information */
	struct free_segmap_info *free_info;	/* free segment information */
	struct dirty_seglist_info *dirty_info;	/* dirty segment information */
	struct curseg_info *curseg_array;	/* active segment information */

	block_t seg0_blkaddr;		/* block address of 0'th segment */
	block_t main_blkaddr;		/* start block address of main area */
	block_t ssa_blkaddr;		/* start block address of SSA area */

	unsigned int segment_count;	/* total # of segments */
	unsigned int main_segments;	/* # of segments in main area */
	unsigned int reserved_segments;	/* # of reserved segments */
	unsigned int ovp_segments;	/* # of overprovision segments */

	/* a threshold to reclaim prefree segments */
	unsigned int rec_prefree_segments;

	/* for small discard management */
	struct list_head discard_list;		/* 4KB discard list */
	int nr_discards;			/* # of discards in the list */
	int max_discards;			/* max. discards to be issued */

	/* for batched trimming */
	unsigned int trim_sections;		/* # of sections to trim */

	struct list_head sit_entry_set;	/* sit entry set list */

	unsigned int ipu_policy;	/* in-place-update policy */
	unsigned int min_ipu_util;	/* in-place-update threshold */
	unsigned int min_fsync_blocks;	/* threshold for fsync */

	/* for flush command control */
	struct flush_cmd_control *cmd_control_info;

};

/*
 * For superblock
 */
/*
 * COUNT_TYPE for monitoring
 *
 * f2fs monitors the number of several block types such as on-writeback,
 * dirty dentry blocks, dirty node blocks, and dirty meta blocks.
 */
enum count_type {
	F2FS_WRITEBACK,
	F2FS_DIRTY_DENTS,
	F2FS_DIRTY_DATA,
	F2FS_DIRTY_NODES,
	F2FS_DIRTY_META,
	F2FS_INMEM_PAGES,
	NR_COUNT_TYPE,
};

/*
 * The below are the page types of bios used in submit_bio().
 * The available types are:
 * DATA			User data pages. It operates as async mode.
 * NODE			Node pages. It operates as async mode.
 * META			FS metadata pages such as SIT, NAT, CP.
 * NR_PAGE_TYPE		The number of page types.
 * META_FLUSH		Make sure the previous pages are written
 *			with waiting the bio's completion
 * ...			Only can be used with META.
 */
#define PAGE_TYPE_OF_BIO(type)	((type) > META ? META : (type))
enum page_type {
	DATA,
	NODE,
	META,
	NR_PAGE_TYPE,
	META_FLUSH,
	INMEM,		/* the below types are used by tracepoints only. */
	INMEM_DROP,
	INMEM_REVOKE,
	IPU,
	OPU,
};

struct f2fs_io_info {
	struct f2fs_sb_info *sbi;	/* f2fs_sb_info pointer */
	enum page_type type;	/* contains DATA/NODE/META/META_FLUSH */
	int rw;			/* contains R/RS/W/WS with REQ_META/REQ_PRIO */
	block_t new_blkaddr;	/* new block address to be written */
	block_t old_blkaddr;	/* old block address before Cow */
	struct page *page;	/* page to be written */
	struct page *encrypted_page;	/* encrypted page */
};

#define is_read_io(rw)	(((rw) & 1) == READ)
struct f2fs_bio_info {
	struct f2fs_sb_info *sbi;	/* f2fs superblock */
	struct bio *bio;		/* bios to merge */
	sector_t last_block_in_bio;	/* last block number */
	struct f2fs_io_info fio;	/* store buffered io info. */
	struct rw_semaphore io_rwsem;	/* blocking op for bio */
};

enum inode_type {
	DIR_INODE,			/* for dirty dir inode */
	FILE_INODE,			/* for dirty regular/symlink inode */
	NR_INODE_TYPE,
};

/* for inner inode cache management */
struct inode_management {
	struct radix_tree_root ino_root;	/* ino entry array */
	spinlock_t ino_lock;			/* for ino entry lock */
	struct list_head ino_list;		/* inode list head */
	unsigned long ino_num;			/* number of entries */
};

/* For s_flag in struct f2fs_sb_info */
enum {
	SBI_IS_DIRTY,				/* dirty flag for checkpoint */
	SBI_IS_CLOSE,				/* specify unmounting */
	SBI_NEED_FSCK,				/* need fsck.f2fs to fix */
	SBI_POR_DOING,				/* recovery is doing or not */
};

enum {
	CP_TIME,
	REQ_TIME,
	MAX_TIME,
};

struct f2fs_sb_info {
	struct super_block *sb;			/* pointer to VFS super block */
	struct proc_dir_entry *s_proc;		/* proc entry */
	struct f2fs_super_block *raw_super;	/* raw super block pointer */
	int valid_super_block;			/* valid super block no */
	int s_flag;				/* flags for sbi */

	/* for node-related operations */
	struct f2fs_nm_info *nm_info;		/* node manager */
	struct inode *node_inode;		/* cache node blocks */

	/* for segment-related operations */
	struct f2fs_sm_info *sm_info;		/* segment manager */

	/* for bio operations */
	struct f2fs_bio_info read_io;			/* for read bios */
	struct f2fs_bio_info write_io[NR_PAGE_TYPE];	/* for write bios */

	/* for checkpoint */
	struct f2fs_checkpoint *ckpt;		/* raw checkpoint pointer */
	struct inode *meta_inode;		/* cache meta blocks */
	struct mutex cp_mutex;			/* checkpoint procedure lock */
	struct rw_semaphore cp_rwsem;		/* blocking FS operations */
	struct rw_semaphore node_write;		/* locking node writes */
	struct mutex writepages;		/* mutex for writepages() */
	wait_queue_head_t cp_wait;
	unsigned long last_time[MAX_TIME];	/* to store time in jiffies */
	long interval_time[MAX_TIME];		/* to store thresholds */

	struct inode_management im[MAX_INO_ENTRY];      /* manage inode cache */

	/* for orphan inode, use 0'th array */
	unsigned int max_orphans;		/* max orphan inodes */

	/* for inode management */
	struct list_head inode_list[NR_INODE_TYPE];	/* dirty inode list */
	spinlock_t inode_lock[NR_INODE_TYPE];	/* for dirty inode list lock */

	/* for extent tree cache */
	struct radix_tree_root extent_tree_root;/* cache extent cache entries */
	struct rw_semaphore extent_tree_lock;	/* locking extent radix tree */
	struct list_head extent_list;		/* lru list for shrinker */
	spinlock_t extent_lock;			/* locking extent lru list */
	atomic_t total_ext_tree;		/* extent tree count */
	struct list_head zombie_list;		/* extent zombie tree list */
	atomic_t total_zombie_tree;		/* extent zombie tree count */
	atomic_t total_ext_node;		/* extent info count */

	/* basic filesystem units */
	unsigned int log_sectors_per_block;	/* log2 sectors per block */
	unsigned int log_blocksize;		/* log2 block size */
	unsigned int blocksize;			/* block size */
	unsigned int root_ino_num;		/* root inode number*/
	unsigned int node_ino_num;		/* node inode number*/
	unsigned int meta_ino_num;		/* meta inode number*/
	unsigned int log_blocks_per_seg;	/* log2 blocks per segment */
	unsigned int blocks_per_seg;		/* blocks per segment */
	unsigned int segs_per_sec;		/* segments per section */
	unsigned int secs_per_zone;		/* sections per zone */
	unsigned int total_sections;		/* total section count */
	unsigned int total_node_count;		/* total node block count */
	unsigned int total_valid_node_count;	/* valid node block count */
	unsigned int total_valid_inode_count;	/* valid inode count */
	loff_t max_file_blocks;			/* max block index of file */
	int active_logs;			/* # of active logs */
	int dir_level;				/* directory level */

	block_t user_block_count;		/* # of user blocks */
	block_t total_valid_block_count;	/* # of valid blocks */
	block_t alloc_valid_block_count;	/* # of allocated blocks */
	block_t discard_blks;			/* discard command candidats */
	block_t last_valid_block_count;		/* for recovery */
	u32 s_next_generation;			/* for NFS support */
	atomic_t nr_pages[NR_COUNT_TYPE];	/* # of pages, see count_type */

	struct f2fs_mount_info mount_opt;	/* mount options */

	/* for cleaning operations */
	struct mutex gc_mutex;			/* mutex for GC */
	struct f2fs_gc_kthread	*gc_thread;	/* GC thread */
	unsigned int cur_victim_sec;		/* current victim section num */

	/* maximum # of trials to find a victim segment for SSR and GC */
	unsigned int max_victim_search;

	/*
	 * for stat information.
	 * one is for the LFS mode, and the other is for the SSR mode.
	 */
#ifdef CONFIG_F2FS_STAT_FS
	struct f2fs_stat_info *stat_info;	/* FS status information */
	unsigned int segment_count[2];		/* # of allocated segments */
	unsigned int block_count[2];		/* # of allocated blocks */
	atomic_t inplace_count;		/* # of inplace update */
	atomic64_t total_hit_ext;		/* # of lookup extent cache */
	atomic64_t read_hit_rbtree;		/* # of hit rbtree extent node */
	atomic64_t read_hit_largest;		/* # of hit largest extent node */
	atomic64_t read_hit_cached;		/* # of hit cached extent node */
	atomic_t inline_xattr;			/* # of inline_xattr inodes */
	atomic_t inline_inode;			/* # of inline_data inodes */
	atomic_t inline_dir;			/* # of inline_dentry inodes */
	int bg_gc;				/* background gc calls */
	unsigned int ndirty_inode[NR_INODE_TYPE];	/* # of dirty inodes */
#endif
	unsigned int last_victim[2];		/* last victim segment # */
	spinlock_t stat_lock;			/* lock for stat operations */

	/* For sysfs suppport */
	struct kobject s_kobj;
	struct completion s_kobj_unregister;

	/* For shrinker support */
	struct list_head s_list;
	struct mutex umount_mutex;
	unsigned int shrinker_run_no;

	/* For write statistics */
	u64 sectors_written_start;
	u64 kbytes_written;

	/* Reference to checksum algorithm driver via cryptoapi */
	struct crypto_shash *s_chksum_driver;
};

/* For write statistics. Suppose sector size is 512 bytes,
 * and the return value is in kbytes. s is of struct f2fs_sb_info.
 */
#define BD_PART_WRITTEN(s)						 \
(((u64)part_stat_read(s->sb->s_bdev->bd_part, sectors[1]) -		 \
		s->sectors_written_start) >> 1)

static inline void f2fs_update_time(struct f2fs_sb_info *sbi, int type)
{
	sbi->last_time[type] = jiffies;
}

static inline bool f2fs_time_over(struct f2fs_sb_info *sbi, int type)
{
	struct timespec ts = {sbi->interval_time[type], 0};
	unsigned long interval = timespec_to_jiffies(&ts);

	return time_after(jiffies, sbi->last_time[type] + interval);
}

static inline bool is_idle(struct f2fs_sb_info *sbi)
{
	struct block_device *bdev = sbi->sb->s_bdev;
	struct request_queue *q = bdev_get_queue(bdev);
	struct request_list *rl = &q->root_rl;

	if (rl->count[BLK_RW_SYNC] || rl->count[BLK_RW_ASYNC])
		return 0;

	return f2fs_time_over(sbi, REQ_TIME);
}

/*
 * Inline functions
 */
#define SHASH_DESC_ON_STACK(shash, ctx)                           \
	char __##shash##_desc[sizeof(struct shash_desc) +         \
		crypto_shash_descsize(ctx)] CRYPTO_MINALIGN_ATTR; \
	struct shash_desc *shash = (struct shash_desc *)__##shash##_desc

static inline u32 f2fs_crc32(struct f2fs_sb_info *sbi, const void *address,
			   unsigned int length)
{
	SHASH_DESC_ON_STACK(shash, sbi->s_chksum_driver);
	u32 *ctx = (u32 *)shash_desc_ctx(shash);
	int err;

	shash->tfm = sbi->s_chksum_driver;
	shash->flags = 0;
	*ctx = F2FS_SUPER_MAGIC;

	err = crypto_shash_update(shash, address, length);
	BUG_ON(err);

	return *ctx;
}

static inline bool f2fs_crc_valid(struct f2fs_sb_info *sbi, __u32 blk_crc,
				  void *buf, size_t buf_size)
{
	return f2fs_crc32(sbi, buf, buf_size) == blk_crc;
}

static inline struct f2fs_inode_info *F2FS_I(struct inode *inode)
{
	return container_of(inode, struct f2fs_inode_info, vfs_inode);
}

static inline struct f2fs_sb_info *F2FS_SB(struct super_block *sb)
{
	return sb->s_fs_info;
}

static inline struct f2fs_sb_info *F2FS_I_SB(struct inode *inode)
{
	return F2FS_SB(inode->i_sb);
}

static inline struct f2fs_sb_info *F2FS_M_SB(struct address_space *mapping)
{
	return F2FS_I_SB(mapping->host);
}

static inline struct f2fs_sb_info *F2FS_P_SB(struct page *page)
{
	return F2FS_M_SB(page->mapping);
}

static inline struct f2fs_super_block *F2FS_RAW_SUPER(struct f2fs_sb_info *sbi)
{
	return (struct f2fs_super_block *)(sbi->raw_super);
}

static inline struct f2fs_checkpoint *F2FS_CKPT(struct f2fs_sb_info *sbi)
{
	return (struct f2fs_checkpoint *)(sbi->ckpt);
}

static inline struct f2fs_node *F2FS_NODE(struct page *page)
{
	return (struct f2fs_node *)page_address(page);
}

static inline struct f2fs_inode *F2FS_INODE(struct page *page)
{
	return &((struct f2fs_node *)page_address(page))->i;
}

static inline struct f2fs_nm_info *NM_I(struct f2fs_sb_info *sbi)
{
	return (struct f2fs_nm_info *)(sbi->nm_info);
}

static inline struct f2fs_sm_info *SM_I(struct f2fs_sb_info *sbi)
{
	return (struct f2fs_sm_info *)(sbi->sm_info);
}

static inline struct sit_info *SIT_I(struct f2fs_sb_info *sbi)
{
	return (struct sit_info *)(SM_I(sbi)->sit_info);
}

static inline struct free_segmap_info *FREE_I(struct f2fs_sb_info *sbi)
{
	return (struct free_segmap_info *)(SM_I(sbi)->free_info);
}

static inline struct dirty_seglist_info *DIRTY_I(struct f2fs_sb_info *sbi)
{
	return (struct dirty_seglist_info *)(SM_I(sbi)->dirty_info);
}

static inline struct address_space *META_MAPPING(struct f2fs_sb_info *sbi)
{
	return sbi->meta_inode->i_mapping;
}

static inline struct address_space *NODE_MAPPING(struct f2fs_sb_info *sbi)
{
	return sbi->node_inode->i_mapping;
}

static inline bool is_sbi_flag_set(struct f2fs_sb_info *sbi, unsigned int type)
{
	return sbi->s_flag & (0x01 << type);
}

static inline void set_sbi_flag(struct f2fs_sb_info *sbi, unsigned int type)
{
	sbi->s_flag |= (0x01 << type);
}

static inline void clear_sbi_flag(struct f2fs_sb_info *sbi, unsigned int type)
{
	sbi->s_flag &= ~(0x01 << type);
}

static inline unsigned long long cur_cp_version(struct f2fs_checkpoint *cp)
{
	return le64_to_cpu(cp->checkpoint_ver);
}

static inline bool is_set_ckpt_flags(struct f2fs_checkpoint *cp, unsigned int f)
{
	unsigned int ckpt_flags = le32_to_cpu(cp->ckpt_flags);
	return ckpt_flags & f;
}

static inline void set_ckpt_flags(struct f2fs_checkpoint *cp, unsigned int f)
{
	unsigned int ckpt_flags = le32_to_cpu(cp->ckpt_flags);
	ckpt_flags |= f;
	cp->ckpt_flags = cpu_to_le32(ckpt_flags);
}

static inline void clear_ckpt_flags(struct f2fs_checkpoint *cp, unsigned int f)
{
	unsigned int ckpt_flags = le32_to_cpu(cp->ckpt_flags);
	ckpt_flags &= (~f);
	cp->ckpt_flags = cpu_to_le32(ckpt_flags);
}

static inline void f2fs_lock_op(struct f2fs_sb_info *sbi)
{
	down_read(&sbi->cp_rwsem);
}

static inline void f2fs_unlock_op(struct f2fs_sb_info *sbi)
{
	up_read(&sbi->cp_rwsem);
}

static inline void f2fs_lock_all(struct f2fs_sb_info *sbi)
{
	down_write(&sbi->cp_rwsem);
}

static inline void f2fs_unlock_all(struct f2fs_sb_info *sbi)
{
	up_write(&sbi->cp_rwsem);
}

static inline int __get_cp_reason(struct f2fs_sb_info *sbi)
{
	int reason = CP_SYNC;

	if (test_opt(sbi, FASTBOOT))
		reason = CP_FASTBOOT;
	if (is_sbi_flag_set(sbi, SBI_IS_CLOSE))
		reason = CP_UMOUNT;
	return reason;
}

static inline bool __remain_node_summaries(int reason)
{
	return (reason == CP_UMOUNT || reason == CP_FASTBOOT);
}

static inline bool __exist_node_summaries(struct f2fs_sb_info *sbi)
{
	return (is_set_ckpt_flags(F2FS_CKPT(sbi), CP_UMOUNT_FLAG) ||
			is_set_ckpt_flags(F2FS_CKPT(sbi), CP_FASTBOOT_FLAG));
}

/*
 * Check whether the given nid is within node id range.
 */
static inline int check_nid_range(struct f2fs_sb_info *sbi, nid_t nid)
{
	if (unlikely(nid < F2FS_ROOT_INO(sbi)))
		return -EINVAL;
	if (unlikely(nid >= NM_I(sbi)->max_nid))
		return -EINVAL;
	return 0;
}

#define F2FS_DEFAULT_ALLOCATED_BLOCKS	1

/*
 * Check whether the inode has blocks or not
 */
static inline int F2FS_HAS_BLOCKS(struct inode *inode)
{
	if (F2FS_I(inode)->i_xattr_nid)
		return inode->i_blocks > F2FS_DEFAULT_ALLOCATED_BLOCKS + 1;
	else
		return inode->i_blocks > F2FS_DEFAULT_ALLOCATED_BLOCKS;
}

static inline bool f2fs_has_xattr_block(unsigned int ofs)
{
	return ofs == XATTR_NODE_OFFSET;
}

static inline bool inc_valid_block_count(struct f2fs_sb_info *sbi,
				 struct inode *inode, blkcnt_t count)
{
	block_t	valid_block_count;

	spin_lock(&sbi->stat_lock);
	valid_block_count =
		sbi->total_valid_block_count + (block_t)count;
	if (unlikely(valid_block_count > sbi->user_block_count)) {
		spin_unlock(&sbi->stat_lock);
		return false;
	}
	inode->i_blocks += count;
	sbi->total_valid_block_count = valid_block_count;
	sbi->alloc_valid_block_count += (block_t)count;
	spin_unlock(&sbi->stat_lock);
	return true;
}

static inline void dec_valid_block_count(struct f2fs_sb_info *sbi,
						struct inode *inode,
						blkcnt_t count)
{
	spin_lock(&sbi->stat_lock);
	f2fs_bug_on(sbi, sbi->total_valid_block_count < (block_t) count);
	f2fs_bug_on(sbi, inode->i_blocks < count);
	inode->i_blocks -= count;
	sbi->total_valid_block_count -= (block_t)count;
	spin_unlock(&sbi->stat_lock);
}

static inline void inc_page_count(struct f2fs_sb_info *sbi, int count_type)
{
	atomic_inc(&sbi->nr_pages[count_type]);
	set_sbi_flag(sbi, SBI_IS_DIRTY);
}

static inline void inode_inc_dirty_pages(struct inode *inode)
{
	atomic_inc(&F2FS_I(inode)->dirty_pages);
	inc_page_count(F2FS_I_SB(inode), S_ISDIR(inode->i_mode) ?
				F2FS_DIRTY_DENTS : F2FS_DIRTY_DATA);
}

static inline void dec_page_count(struct f2fs_sb_info *sbi, int count_type)
{
	atomic_dec(&sbi->nr_pages[count_type]);
}

static inline void inode_dec_dirty_pages(struct inode *inode)
{
	if (!S_ISDIR(inode->i_mode) && !S_ISREG(inode->i_mode) &&
			!S_ISLNK(inode->i_mode))
		return;

	atomic_dec(&F2FS_I(inode)->dirty_pages);
	dec_page_count(F2FS_I_SB(inode), S_ISDIR(inode->i_mode) ?
				F2FS_DIRTY_DENTS : F2FS_DIRTY_DATA);
}

static inline int get_pages(struct f2fs_sb_info *sbi, int count_type)
{
	return atomic_read(&sbi->nr_pages[count_type]);
}

static inline int get_dirty_pages(struct inode *inode)
{
	return atomic_read(&F2FS_I(inode)->dirty_pages);
}

static inline int get_blocktype_secs(struct f2fs_sb_info *sbi, int block_type)
{
	unsigned int pages_per_sec = sbi->segs_per_sec * sbi->blocks_per_seg;
	return ((get_pages(sbi, block_type) + pages_per_sec - 1)
			>> sbi->log_blocks_per_seg) / sbi->segs_per_sec;
}

static inline block_t valid_user_blocks(struct f2fs_sb_info *sbi)
{
	return sbi->total_valid_block_count;
}

static inline unsigned long __bitmap_size(struct f2fs_sb_info *sbi, int flag)
{
	struct f2fs_checkpoint *ckpt = F2FS_CKPT(sbi);

	/* return NAT or SIT bitmap */
	if (flag == NAT_BITMAP)
		return le32_to_cpu(ckpt->nat_ver_bitmap_bytesize);
	else if (flag == SIT_BITMAP)
		return le32_to_cpu(ckpt->sit_ver_bitmap_bytesize);

	return 0;
}

static inline block_t __cp_payload(struct f2fs_sb_info *sbi)
{
	return le32_to_cpu(F2FS_RAW_SUPER(sbi)->cp_payload);
}

static inline void *__bitmap_ptr(struct f2fs_sb_info *sbi, int flag)
{
	struct f2fs_checkpoint *ckpt = F2FS_CKPT(sbi);
	int offset;

	if (__cp_payload(sbi) > 0) {
		if (flag == NAT_BITMAP)
			return &ckpt->sit_nat_version_bitmap;
		else
			return (unsigned char *)ckpt + F2FS_BLKSIZE;
	} else {
		offset = (flag == NAT_BITMAP) ?
			le32_to_cpu(ckpt->sit_ver_bitmap_bytesize) : 0;
		return &ckpt->sit_nat_version_bitmap + offset;
	}
}

static inline block_t __start_cp_addr(struct f2fs_sb_info *sbi)
{
	block_t start_addr;
	struct f2fs_checkpoint *ckpt = F2FS_CKPT(sbi);
	unsigned long long ckpt_version = cur_cp_version(ckpt);

	start_addr = le32_to_cpu(F2FS_RAW_SUPER(sbi)->cp_blkaddr);

	/*
	 * odd numbered checkpoint should at cp segment 0
	 * and even segment must be at cp segment 1
	 */
	if (!(ckpt_version & 1))
		start_addr += sbi->blocks_per_seg;

	return start_addr;
}

static inline block_t __start_sum_addr(struct f2fs_sb_info *sbi)
{
	return le32_to_cpu(F2FS_CKPT(sbi)->cp_pack_start_sum);
}

static inline bool inc_valid_node_count(struct f2fs_sb_info *sbi,
						struct inode *inode)
{
	block_t	valid_block_count;
	unsigned int valid_node_count;

	spin_lock(&sbi->stat_lock);

	valid_block_count = sbi->total_valid_block_count + 1;
	if (unlikely(valid_block_count > sbi->user_block_count)) {
		spin_unlock(&sbi->stat_lock);
		return false;
	}

	valid_node_count = sbi->total_valid_node_count + 1;
	if (unlikely(valid_node_count > sbi->total_node_count)) {
		spin_unlock(&sbi->stat_lock);
		return false;
	}

	if (inode)
		inode->i_blocks++;

	sbi->alloc_valid_block_count++;
	sbi->total_valid_node_count++;
	sbi->total_valid_block_count++;
	spin_unlock(&sbi->stat_lock);

	return true;
}

static inline void dec_valid_node_count(struct f2fs_sb_info *sbi,
						struct inode *inode)
{
	spin_lock(&sbi->stat_lock);

	f2fs_bug_on(sbi, !sbi->total_valid_block_count);
	f2fs_bug_on(sbi, !sbi->total_valid_node_count);
	f2fs_bug_on(sbi, !inode->i_blocks);

	inode->i_blocks--;
	sbi->total_valid_node_count--;
	sbi->total_valid_block_count--;

	spin_unlock(&sbi->stat_lock);
}

static inline unsigned int valid_node_count(struct f2fs_sb_info *sbi)
{
	return sbi->total_valid_node_count;
}

static inline void inc_valid_inode_count(struct f2fs_sb_info *sbi)
{
	spin_lock(&sbi->stat_lock);
	f2fs_bug_on(sbi, sbi->total_valid_inode_count == sbi->total_node_count);
	sbi->total_valid_inode_count++;
	spin_unlock(&sbi->stat_lock);
}

static inline void dec_valid_inode_count(struct f2fs_sb_info *sbi)
{
	spin_lock(&sbi->stat_lock);
	f2fs_bug_on(sbi, !sbi->total_valid_inode_count);
	sbi->total_valid_inode_count--;
	spin_unlock(&sbi->stat_lock);
}

static inline unsigned int valid_inode_count(struct f2fs_sb_info *sbi)
{
	return sbi->total_valid_inode_count;
}

static inline struct page *f2fs_grab_cache_page(struct address_space *mapping,
						pgoff_t index, bool for_write)
{
	if (!for_write)
		return grab_cache_page(mapping, index);
	return grab_cache_page_write_begin(mapping, index, AOP_FLAG_NOFS);
}

static inline void f2fs_copy_page(struct page *src, struct page *dst)
{
	char *src_kaddr = kmap(src);
	char *dst_kaddr = kmap(dst);

	memcpy(dst_kaddr, src_kaddr, PAGE_SIZE);
	kunmap(dst);
	kunmap(src);
}

static inline void f2fs_put_page(struct page *page, int unlock)
{
	if (!page)
		return;

	if (unlock) {
		f2fs_bug_on(F2FS_P_SB(page), !PageLocked(page));
		unlock_page(page);
	}
	page_cache_release(page);
}

static inline void f2fs_put_dnode(struct dnode_of_data *dn)
{
	if (dn->node_page)
		f2fs_put_page(dn->node_page, 1);
	if (dn->inode_page && dn->node_page != dn->inode_page)
		f2fs_put_page(dn->inode_page, 0);
	dn->node_page = NULL;
	dn->inode_page = NULL;
}

static inline struct kmem_cache *f2fs_kmem_cache_create(const char *name,
					size_t size)
{
	return kmem_cache_create(name, size, 0, SLAB_RECLAIM_ACCOUNT, NULL);
}

static inline void *f2fs_kmem_cache_alloc(struct kmem_cache *cachep,
						gfp_t flags)
{
	void *entry;

	entry = kmem_cache_alloc(cachep, flags);
	if (!entry)
		entry = kmem_cache_alloc(cachep, flags | __GFP_NOFAIL);
	return entry;
}

static inline struct bio *f2fs_bio_alloc(int npages)
{
	struct bio *bio;

	/* No failure on bio allocation */
	bio = bio_alloc(GFP_NOIO, npages);
	if (!bio)
		bio = bio_alloc(GFP_NOIO | __GFP_NOFAIL, npages);
	return bio;
}

static inline void f2fs_radix_tree_insert(struct radix_tree_root *root,
				unsigned long index, void *item)
{
	while (radix_tree_insert(root, index, item))
		cond_resched();
}

#define RAW_IS_INODE(p)	((p)->footer.nid == (p)->footer.ino)

static inline bool IS_INODE(struct page *page)
{
	struct f2fs_node *p = F2FS_NODE(page);
	return RAW_IS_INODE(p);
}

static inline __le32 *blkaddr_in_node(struct f2fs_node *node)
{
	return RAW_IS_INODE(node) ? node->i.i_addr : node->dn.addr;
}

static inline block_t datablock_addr(struct page *node_page,
		unsigned int offset)
{
	struct f2fs_node *raw_node;
	__le32 *addr_array;
	raw_node = F2FS_NODE(node_page);
	addr_array = blkaddr_in_node(raw_node);
	return le32_to_cpu(addr_array[offset]);
}

static inline int f2fs_test_bit(unsigned int nr, char *addr)
{
	int mask;

	addr += (nr >> 3);
	mask = 1 << (7 - (nr & 0x07));
	return mask & *addr;
}

static inline void f2fs_set_bit(unsigned int nr, char *addr)
{
	int mask;

	addr += (nr >> 3);
	mask = 1 << (7 - (nr & 0x07));
	*addr |= mask;
}

static inline void f2fs_clear_bit(unsigned int nr, char *addr)
{
	int mask;

	addr += (nr >> 3);
	mask = 1 << (7 - (nr & 0x07));
	*addr &= ~mask;
}

static inline int f2fs_test_and_set_bit(unsigned int nr, char *addr)
{
	int mask;
	int ret;

	addr += (nr >> 3);
	mask = 1 << (7 - (nr & 0x07));
	ret = mask & *addr;
	*addr |= mask;
	return ret;
}

static inline int f2fs_test_and_clear_bit(unsigned int nr, char *addr)
{
	int mask;
	int ret;

	addr += (nr >> 3);
	mask = 1 << (7 - (nr & 0x07));
	ret = mask & *addr;
	*addr &= ~mask;
	return ret;
}

static inline void f2fs_change_bit(unsigned int nr, char *addr)
{
	int mask;

	addr += (nr >> 3);
	mask = 1 << (7 - (nr & 0x07));
	*addr ^= mask;
}

/* used for f2fs_inode_info->flags */
enum {
	FI_NEW_INODE,		/* indicate newly allocated inode */
	FI_DIRTY_INODE,		/* indicate inode is dirty or not */
	FI_DIRTY_DIR,		/* indicate directory has dirty pages */
	FI_INC_LINK,		/* need to increment i_nlink */
	FI_ACL_MODE,		/* indicate acl mode */
	FI_NO_ALLOC,		/* should not allocate any blocks */
	FI_FREE_NID,		/* free allocated nide */
	FI_UPDATE_DIR,		/* should update inode block for consistency */
	FI_DELAY_IPUT,		/* used for the recovery */
	FI_NO_EXTENT,		/* not to use the extent cache */
	FI_INLINE_XATTR,	/* used for inline xattr */
	FI_INLINE_DATA,		/* used for inline data*/
	FI_INLINE_DENTRY,	/* used for inline dentry */
	FI_APPEND_WRITE,	/* inode has appended data */
	FI_UPDATE_WRITE,	/* inode has in-place-update data */
	FI_NEED_IPU,		/* used for ipu per file */
	FI_ATOMIC_FILE,		/* indicate atomic file */
	FI_VOLATILE_FILE,	/* indicate volatile file */
	FI_FIRST_BLOCK_WRITTEN,	/* indicate #0 data block was written */
	FI_DROP_CACHE,		/* drop dirty page cache */
	FI_DATA_EXIST,		/* indicate data exists */
	FI_INLINE_DOTS,		/* indicate inline dot dentries */
	FI_DO_DEFRAG,		/* indicate defragment is running */
	FI_DIRTY_FILE,		/* indicate regular/symlink has dirty pages */
};

static inline void set_inode_flag(struct f2fs_inode_info *fi, int flag)
{
	if (!test_bit(flag, &fi->flags))
		set_bit(flag, &fi->flags);
}

static inline int is_inode_flag_set(struct f2fs_inode_info *fi, int flag)
{
	return test_bit(flag, &fi->flags);
}

static inline void clear_inode_flag(struct f2fs_inode_info *fi, int flag)
{
	if (test_bit(flag, &fi->flags))
		clear_bit(flag, &fi->flags);
}

static inline void set_acl_inode(struct f2fs_inode_info *fi, umode_t mode)
{
	fi->i_acl_mode = mode;
	set_inode_flag(fi, FI_ACL_MODE);
}

static inline void get_inline_info(struct f2fs_inode_info *fi,
					struct f2fs_inode *ri)
{
	if (ri->i_inline & F2FS_INLINE_XATTR)
		set_inode_flag(fi, FI_INLINE_XATTR);
	if (ri->i_inline & F2FS_INLINE_DATA)
		set_inode_flag(fi, FI_INLINE_DATA);
	if (ri->i_inline & F2FS_INLINE_DENTRY)
		set_inode_flag(fi, FI_INLINE_DENTRY);
	if (ri->i_inline & F2FS_DATA_EXIST)
		set_inode_flag(fi, FI_DATA_EXIST);
	if (ri->i_inline & F2FS_INLINE_DOTS)
		set_inode_flag(fi, FI_INLINE_DOTS);
}

static inline void set_raw_inline(struct f2fs_inode_info *fi,
					struct f2fs_inode *ri)
{
	ri->i_inline = 0;

	if (is_inode_flag_set(fi, FI_INLINE_XATTR))
		ri->i_inline |= F2FS_INLINE_XATTR;
	if (is_inode_flag_set(fi, FI_INLINE_DATA))
		ri->i_inline |= F2FS_INLINE_DATA;
	if (is_inode_flag_set(fi, FI_INLINE_DENTRY))
		ri->i_inline |= F2FS_INLINE_DENTRY;
	if (is_inode_flag_set(fi, FI_DATA_EXIST))
		ri->i_inline |= F2FS_DATA_EXIST;
	if (is_inode_flag_set(fi, FI_INLINE_DOTS))
		ri->i_inline |= F2FS_INLINE_DOTS;
}

static inline int f2fs_has_inline_xattr(struct inode *inode)
{
	return is_inode_flag_set(F2FS_I(inode), FI_INLINE_XATTR);
}

static inline unsigned int addrs_per_inode(struct inode *inode)
{
	if (f2fs_has_inline_xattr(inode))
		return DEF_ADDRS_PER_INODE - F2FS_INLINE_XATTR_ADDRS;
	return DEF_ADDRS_PER_INODE;
}

static inline void *inline_xattr_addr(struct page *page)
{
	struct f2fs_inode *ri = F2FS_INODE(page);
	return (void *)&(ri->i_addr[DEF_ADDRS_PER_INODE -
					F2FS_INLINE_XATTR_ADDRS]);
}

static inline int inline_xattr_size(struct inode *inode)
{
	if (f2fs_has_inline_xattr(inode))
		return F2FS_INLINE_XATTR_ADDRS << 2;
	else
		return 0;
}

static inline int f2fs_has_inline_data(struct inode *inode)
{
	return is_inode_flag_set(F2FS_I(inode), FI_INLINE_DATA);
}

static inline void f2fs_clear_inline_inode(struct inode *inode)
{
	clear_inode_flag(F2FS_I(inode), FI_INLINE_DATA);
	clear_inode_flag(F2FS_I(inode), FI_DATA_EXIST);
}

static inline int f2fs_exist_data(struct inode *inode)
{
	return is_inode_flag_set(F2FS_I(inode), FI_DATA_EXIST);
}

static inline int f2fs_has_inline_dots(struct inode *inode)
{
	return is_inode_flag_set(F2FS_I(inode), FI_INLINE_DOTS);
}

static inline bool f2fs_is_atomic_file(struct inode *inode)
{
	return is_inode_flag_set(F2FS_I(inode), FI_ATOMIC_FILE);
}

static inline bool f2fs_is_volatile_file(struct inode *inode)
{
	return is_inode_flag_set(F2FS_I(inode), FI_VOLATILE_FILE);
}

static inline bool f2fs_is_first_block_written(struct inode *inode)
{
	return is_inode_flag_set(F2FS_I(inode), FI_FIRST_BLOCK_WRITTEN);
}

static inline bool f2fs_is_drop_cache(struct inode *inode)
{
	return is_inode_flag_set(F2FS_I(inode), FI_DROP_CACHE);
}

static inline void *inline_data_addr(struct page *page)
{
	struct f2fs_inode *ri = F2FS_INODE(page);
	return (void *)&(ri->i_addr[1]);
}

static inline int f2fs_has_inline_dentry(struct inode *inode)
{
	return is_inode_flag_set(F2FS_I(inode), FI_INLINE_DENTRY);
}

static inline void f2fs_dentry_kunmap(struct inode *dir, struct page *page)
{
	if (!f2fs_has_inline_dentry(dir))
		kunmap(page);
}

static inline int is_file(struct inode *inode, int type)
{
	return F2FS_I(inode)->i_advise & type;
}

static inline void set_file(struct inode *inode, int type)
{
	F2FS_I(inode)->i_advise |= type;
}

static inline void clear_file(struct inode *inode, int type)
{
	F2FS_I(inode)->i_advise &= ~type;
}

static inline int f2fs_readonly(struct super_block *sb)
{
	return sb->s_flags & MS_RDONLY;
}

static inline bool f2fs_cp_error(struct f2fs_sb_info *sbi)
{
	return is_set_ckpt_flags(sbi->ckpt, CP_ERROR_FLAG);
}

static inline void f2fs_stop_checkpoint(struct f2fs_sb_info *sbi)
{
	set_ckpt_flags(sbi->ckpt, CP_ERROR_FLAG);
	sbi->sb->s_flags |= MS_RDONLY;
}

static inline bool is_dot_dotdot(const struct qstr *str)
{
	if (str->len == 1 && str->name[0] == '.')
		return true;

	if (str->len == 2 && str->name[0] == '.' && str->name[1] == '.')
		return true;

	return false;
}

static inline bool f2fs_may_extent_tree(struct inode *inode)
{
	mode_t mode = inode->i_mode;

	if (!test_opt(F2FS_I_SB(inode), EXTENT_CACHE) ||
			is_inode_flag_set(F2FS_I(inode), FI_NO_EXTENT))
		return false;

	return S_ISREG(mode);
}

static inline void *f2fs_kvmalloc(size_t size, gfp_t flags)
{
	void *ret;

	ret = kmalloc(size, flags | __GFP_NOWARN);
	if (!ret)
		ret = __vmalloc(size, flags, PAGE_KERNEL);
	return ret;
}

static inline void *f2fs_kvzalloc(size_t size, gfp_t flags)
{
	void *ret;

	ret = kzalloc(size, flags | __GFP_NOWARN);
	if (!ret)
		ret = __vmalloc(size, flags | __GFP_ZERO, PAGE_KERNEL);
	return ret;
}

static inline void f2fs_kvfree(void *ptr)
{
	if (is_vmalloc_addr(ptr))
		vfree(ptr);
	else
		kfree(ptr);
}

#define get_inode_mode(i) \
	((is_inode_flag_set(F2FS_I(i), FI_ACL_MODE)) ? \
	 (F2FS_I(i)->i_acl_mode) : ((i)->i_mode))

/* get offset of first page in next direct node */
#define PGOFS_OF_NEXT_DNODE(pgofs, inode)				\
	((pgofs < ADDRS_PER_INODE(inode)) ? ADDRS_PER_INODE(inode) :	\
	(pgofs - ADDRS_PER_INODE(inode) + ADDRS_PER_BLOCK) /	\
	ADDRS_PER_BLOCK * ADDRS_PER_BLOCK + ADDRS_PER_INODE(inode))

/*
 * file.c
 */
int f2fs_sync_file(struct file *, loff_t, loff_t, int);
void truncate_data_blocks(struct dnode_of_data *);
int truncate_blocks(struct inode *, u64, bool);
int f2fs_truncate(struct inode *, bool);
int f2fs_getattr(struct vfsmount *, struct dentry *, struct kstat *);
int f2fs_setattr(struct dentry *, struct iattr *);
int truncate_hole(struct inode *, pgoff_t, pgoff_t);
int truncate_data_blocks_range(struct dnode_of_data *, int);
long f2fs_ioctl(struct file *, unsigned int, unsigned long);
long f2fs_compat_ioctl(struct file *, unsigned int, unsigned long);

/*
 * inode.c
 */
void f2fs_set_inode_flags(struct inode *);
struct inode *f2fs_iget(struct super_block *, unsigned long);
int try_to_free_nats(struct f2fs_sb_info *, int);
int update_inode(struct inode *, struct page *);
int update_inode_page(struct inode *);
int f2fs_write_inode(struct inode *, struct writeback_control *);
void f2fs_evict_inode(struct inode *);
void handle_failed_inode(struct inode *);

/*
 * namei.c
 */
struct dentry *f2fs_get_parent(struct dentry *child);

/*
 * dir.c
 */
extern unsigned char f2fs_filetype_table[F2FS_FT_MAX];
void set_de_type(struct f2fs_dir_entry *, umode_t);
<<<<<<< HEAD
struct f2fs_dir_entry *find_target_dentry(struct f2fs_filename *,
			f2fs_hash_t, int *, struct f2fs_dentry_ptr *,
			unsigned int flags);
=======
struct f2fs_dir_entry *find_target_dentry(struct fscrypt_name *,
			f2fs_hash_t, int *, struct f2fs_dentry_ptr *);
>>>>>>> d3999f6f
bool f2fs_fill_dentries(struct file *, void *, filldir_t,
			struct f2fs_dentry_ptr *, unsigned int,
			unsigned int, struct fscrypt_str *);
void do_make_empty_dir(struct inode *, struct inode *,
			struct f2fs_dentry_ptr *);
struct page *init_inode_metadata(struct inode *, struct inode *,
			const struct qstr *, struct page *);
void update_parent_metadata(struct inode *, struct inode *, unsigned int);
int room_for_filename(const void *, int, int);
void f2fs_drop_nlink(struct inode *, struct inode *, struct page *);
struct f2fs_dir_entry *f2fs_find_entry(struct inode *, struct qstr *,
					struct page **, unsigned int flags);
struct f2fs_dir_entry *f2fs_parent_dir(struct inode *, struct page **);
ino_t f2fs_inode_by_name(struct inode *, struct qstr *);
void f2fs_set_link(struct inode *, struct f2fs_dir_entry *,
				struct page *, struct inode *);
int update_dent_inode(struct inode *, struct inode *, const struct qstr *);
void f2fs_update_dentry(nid_t ino, umode_t mode, struct f2fs_dentry_ptr *,
			const struct qstr *, f2fs_hash_t , unsigned int);
int __f2fs_add_link(struct inode *, const struct qstr *, struct inode *, nid_t,
			umode_t);
void f2fs_delete_entry(struct f2fs_dir_entry *, struct page *, struct inode *,
							struct inode *);
int f2fs_do_tmpfile(struct inode *, struct inode *);
bool f2fs_empty_dir(struct inode *);

static inline int f2fs_add_link(struct dentry *dentry, struct inode *inode)
{
	return __f2fs_add_link(dentry->d_parent->d_inode, &dentry->d_name,
				inode, inode->i_ino, inode->i_mode);
}

/*
 * super.c
 */
int f2fs_commit_super(struct f2fs_sb_info *, bool);
int f2fs_sync_fs(struct super_block *, int);
extern __printf(3, 4)
void f2fs_msg(struct super_block *, const char *, const char *, ...);
int sanity_check_ckpt(struct f2fs_sb_info *sbi);

/*
 * hash.c
 */
f2fs_hash_t f2fs_dentry_hash(const struct qstr *);

/*
 * node.c
 */
struct dnode_of_data;
struct node_info;

bool available_free_memory(struct f2fs_sb_info *, int);
int need_dentry_mark(struct f2fs_sb_info *, nid_t);
bool is_checkpointed_node(struct f2fs_sb_info *, nid_t);
bool need_inode_block_update(struct f2fs_sb_info *, nid_t);
void get_node_info(struct f2fs_sb_info *, nid_t, struct node_info *);
pgoff_t get_next_page_offset(struct dnode_of_data *, pgoff_t);
int get_dnode_of_data(struct dnode_of_data *, pgoff_t, int);
int truncate_inode_blocks(struct inode *, pgoff_t);
int truncate_xattr_node(struct inode *, struct page *);
int wait_on_node_pages_writeback(struct f2fs_sb_info *, nid_t);
int remove_inode_page(struct inode *);
struct page *new_inode_page(struct inode *);
struct page *new_node_page(struct dnode_of_data *, unsigned int, struct page *);
void ra_node_page(struct f2fs_sb_info *, nid_t);
struct page *get_node_page(struct f2fs_sb_info *, pgoff_t);
struct page *get_node_page_ra(struct page *, int);
void sync_inode_page(struct dnode_of_data *);
int sync_node_pages(struct f2fs_sb_info *, nid_t, struct writeback_control *);
bool alloc_nid(struct f2fs_sb_info *, nid_t *);
void alloc_nid_done(struct f2fs_sb_info *, nid_t);
void alloc_nid_failed(struct f2fs_sb_info *, nid_t);
int try_to_free_nids(struct f2fs_sb_info *, int);
void recover_inline_xattr(struct inode *, struct page *);
void recover_xattr_data(struct inode *, struct page *, block_t);
int recover_inode_page(struct f2fs_sb_info *, struct page *);
int restore_node_summary(struct f2fs_sb_info *, unsigned int,
				struct f2fs_summary_block *);
void flush_nat_entries(struct f2fs_sb_info *);
int build_node_manager(struct f2fs_sb_info *);
void destroy_node_manager(struct f2fs_sb_info *);
int __init create_node_manager_caches(void);
void destroy_node_manager_caches(void);

/*
 * segment.c
 */
void register_inmem_page(struct inode *, struct page *);
void drop_inmem_pages(struct inode *);
int commit_inmem_pages(struct inode *);
void f2fs_balance_fs(struct f2fs_sb_info *, bool);
void f2fs_balance_fs_bg(struct f2fs_sb_info *);
int f2fs_issue_flush(struct f2fs_sb_info *);
int create_flush_cmd_control(struct f2fs_sb_info *);
void destroy_flush_cmd_control(struct f2fs_sb_info *);
void invalidate_blocks(struct f2fs_sb_info *, block_t);
bool is_checkpointed_data(struct f2fs_sb_info *, block_t);
void refresh_sit_entry(struct f2fs_sb_info *, block_t, block_t);
void clear_prefree_segments(struct f2fs_sb_info *, struct cp_control *);
void release_discard_addrs(struct f2fs_sb_info *);
bool discard_next_dnode(struct f2fs_sb_info *, block_t);
int npages_for_summary_flush(struct f2fs_sb_info *, bool);
void allocate_new_segments(struct f2fs_sb_info *);
int f2fs_trim_fs(struct f2fs_sb_info *, struct fstrim_range *);
struct page *get_sum_page(struct f2fs_sb_info *, unsigned int);
void update_meta_page(struct f2fs_sb_info *, void *, block_t);
void write_meta_page(struct f2fs_sb_info *, struct page *);
void write_node_page(unsigned int, struct f2fs_io_info *);
void write_data_page(struct dnode_of_data *, struct f2fs_io_info *);
void rewrite_data_page(struct f2fs_io_info *);
void __f2fs_replace_block(struct f2fs_sb_info *, struct f2fs_summary *,
					block_t, block_t, bool, bool);
void f2fs_replace_block(struct f2fs_sb_info *, struct dnode_of_data *,
				block_t, block_t, unsigned char, bool, bool);
void allocate_data_block(struct f2fs_sb_info *, struct page *,
		block_t, block_t *, struct f2fs_summary *, int);
void f2fs_wait_on_page_writeback(struct page *, enum page_type, bool);
void f2fs_wait_on_encrypted_page_writeback(struct f2fs_sb_info *, block_t);
void write_data_summaries(struct f2fs_sb_info *, block_t);
void write_node_summaries(struct f2fs_sb_info *, block_t);
int lookup_journal_in_cursum(struct f2fs_journal *, int, unsigned int, int);
void flush_sit_entries(struct f2fs_sb_info *, struct cp_control *);
int build_segment_manager(struct f2fs_sb_info *);
void destroy_segment_manager(struct f2fs_sb_info *);
int __init create_segment_manager_caches(void);
void destroy_segment_manager_caches(void);

/*
 * checkpoint.c
 */
struct page *grab_meta_page(struct f2fs_sb_info *, pgoff_t);
struct page *get_meta_page(struct f2fs_sb_info *, pgoff_t);
struct page *get_tmp_page(struct f2fs_sb_info *, pgoff_t);
bool is_valid_blkaddr(struct f2fs_sb_info *, block_t, int);
int ra_meta_pages(struct f2fs_sb_info *, block_t, int, int, bool);
void ra_meta_pages_cond(struct f2fs_sb_info *, pgoff_t);
long sync_meta_pages(struct f2fs_sb_info *, enum page_type, long);
void add_ino_entry(struct f2fs_sb_info *, nid_t, int type);
void remove_ino_entry(struct f2fs_sb_info *, nid_t, int type);
void release_ino_entry(struct f2fs_sb_info *);
bool exist_written_data(struct f2fs_sb_info *, nid_t, int);
int acquire_orphan_inode(struct f2fs_sb_info *);
void release_orphan_inode(struct f2fs_sb_info *);
void add_orphan_inode(struct f2fs_sb_info *, nid_t);
void remove_orphan_inode(struct f2fs_sb_info *, nid_t);
int recover_orphan_inodes(struct f2fs_sb_info *);
int get_valid_checkpoint(struct f2fs_sb_info *);
void update_dirty_page(struct inode *, struct page *);
void add_dirty_dir_inode(struct inode *);
void remove_dirty_inode(struct inode *);
int sync_dirty_inodes(struct f2fs_sb_info *, enum inode_type);
int write_checkpoint(struct f2fs_sb_info *, struct cp_control *);
void init_ino_entry_info(struct f2fs_sb_info *);
int __init create_checkpoint_caches(void);
void destroy_checkpoint_caches(void);

/*
 * data.c
 */
void f2fs_submit_merged_bio(struct f2fs_sb_info *, enum page_type, int);
void f2fs_submit_merged_bio_cond(struct f2fs_sb_info *, struct inode *,
				struct page *, nid_t, enum page_type, int);
void f2fs_flush_merged_bios(struct f2fs_sb_info *);
int f2fs_submit_page_bio(struct f2fs_io_info *);
void f2fs_submit_page_mbio(struct f2fs_io_info *);
void set_data_blkaddr(struct dnode_of_data *);
void f2fs_update_data_blkaddr(struct dnode_of_data *, block_t);
int reserve_new_block(struct dnode_of_data *);
int f2fs_get_block(struct dnode_of_data *, pgoff_t);
ssize_t f2fs_preallocate_blocks(struct inode *, loff_t, size_t, bool);
int f2fs_reserve_block(struct dnode_of_data *, pgoff_t);
struct page *get_read_data_page(struct inode *, pgoff_t, int, bool);
struct page *find_data_page(struct inode *, pgoff_t);
struct page *get_lock_data_page(struct inode *, pgoff_t, bool);
struct page *get_new_data_page(struct inode *, struct page *, pgoff_t, bool);
int do_write_data_page(struct f2fs_io_info *);
int f2fs_map_blocks(struct inode *, struct f2fs_map_blocks *, int, int);
int f2fs_fiemap(struct inode *inode, struct fiemap_extent_info *, u64, u64);
void f2fs_invalidate_page(struct page *, unsigned long);
int f2fs_release_page(struct page *, gfp_t);

/*
 * gc.c
 */
int start_gc_thread(struct f2fs_sb_info *);
void stop_gc_thread(struct f2fs_sb_info *);
block_t start_bidx_of_node(unsigned int, struct inode *);
int f2fs_gc(struct f2fs_sb_info *, bool);
void build_gc_manager(struct f2fs_sb_info *);

/*
 * recovery.c
 */
int recover_fsync_data(struct f2fs_sb_info *);
bool space_for_roll_forward(struct f2fs_sb_info *);

/*
 * debug.c
 */
#ifdef CONFIG_F2FS_STAT_FS
struct f2fs_stat_info {
	struct list_head stat_list;
	struct f2fs_sb_info *sbi;
	int all_area_segs, sit_area_segs, nat_area_segs, ssa_area_segs;
	int main_area_segs, main_area_sections, main_area_zones;
	unsigned long long hit_largest, hit_cached, hit_rbtree;
	unsigned long long hit_total, total_ext;
	int ext_tree, zombie_tree, ext_node;
	int ndirty_node, ndirty_meta;
	int ndirty_dent, ndirty_dirs, ndirty_data, ndirty_files;
	int nats, dirty_nats, sits, dirty_sits, fnids;
	int total_count, utilization;
	int bg_gc, inmem_pages, wb_pages;
	int inline_xattr, inline_inode, inline_dir;
	unsigned int valid_count, valid_node_count, valid_inode_count;
	unsigned int bimodal, avg_vblocks;
	int util_free, util_valid, util_invalid;
	int rsvd_segs, overp_segs;
	int dirty_count, node_pages, meta_pages;
	int prefree_count, call_count, cp_count, bg_cp_count;
	int tot_segs, node_segs, data_segs, free_segs, free_secs;
	int bg_node_segs, bg_data_segs;
	int tot_blks, data_blks, node_blks;
	int bg_data_blks, bg_node_blks;
	int curseg[NR_CURSEG_TYPE];
	int cursec[NR_CURSEG_TYPE];
	int curzone[NR_CURSEG_TYPE];

	unsigned int segment_count[2];
	unsigned int block_count[2];
	unsigned int inplace_count;
	unsigned long long base_mem, cache_mem, page_mem;
};

static inline struct f2fs_stat_info *F2FS_STAT(struct f2fs_sb_info *sbi)
{
	return (struct f2fs_stat_info *)sbi->stat_info;
}

#define stat_inc_cp_count(si)		((si)->cp_count++)
#define stat_inc_bg_cp_count(si)	((si)->bg_cp_count++)
#define stat_inc_call_count(si)		((si)->call_count++)
#define stat_inc_bggc_count(sbi)	((sbi)->bg_gc++)
#define stat_inc_dirty_inode(sbi, type)	((sbi)->ndirty_inode[type]++)
#define stat_dec_dirty_inode(sbi, type)	((sbi)->ndirty_inode[type]--)
#define stat_inc_total_hit(sbi)		(atomic64_inc(&(sbi)->total_hit_ext))
#define stat_inc_rbtree_node_hit(sbi)	(atomic64_inc(&(sbi)->read_hit_rbtree))
#define stat_inc_largest_node_hit(sbi)	(atomic64_inc(&(sbi)->read_hit_largest))
#define stat_inc_cached_node_hit(sbi)	(atomic64_inc(&(sbi)->read_hit_cached))
#define stat_inc_inline_xattr(inode)					\
	do {								\
		if (f2fs_has_inline_xattr(inode))			\
			(atomic_inc(&F2FS_I_SB(inode)->inline_xattr));	\
	} while (0)
#define stat_dec_inline_xattr(inode)					\
	do {								\
		if (f2fs_has_inline_xattr(inode))			\
			(atomic_dec(&F2FS_I_SB(inode)->inline_xattr));	\
	} while (0)
#define stat_inc_inline_inode(inode)					\
	do {								\
		if (f2fs_has_inline_data(inode))			\
			(atomic_inc(&F2FS_I_SB(inode)->inline_inode));	\
	} while (0)
#define stat_dec_inline_inode(inode)					\
	do {								\
		if (f2fs_has_inline_data(inode))			\
			(atomic_dec(&F2FS_I_SB(inode)->inline_inode));	\
	} while (0)
#define stat_inc_inline_dir(inode)					\
	do {								\
		if (f2fs_has_inline_dentry(inode))			\
			(atomic_inc(&F2FS_I_SB(inode)->inline_dir));	\
	} while (0)
#define stat_dec_inline_dir(inode)					\
	do {								\
		if (f2fs_has_inline_dentry(inode))			\
			(atomic_dec(&F2FS_I_SB(inode)->inline_dir));	\
	} while (0)
#define stat_inc_seg_type(sbi, curseg)					\
		((sbi)->segment_count[(curseg)->alloc_type]++)
#define stat_inc_block_count(sbi, curseg)				\
		((sbi)->block_count[(curseg)->alloc_type]++)
#define stat_inc_inplace_blocks(sbi)					\
		(atomic_inc(&(sbi)->inplace_count))
#define stat_inc_seg_count(sbi, type, gc_type)				\
	do {								\
		struct f2fs_stat_info *si = F2FS_STAT(sbi);		\
		(si)->tot_segs++;					\
		if (type == SUM_TYPE_DATA) {				\
			si->data_segs++;				\
			si->bg_data_segs += (gc_type == BG_GC) ? 1 : 0;	\
		} else {						\
			si->node_segs++;				\
			si->bg_node_segs += (gc_type == BG_GC) ? 1 : 0;	\
		}							\
	} while (0)

#define stat_inc_tot_blk_count(si, blks)				\
	(si->tot_blks += (blks))

#define stat_inc_data_blk_count(sbi, blks, gc_type)			\
	do {								\
		struct f2fs_stat_info *si = F2FS_STAT(sbi);		\
		stat_inc_tot_blk_count(si, blks);			\
		si->data_blks += (blks);				\
		si->bg_data_blks += (gc_type == BG_GC) ? (blks) : 0;	\
	} while (0)

#define stat_inc_node_blk_count(sbi, blks, gc_type)			\
	do {								\
		struct f2fs_stat_info *si = F2FS_STAT(sbi);		\
		stat_inc_tot_blk_count(si, blks);			\
		si->node_blks += (blks);				\
		si->bg_node_blks += (gc_type == BG_GC) ? (blks) : 0;	\
	} while (0)

int f2fs_build_stats(struct f2fs_sb_info *);
void f2fs_destroy_stats(struct f2fs_sb_info *);
int __init f2fs_create_root_stats(void);
void f2fs_destroy_root_stats(void);
#else
#define stat_inc_cp_count(si)
#define stat_inc_bg_cp_count(si)
#define stat_inc_call_count(si)
#define stat_inc_bggc_count(si)
#define stat_inc_dirty_inode(sbi, type)
#define stat_dec_dirty_inode(sbi, type)
#define stat_inc_total_hit(sb)
#define stat_inc_rbtree_node_hit(sb)
#define stat_inc_largest_node_hit(sbi)
#define stat_inc_cached_node_hit(sbi)
#define stat_inc_inline_xattr(inode)
#define stat_dec_inline_xattr(inode)
#define stat_inc_inline_inode(inode)
#define stat_dec_inline_inode(inode)
#define stat_inc_inline_dir(inode)
#define stat_dec_inline_dir(inode)
#define stat_inc_seg_type(sbi, curseg)
#define stat_inc_block_count(sbi, curseg)
#define stat_inc_inplace_blocks(sbi)
#define stat_inc_seg_count(sbi, type, gc_type)
#define stat_inc_tot_blk_count(si, blks)
#define stat_inc_data_blk_count(sbi, blks, gc_type)
#define stat_inc_node_blk_count(sbi, blks, gc_type)

static inline int f2fs_build_stats(struct f2fs_sb_info *sbi) { return 0; }
static inline void f2fs_destroy_stats(struct f2fs_sb_info *sbi) { }
static inline int __init f2fs_create_root_stats(void) { return 0; }
static inline void f2fs_destroy_root_stats(void) { }
#endif

extern const struct file_operations f2fs_dir_operations;
extern const struct file_operations f2fs_file_operations;
extern const struct inode_operations f2fs_file_inode_operations;
extern const struct address_space_operations f2fs_dblock_aops;
extern const struct address_space_operations f2fs_node_aops;
extern const struct address_space_operations f2fs_meta_aops;
extern const struct inode_operations f2fs_dir_inode_operations;
extern const struct inode_operations f2fs_symlink_inode_operations;
extern const struct inode_operations f2fs_encrypted_symlink_inode_operations;
extern const struct inode_operations f2fs_special_inode_operations;
extern struct kmem_cache *inode_entry_slab;

/*
 * inline.c
 */
bool f2fs_may_inline_data(struct inode *);
bool f2fs_may_inline_dentry(struct inode *);
void read_inline_data(struct page *, struct page *);
bool truncate_inline_inode(struct page *, u64);
int f2fs_read_inline_data(struct inode *, struct page *);
int f2fs_convert_inline_page(struct dnode_of_data *, struct page *);
int f2fs_convert_inline_inode(struct inode *);
int f2fs_write_inline_data(struct inode *, struct page *);
bool recover_inline_data(struct inode *, struct page *);
struct f2fs_dir_entry *find_in_inline_dir(struct inode *,
<<<<<<< HEAD
			struct f2fs_filename *, struct page **, unsigned int flags);
=======
			struct fscrypt_name *, struct page **);
>>>>>>> d3999f6f
struct f2fs_dir_entry *f2fs_parent_inline_dir(struct inode *, struct page **);
int make_empty_inline_dir(struct inode *inode, struct inode *, struct page *);
int f2fs_add_inline_entry(struct inode *, const struct qstr *, struct inode *,
						nid_t, umode_t);
void f2fs_delete_inline_entry(struct f2fs_dir_entry *, struct page *,
						struct inode *, struct inode *);
bool f2fs_empty_inline_dir(struct inode *);
int f2fs_read_inline_dir(struct file *, void *, filldir_t,
						struct fscrypt_str *);
int f2fs_inline_data_fiemap(struct inode *,
		struct fiemap_extent_info *, __u64, __u64);

/*
 * shrinker.c
 */
unsigned long f2fs_shrink_count(struct shrinker *, struct shrink_control *);
unsigned long f2fs_shrink_scan(struct shrinker *, struct shrink_control *);
void f2fs_join_shrinker(struct f2fs_sb_info *);
void f2fs_leave_shrinker(struct f2fs_sb_info *);

/*
 * extent_cache.c
 */
unsigned int f2fs_shrink_extent_tree(struct f2fs_sb_info *, int);
bool f2fs_init_extent_tree(struct inode *, struct f2fs_extent *);
unsigned int f2fs_destroy_extent_node(struct inode *);
void f2fs_destroy_extent_tree(struct inode *);
bool f2fs_lookup_extent_cache(struct inode *, pgoff_t, struct extent_info *);
void f2fs_update_extent_cache(struct dnode_of_data *);
void f2fs_update_extent_cache_range(struct dnode_of_data *dn,
						pgoff_t, block_t, unsigned int);
void init_extent_cache_info(struct f2fs_sb_info *);
int __init create_extent_cache(void);
void destroy_extent_cache(void);

/*
 * crypto support
 */
static inline bool f2fs_encrypted_inode(struct inode *inode)
{
	return file_is_encrypt(inode);
}

static inline void f2fs_set_encrypted_inode(struct inode *inode)
{
#ifdef CONFIG_F2FS_FS_ENCRYPTION
	file_set_encrypt(inode);
#endif
}

static inline bool f2fs_bio_encrypted(struct bio *bio)
{
	return bio->bi_private != NULL;
}

static inline int f2fs_sb_has_crypto(struct super_block *sb)
{
	return F2FS_HAS_FEATURE(sb, F2FS_FEATURE_ENCRYPT);
}

static inline bool f2fs_may_encrypt(struct inode *inode)
{
#ifdef CONFIG_F2FS_FS_ENCRYPTION
	mode_t mode = inode->i_mode;

	return (S_ISREG(mode) || S_ISDIR(mode) || S_ISLNK(mode));
#else
	return 0;
#endif
}

#ifndef CONFIG_F2FS_FS_ENCRYPTION
#define fscrypt_set_d_op(i)
#define fscrypt_get_ctx			fscrypt_notsupp_get_ctx
#define fscrypt_release_ctx		fscrypt_notsupp_release_ctx
#define fscrypt_encrypt_page		fscrypt_notsupp_encrypt_page
#define fscrypt_decrypt_page		fscrypt_notsupp_decrypt_page
#define fscrypt_decrypt_bio_pages	fscrypt_notsupp_decrypt_bio_pages
#define fscrypt_pullback_bio_page	fscrypt_notsupp_pullback_bio_page
#define fscrypt_restore_control_page	fscrypt_notsupp_restore_control_page
#define fscrypt_zeroout_range		fscrypt_notsupp_zeroout_range
#define fscrypt_process_policy		fscrypt_notsupp_process_policy
#define fscrypt_get_policy		fscrypt_notsupp_get_policy
#define fscrypt_has_permitted_context	fscrypt_notsupp_has_permitted_context
#define fscrypt_inherit_context		fscrypt_notsupp_inherit_context
#define fscrypt_get_encryption_info	fscrypt_notsupp_get_encryption_info
#define fscrypt_put_encryption_info	fscrypt_notsupp_put_encryption_info
#define fscrypt_setup_filename		fscrypt_notsupp_setup_filename
#define fscrypt_free_filename		fscrypt_notsupp_free_filename
#define fscrypt_fname_encrypted_size	fscrypt_notsupp_fname_encrypted_size
#define fscrypt_fname_alloc_buffer	fscrypt_notsupp_fname_alloc_buffer
#define fscrypt_fname_free_buffer	fscrypt_notsupp_fname_free_buffer
#define fscrypt_fname_disk_to_usr	fscrypt_notsupp_fname_disk_to_usr
#define fscrypt_fname_usr_to_disk	fscrypt_notsupp_fname_usr_to_disk
#endif
#endif<|MERGE_RESOLUTION|>--- conflicted
+++ resolved
@@ -1756,14 +1756,9 @@
  */
 extern unsigned char f2fs_filetype_table[F2FS_FT_MAX];
 void set_de_type(struct f2fs_dir_entry *, umode_t);
-<<<<<<< HEAD
-struct f2fs_dir_entry *find_target_dentry(struct f2fs_filename *,
+struct f2fs_dir_entry *find_target_dentry(struct fscrypt_name *,
 			f2fs_hash_t, int *, struct f2fs_dentry_ptr *,
 			unsigned int flags);
-=======
-struct f2fs_dir_entry *find_target_dentry(struct fscrypt_name *,
-			f2fs_hash_t, int *, struct f2fs_dentry_ptr *);
->>>>>>> d3999f6f
 bool f2fs_fill_dentries(struct file *, void *, filldir_t,
 			struct f2fs_dentry_ptr *, unsigned int,
 			unsigned int, struct fscrypt_str *);
@@ -2142,11 +2137,7 @@
 int f2fs_write_inline_data(struct inode *, struct page *);
 bool recover_inline_data(struct inode *, struct page *);
 struct f2fs_dir_entry *find_in_inline_dir(struct inode *,
-<<<<<<< HEAD
-			struct f2fs_filename *, struct page **, unsigned int flags);
-=======
-			struct fscrypt_name *, struct page **);
->>>>>>> d3999f6f
+			struct fscrypt_name *, struct page **, unsigned int flags);
 struct f2fs_dir_entry *f2fs_parent_inline_dir(struct inode *, struct page **);
 int make_empty_inline_dir(struct inode *inode, struct inode *, struct page *);
 int f2fs_add_inline_entry(struct inode *, const struct qstr *, struct inode *,
