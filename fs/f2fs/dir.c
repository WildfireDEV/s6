/*
 * fs/f2fs/dir.c
 *
 * Copyright (c) 2012 Samsung Electronics Co., Ltd.
 *             http://www.samsung.com/
 *
 * This program is free software; you can redistribute it and/or modify
 * it under the terms of the GNU General Public License version 2 as
 * published by the Free Software Foundation.
 */
#include <linux/fs.h>
#include <linux/namei.h>
#include <linux/f2fs_fs.h>
#include "f2fs.h"
#include "node.h"
#include "acl.h"
#include "xattr.h"

static unsigned long dir_blocks(struct inode *inode)
{
	return ((unsigned long long) (i_size_read(inode) + PAGE_CACHE_SIZE - 1))
							>> PAGE_CACHE_SHIFT;
}

static unsigned int dir_buckets(unsigned int level, int dir_level)
{
	if (level + dir_level < MAX_DIR_HASH_DEPTH / 2)
		return 1 << (level + dir_level);
	else
		return MAX_DIR_BUCKETS;
}

static unsigned int bucket_blocks(unsigned int level)
{
	if (level < MAX_DIR_HASH_DEPTH / 2)
		return 2;
	else
		return 4;
}

unsigned char f2fs_filetype_table[F2FS_FT_MAX] = {
	[F2FS_FT_UNKNOWN]	= DT_UNKNOWN,
	[F2FS_FT_REG_FILE]	= DT_REG,
	[F2FS_FT_DIR]		= DT_DIR,
	[F2FS_FT_CHRDEV]	= DT_CHR,
	[F2FS_FT_BLKDEV]	= DT_BLK,
	[F2FS_FT_FIFO]		= DT_FIFO,
	[F2FS_FT_SOCK]		= DT_SOCK,
	[F2FS_FT_SYMLINK]	= DT_LNK,
};

#define S_SHIFT 12
static unsigned char f2fs_type_by_mode[S_IFMT >> S_SHIFT] = {
	[S_IFREG >> S_SHIFT]	= F2FS_FT_REG_FILE,
	[S_IFDIR >> S_SHIFT]	= F2FS_FT_DIR,
	[S_IFCHR >> S_SHIFT]	= F2FS_FT_CHRDEV,
	[S_IFBLK >> S_SHIFT]	= F2FS_FT_BLKDEV,
	[S_IFIFO >> S_SHIFT]	= F2FS_FT_FIFO,
	[S_IFSOCK >> S_SHIFT]	= F2FS_FT_SOCK,
	[S_IFLNK >> S_SHIFT]	= F2FS_FT_SYMLINK,
};

void set_de_type(struct f2fs_dir_entry *de, umode_t mode)
{
	de->file_type = f2fs_type_by_mode[(mode & S_IFMT) >> S_SHIFT];
}

static unsigned long dir_block_index(unsigned int level,
				int dir_level, unsigned int idx)
{
	unsigned long i;
	unsigned long bidx = 0;

	for (i = 0; i < level; i++)
		bidx += dir_buckets(i, dir_level) * bucket_blocks(i);
	bidx += idx * bucket_blocks(level);
	return bidx;
}

static struct f2fs_dir_entry *find_in_block(struct page *dentry_page,
				struct f2fs_filename *fname,
				f2fs_hash_t namehash,
				int *max_slots,
<<<<<<< HEAD
				struct page **res_page, unsigned int flags)
=======
				struct page **res_page)
>>>>>>> cd6d1aa0
{
	struct f2fs_dentry_block *dentry_blk;
	struct f2fs_dir_entry *de;
	struct f2fs_dentry_ptr d;

	dentry_blk = (struct f2fs_dentry_block *)kmap(dentry_page);

	make_dentry_ptr(NULL, &d, (void *)dentry_blk, 1);
<<<<<<< HEAD
	de = find_target_dentry(fname, namehash, max_slots, &d, flags);
=======
	de = find_target_dentry(fname, namehash, max_slots, &d);
>>>>>>> cd6d1aa0
	if (de)
		*res_page = dentry_page;
	else
		kunmap(dentry_page);

	/*
	 * For the most part, it should be a bug when name_len is zero.
	 * We stop here for figuring out where the bugs has occurred.
	 */
	f2fs_bug_on(F2FS_P_SB(dentry_page), d.max < 0);
	return de;
}

struct f2fs_dir_entry *find_target_dentry(struct f2fs_filename *fname,
			f2fs_hash_t namehash, int *max_slots,
<<<<<<< HEAD
			struct f2fs_dentry_ptr *d, unsigned int flags)
=======
			struct f2fs_dentry_ptr *d)
>>>>>>> cd6d1aa0
{
	struct f2fs_dir_entry *de;
	unsigned long bit_pos = 0;
	int max_len = 0;
	struct f2fs_str de_name = FSTR_INIT(NULL, 0);
	struct f2fs_str *name = &fname->disk_name;

	if (max_slots)
		*max_slots = 0;
	while (bit_pos < d->max) {
		if (!test_bit_le(bit_pos, d->bitmap)) {
			bit_pos++;
			max_len++;
			continue;
		}

		de = &d->dentry[bit_pos];

		/* encrypted case */
		de_name.name = d->filename[bit_pos];
		de_name.len = le16_to_cpu(de->name_len);

		/* show encrypted name */
		if (fname->hash) {
			if (de->hash_code == fname->hash)
<<<<<<< HEAD
				goto found;
		} else {
			if (flags & LOOKUP_CASE_INSENSITIVE) {
				if ((le16_to_cpu(de->name_len) == namehash) &&
				    !strncasecmp(d->filename[bit_pos],
					name->name, namehash)) {
					goto found;
				}
			}
			if (de_name.len == name->len &&
				de->hash_code == namehash &&
				!memcmp(de_name.name, name->name, name->len)) {
=======
>>>>>>> cd6d1aa0
				goto found;
		} else if (de_name.len == name->len &&
			de->hash_code == namehash &&
			!memcmp(de_name.name, name->name, name->len)) {
			goto found;
		}

		if (max_slots && max_len > *max_slots)
			*max_slots = max_len;
		max_len = 0;

		/* remain bug on condition */
		if (unlikely(!de->name_len))
			d->max = -1;

		bit_pos += GET_DENTRY_SLOTS(le16_to_cpu(de->name_len));
	}

	de = NULL;
found:
	if (max_slots && max_len > *max_slots)
		*max_slots = max_len;
	return de;
}

static struct f2fs_dir_entry *find_in_level(struct inode *dir,
					unsigned int level,
					struct f2fs_filename *fname,
<<<<<<< HEAD
					struct page **res_page,
					unsigned int flags)
=======
					struct page **res_page)
>>>>>>> cd6d1aa0
{
	struct qstr name = FSTR_TO_QSTR(&fname->disk_name);
	int s = GET_DENTRY_SLOTS(name.len);
	unsigned int nbucket, nblock;
	unsigned int bidx, end_block;
	struct page *dentry_page;
	struct f2fs_dir_entry *de = NULL;
	bool room = false;
	int max_slots;
	f2fs_hash_t namehash;
<<<<<<< HEAD

	namehash = f2fs_dentry_hash(&name);

	f2fs_bug_on(F2FS_I_SB(dir), level > MAX_DIR_HASH_DEPTH);
=======

	namehash = f2fs_dentry_hash(&name);
>>>>>>> cd6d1aa0

	nbucket = dir_buckets(level, F2FS_I(dir)->i_dir_level);
	nblock = bucket_blocks(level);

	bidx = dir_block_index(level, F2FS_I(dir)->i_dir_level,
					le32_to_cpu(namehash) % nbucket);
	end_block = bidx + nblock;

	for (; bidx < end_block; bidx++) {
		/* no need to allocate new dentry pages to all the indices */
		dentry_page = find_data_page(dir, bidx);
		if (IS_ERR(dentry_page)) {
			room = true;
			continue;
		}

		de = find_in_block(dentry_page, fname, namehash, &max_slots,
<<<<<<< HEAD
							res_page, flags);
=======
							res_page);
>>>>>>> cd6d1aa0
		if (de)
			break;

		if (max_slots >= s)
			room = true;
		f2fs_put_page(dentry_page, 0);
	}

	if (!de && room && F2FS_I(dir)->chash != namehash) {
		F2FS_I(dir)->chash = namehash;
		F2FS_I(dir)->clevel = level;
	}

	return de;
}

/*
 * Find an entry in the specified directory with the wanted name.
 * It returns the page where the entry was found (as a parameter - res_page),
 * and the entry itself. Page is returned mapped and unlocked.
 * Entry is guaranteed to be valid.
 */
struct f2fs_dir_entry *f2fs_find_entry(struct inode *dir, struct qstr *child,
<<<<<<< HEAD
		struct page **res_page, unsigned int flags)
=======
		struct page **res_page)
>>>>>>> cd6d1aa0
{
	unsigned long npages = dir_blocks(dir);
	struct f2fs_dir_entry *de = NULL;
	unsigned int max_depth;
	unsigned int level;
	struct f2fs_filename fname;
	int err;

	*res_page = NULL;

	err = f2fs_fname_setup_filename(dir, child, 1, &fname);
	if (err)
		return NULL;

	if (f2fs_has_inline_dentry(dir)) {
<<<<<<< HEAD
		de = find_in_inline_dir(dir, &fname, res_page, flags);
=======
		de = find_in_inline_dir(dir, &fname, res_page);
>>>>>>> cd6d1aa0
		goto out;
	}

	if (npages == 0)
		goto out;

	max_depth = F2FS_I(dir)->i_current_depth;
	if (unlikely(max_depth > MAX_DIR_HASH_DEPTH)) {
		f2fs_msg(F2FS_I_SB(dir)->sb, KERN_WARNING,
				"Corrupted max_depth of %lu: %u",
				dir->i_ino, max_depth);
		max_depth = MAX_DIR_HASH_DEPTH;
		F2FS_I(dir)->i_current_depth = max_depth;
		mark_inode_dirty(dir);
	}

	for (level = 0; level < max_depth; level++) {
<<<<<<< HEAD
		de = find_in_level(dir, level, &fname, res_page, flags);
=======
		de = find_in_level(dir, level, &fname, res_page);
>>>>>>> cd6d1aa0
		if (de)
			break;
	}
out:
	f2fs_fname_free_filename(&fname);
	return de;
}

struct f2fs_dir_entry *f2fs_parent_dir(struct inode *dir, struct page **p)
{
	struct page *page;
	struct f2fs_dir_entry *de;
	struct f2fs_dentry_block *dentry_blk;

	if (f2fs_has_inline_dentry(dir))
		return f2fs_parent_inline_dir(dir, p);

	page = get_lock_data_page(dir, 0, false);
	if (IS_ERR(page))
		return NULL;

	dentry_blk = kmap(page);
	de = &dentry_blk->dentry[1];
	*p = page;
	unlock_page(page);
	return de;
}

ino_t f2fs_inode_by_name(struct inode *dir, struct qstr *qstr)
{
	ino_t res = 0;
	struct f2fs_dir_entry *de;
	struct page *page;

	de = f2fs_find_entry(dir, qstr, &page, 0);
	if (de) {
		res = le32_to_cpu(de->ino);
		f2fs_dentry_kunmap(dir, page);
		f2fs_put_page(page, 0);
	}

	return res;
}

void f2fs_set_link(struct inode *dir, struct f2fs_dir_entry *de,
		struct page *page, struct inode *inode)
{
	enum page_type type = f2fs_has_inline_dentry(dir) ? NODE : DATA;
	lock_page(page);
	f2fs_wait_on_page_writeback(page, type);
	de->ino = cpu_to_le32(inode->i_ino);
	set_de_type(de, inode->i_mode);
	f2fs_dentry_kunmap(dir, page);
	set_page_dirty(page);
	dir->i_mtime = dir->i_ctime = CURRENT_TIME;
	mark_inode_dirty(dir);

	f2fs_put_page(page, 1);
}

static void init_dent_inode(const struct qstr *name, struct page *ipage)
{
	struct f2fs_inode *ri;

	f2fs_wait_on_page_writeback(ipage, NODE);

	/* copy name info. to this inode page */
	ri = F2FS_INODE(ipage);
	ri->i_namelen = cpu_to_le32(name->len);
	memcpy(ri->i_name, name->name, name->len);
	set_page_dirty(ipage);
}

int update_dent_inode(struct inode *inode, struct inode *to,
					const struct qstr *name)
{
	struct page *page;

	if (file_enc_name(to))
		return 0;
<<<<<<< HEAD

	page = get_node_page(F2FS_I_SB(inode), inode->i_ino);
	if (IS_ERR(page))
		return PTR_ERR(page);

=======

	page = get_node_page(F2FS_I_SB(inode), inode->i_ino);
	if (IS_ERR(page))
		return PTR_ERR(page);

>>>>>>> cd6d1aa0
	init_dent_inode(name, page);
	f2fs_put_page(page, 1);

	return 0;
}
<<<<<<< HEAD

void do_make_empty_dir(struct inode *inode, struct inode *parent,
					struct f2fs_dentry_ptr *d)
{
	struct f2fs_dir_entry *de;

=======

void do_make_empty_dir(struct inode *inode, struct inode *parent,
					struct f2fs_dentry_ptr *d)
{
	struct f2fs_dir_entry *de;

>>>>>>> cd6d1aa0
	de = &d->dentry[0];
	de->name_len = cpu_to_le16(1);
	de->hash_code = 0;
	de->ino = cpu_to_le32(inode->i_ino);
	memcpy(d->filename[0], ".", 1);
	set_de_type(de, inode->i_mode);

	de = &d->dentry[1];
	de->hash_code = 0;
	de->name_len = cpu_to_le16(2);
	de->ino = cpu_to_le32(parent->i_ino);
	memcpy(d->filename[1], "..", 2);
	set_de_type(de, parent->i_mode);

	test_and_set_bit_le(0, (void *)d->bitmap);
	test_and_set_bit_le(1, (void *)d->bitmap);
}

static int make_empty_dir(struct inode *inode,
		struct inode *parent, struct page *page)
{
	struct page *dentry_page;
	struct f2fs_dentry_block *dentry_blk;
	struct f2fs_dentry_ptr d;
<<<<<<< HEAD

	if (f2fs_has_inline_dentry(inode))
		return make_empty_inline_dir(inode, parent, page);

	dentry_page = get_new_data_page(inode, page, 0, true);
	if (IS_ERR(dentry_page))
		return PTR_ERR(dentry_page);

=======

	if (f2fs_has_inline_dentry(inode))
		return make_empty_inline_dir(inode, parent, page);

	dentry_page = get_new_data_page(inode, page, 0, true);
	if (IS_ERR(dentry_page))
		return PTR_ERR(dentry_page);

>>>>>>> cd6d1aa0
	dentry_blk = kmap_atomic(dentry_page);

	make_dentry_ptr(NULL, &d, (void *)dentry_blk, 1);
	do_make_empty_dir(inode, parent, &d);

	kunmap_atomic(dentry_blk);

	set_page_dirty(dentry_page);
	f2fs_put_page(dentry_page, 1);
	return 0;
}

struct page *init_inode_metadata(struct inode *inode, struct inode *dir,
			const struct qstr *name, struct page *dpage)
{
	struct page *page;
	int err;

	if (is_inode_flag_set(F2FS_I(inode), FI_NEW_INODE)) {
		page = new_inode_page(inode);
		if (IS_ERR(page))
			return page;

		if (S_ISDIR(inode->i_mode)) {
			err = make_empty_dir(inode, dir, page);
			if (err)
				goto error;
		}

		err = f2fs_init_acl(inode, dir, page, dpage);
		if (err)
			goto put_error;

		err = f2fs_init_security(inode, dir, name, page);
		if (err)
			goto put_error;

		if (f2fs_encrypted_inode(dir) && f2fs_may_encrypt(inode)) {
			err = f2fs_inherit_context(dir, inode, page);
			if (err)
				goto put_error;
		}
	} else {
		page = get_node_page(F2FS_I_SB(dir), inode->i_ino);
		if (IS_ERR(page))
			return page;

		set_cold_node(inode, page);
	}

	if (name)
		init_dent_inode(name, page);

	/*
	 * This file should be checkpointed during fsync.
	 * We lost i_pino from now on.
	 */
	if (is_inode_flag_set(F2FS_I(inode), FI_INC_LINK)) {
		file_lost_pino(inode);
		/*
		 * If link the tmpfile to alias through linkat path,
		 * we should remove this inode from orphan list.
		 */
		if (inode->i_nlink == 0)
			remove_orphan_inode(F2FS_I_SB(dir), inode->i_ino);
		inc_nlink(inode);
	}
	return page;

put_error:
	f2fs_put_page(page, 1);
error:
	/* once the failed inode becomes a bad inode, i_mode is S_IFREG */
	truncate_inode_pages(&inode->i_data, 0);
	truncate_blocks(inode, 0, false);
<<<<<<< HEAD
	remove_dirty_dir_inode(inode);
=======
	remove_dirty_inode(inode);
>>>>>>> cd6d1aa0
	remove_inode_page(inode);
	return ERR_PTR(err);
}

void update_parent_metadata(struct inode *dir, struct inode *inode,
						unsigned int current_depth)
{
	if (inode && is_inode_flag_set(F2FS_I(inode), FI_NEW_INODE)) {
		if (S_ISDIR(inode->i_mode)) {
			inc_nlink(dir);
			set_inode_flag(F2FS_I(dir), FI_UPDATE_DIR);
		}
		clear_inode_flag(F2FS_I(inode), FI_NEW_INODE);
	}
	dir->i_mtime = dir->i_ctime = CURRENT_TIME;
	mark_inode_dirty(dir);

	if (F2FS_I(dir)->i_current_depth != current_depth) {
		F2FS_I(dir)->i_current_depth = current_depth;
		set_inode_flag(F2FS_I(dir), FI_UPDATE_DIR);
	}

	if (inode && is_inode_flag_set(F2FS_I(inode), FI_INC_LINK))
		clear_inode_flag(F2FS_I(inode), FI_INC_LINK);
}

int room_for_filename(const void *bitmap, int slots, int max_slots)
{
	int bit_start = 0;
	int zero_start, zero_end;
next:
	zero_start = find_next_zero_bit_le(bitmap, max_slots, bit_start);
	if (zero_start >= max_slots)
		return max_slots;

	zero_end = find_next_bit_le(bitmap, max_slots, zero_start);
	if (zero_end - zero_start >= slots)
		return zero_start;

	bit_start = zero_end + 1;

	if (zero_end + 1 >= max_slots)
		return max_slots;
	goto next;
}

void f2fs_update_dentry(nid_t ino, umode_t mode, struct f2fs_dentry_ptr *d,
				const struct qstr *name, f2fs_hash_t name_hash,
				unsigned int bit_pos)
{
	struct f2fs_dir_entry *de;
	int slots = GET_DENTRY_SLOTS(name->len);
	int i;

	de = &d->dentry[bit_pos];
	de->hash_code = name_hash;
	de->name_len = cpu_to_le16(name->len);
	memcpy(d->filename[bit_pos], name->name, name->len);
	de->ino = cpu_to_le32(ino);
	set_de_type(de, mode);
	for (i = 0; i < slots; i++)
		test_and_set_bit_le(bit_pos + i, (void *)d->bitmap);
}

/*
 * Caller should grab and release a rwsem by calling f2fs_lock_op() and
 * f2fs_unlock_op().
 */
int __f2fs_add_link(struct inode *dir, const struct qstr *name,
				struct inode *inode, nid_t ino, umode_t mode)
{
	unsigned int bit_pos;
	unsigned int level;
	unsigned int current_depth;
	unsigned long bidx, block;
	f2fs_hash_t dentry_hash;
	unsigned int nbucket, nblock;
	struct page *dentry_page = NULL;
	struct f2fs_dentry_block *dentry_blk = NULL;
	struct f2fs_dentry_ptr d;
	struct page *page = NULL;
	struct f2fs_filename fname;
	struct qstr new_name;
	int slots, err;

	err = f2fs_fname_setup_filename(dir, name, 0, &fname);
	if (err)
		return err;

	new_name.name = fname_name(&fname);
	new_name.len = fname_len(&fname);

	if (f2fs_has_inline_dentry(dir)) {
		err = f2fs_add_inline_entry(dir, &new_name, inode, ino, mode);
		if (!err || err != -EAGAIN)
			goto out;
		else
			err = 0;
	}

	level = 0;
	slots = GET_DENTRY_SLOTS(new_name.len);
	dentry_hash = f2fs_dentry_hash(&new_name);

	current_depth = F2FS_I(dir)->i_current_depth;
	if (F2FS_I(dir)->chash == dentry_hash) {
		level = F2FS_I(dir)->clevel;
		F2FS_I(dir)->chash = 0;
	}

start:
	if (unlikely(current_depth == MAX_DIR_HASH_DEPTH)) {
		err = -ENOSPC;
		goto out;
	}

	/* Increase the depth, if required */
	if (level == current_depth)
		++current_depth;

	nbucket = dir_buckets(level, F2FS_I(dir)->i_dir_level);
	nblock = bucket_blocks(level);

	bidx = dir_block_index(level, F2FS_I(dir)->i_dir_level,
				(le32_to_cpu(dentry_hash) % nbucket));

	for (block = bidx; block <= (bidx + nblock - 1); block++) {
		dentry_page = get_new_data_page(dir, NULL, block, true);
		if (IS_ERR(dentry_page)) {
			err = PTR_ERR(dentry_page);
			goto out;
		}

		dentry_blk = kmap(dentry_page);
		bit_pos = room_for_filename(&dentry_blk->dentry_bitmap,
						slots, NR_DENTRY_IN_BLOCK);
		if (bit_pos < NR_DENTRY_IN_BLOCK)
			goto add_dentry;

		kunmap(dentry_page);
		f2fs_put_page(dentry_page, 1);
	}

	/* Move to next level to find the empty slot for new dentry */
	++level;
	goto start;
add_dentry:
	f2fs_wait_on_page_writeback(dentry_page, DATA);

	if (inode) {
		down_write(&F2FS_I(inode)->i_sem);
		page = init_inode_metadata(inode, dir, &new_name, NULL);
		if (IS_ERR(page)) {
			err = PTR_ERR(page);
			goto fail;
		}
		if (f2fs_encrypted_inode(dir))
			file_set_enc_name(inode);
	}

	make_dentry_ptr(NULL, &d, (void *)dentry_blk, 1);
	f2fs_update_dentry(ino, mode, &d, &new_name, dentry_hash, bit_pos);

	set_page_dirty(dentry_page);

	if (inode) {
		/* we don't need to mark_inode_dirty now */
		F2FS_I(inode)->i_pino = dir->i_ino;
		update_inode(inode, page);
		f2fs_put_page(page, 1);
	}

	update_parent_metadata(dir, inode, current_depth);
fail:
	if (inode)
		up_write(&F2FS_I(inode)->i_sem);

	if (is_inode_flag_set(F2FS_I(dir), FI_UPDATE_DIR)) {
		update_inode_page(dir);
		clear_inode_flag(F2FS_I(dir), FI_UPDATE_DIR);
	}
	kunmap(dentry_page);
	f2fs_put_page(dentry_page, 1);
out:
	f2fs_fname_free_filename(&fname);
<<<<<<< HEAD
	return err;
}

int f2fs_do_tmpfile(struct inode *inode, struct inode *dir)
{
	struct page *page;
	int err = 0;

	down_write(&F2FS_I(inode)->i_sem);
	page = init_inode_metadata(inode, dir, NULL, NULL);
	if (IS_ERR(page)) {
		err = PTR_ERR(page);
		goto fail;
	}
	/* we don't need to mark_inode_dirty now */
	update_inode(inode, page);
	f2fs_put_page(page, 1);

	clear_inode_flag(F2FS_I(inode), FI_NEW_INODE);
fail:
	up_write(&F2FS_I(inode)->i_sem);
	return err;
}

=======
	f2fs_update_time(F2FS_I_SB(dir), REQ_TIME);
	return err;
}

int f2fs_do_tmpfile(struct inode *inode, struct inode *dir)
{
	struct page *page;
	int err = 0;

	down_write(&F2FS_I(inode)->i_sem);
	page = init_inode_metadata(inode, dir, NULL, NULL);
	if (IS_ERR(page)) {
		err = PTR_ERR(page);
		goto fail;
	}
	/* we don't need to mark_inode_dirty now */
	update_inode(inode, page);
	f2fs_put_page(page, 1);

	clear_inode_flag(F2FS_I(inode), FI_NEW_INODE);
fail:
	up_write(&F2FS_I(inode)->i_sem);
	f2fs_update_time(F2FS_I_SB(inode), REQ_TIME);
	return err;
}

>>>>>>> cd6d1aa0
void f2fs_drop_nlink(struct inode *dir, struct inode *inode, struct page *page)
{
	struct f2fs_sb_info *sbi = F2FS_I_SB(dir);

	down_write(&F2FS_I(inode)->i_sem);

	if (S_ISDIR(inode->i_mode)) {
		drop_nlink(dir);
		if (page)
			update_inode(dir, page);
		else
			update_inode_page(dir);
	}
	inode->i_ctime = CURRENT_TIME;

	drop_nlink(inode);
	if (S_ISDIR(inode->i_mode)) {
		drop_nlink(inode);
		i_size_write(inode, 0);
	}
	up_write(&F2FS_I(inode)->i_sem);
	update_inode_page(inode);

	if (inode->i_nlink == 0)
		add_orphan_inode(sbi, inode->i_ino);
	else
		release_orphan_inode(sbi);
}

/*
 * It only removes the dentry from the dentry page, corresponding name
 * entry in name page does not need to be touched during deletion.
 */
void f2fs_delete_entry(struct f2fs_dir_entry *dentry, struct page *page,
					struct inode *dir, struct inode *inode)
{
	struct	f2fs_dentry_block *dentry_blk;
	unsigned int bit_pos;
	int slots = GET_DENTRY_SLOTS(le16_to_cpu(dentry->name_len));
	int i;

<<<<<<< HEAD
=======
	f2fs_update_time(F2FS_I_SB(dir), REQ_TIME);

>>>>>>> cd6d1aa0
	if (f2fs_has_inline_dentry(dir))
		return f2fs_delete_inline_entry(dentry, page, dir, inode);

	lock_page(page);
	f2fs_wait_on_page_writeback(page, DATA);

	dentry_blk = page_address(page);
	bit_pos = dentry - dentry_blk->dentry;
	for (i = 0; i < slots; i++)
		test_and_clear_bit_le(bit_pos + i, &dentry_blk->dentry_bitmap);

	/* Let's check and deallocate this dentry page */
	bit_pos = find_next_bit_le(&dentry_blk->dentry_bitmap,
			NR_DENTRY_IN_BLOCK,
			0);
	kunmap(page); /* kunmap - pair of f2fs_find_entry */
	set_page_dirty(page);

	dir->i_ctime = dir->i_mtime = CURRENT_TIME;

	if (inode)
		f2fs_drop_nlink(dir, inode, NULL);

	if (bit_pos == NR_DENTRY_IN_BLOCK &&
			!truncate_hole(dir, page->index, page->index + 1)) {
		clear_page_dirty_for_io(page);
		ClearPagePrivate(page);
		ClearPageUptodate(page);
		inode_dec_dirty_pages(dir);
	}
	f2fs_put_page(page, 1);
}

bool f2fs_empty_dir(struct inode *dir)
{
	unsigned long bidx;
	struct page *dentry_page;
	unsigned int bit_pos;
	struct f2fs_dentry_block *dentry_blk;
	unsigned long nblock = dir_blocks(dir);

	if (f2fs_has_inline_dentry(dir))
		return f2fs_empty_inline_dir(dir);

	for (bidx = 0; bidx < nblock; bidx++) {
		dentry_page = get_lock_data_page(dir, bidx, false);
		if (IS_ERR(dentry_page)) {
			if (PTR_ERR(dentry_page) == -ENOENT)
				continue;
			else
				return false;
		}

		dentry_blk = kmap_atomic(dentry_page);
		if (bidx == 0)
			bit_pos = 2;
		else
			bit_pos = 0;
		bit_pos = find_next_bit_le(&dentry_blk->dentry_bitmap,
						NR_DENTRY_IN_BLOCK,
						bit_pos);
		kunmap_atomic(dentry_blk);

		f2fs_put_page(dentry_page, 1);

		if (bit_pos < NR_DENTRY_IN_BLOCK)
			return false;
	}
	return true;
}

bool f2fs_fill_dentries(struct file *file, void *dirent, filldir_t filldir,
		struct f2fs_dentry_ptr *d, unsigned int n, unsigned int bit_pos,
		struct f2fs_str *fstr)
{
	unsigned int start_bit_pos = bit_pos;
	unsigned char d_type;
	struct f2fs_dir_entry *de = NULL;
	struct f2fs_str de_name = FSTR_INIT(NULL, 0);
	unsigned char *types = f2fs_filetype_table;
	int over;

	while (bit_pos < d->max) {
		d_type = DT_UNKNOWN;
		bit_pos = find_next_bit_le(d->bitmap, d->max, bit_pos);
		if (bit_pos >= d->max)
			break;

		de = &d->dentry[bit_pos];

		if (types && de->file_type < F2FS_FT_MAX)
			d_type = types[de->file_type];

		de_name.name = d->filename[bit_pos];
		de_name.len = le16_to_cpu(de->name_len);

		if (f2fs_encrypted_inode(d->inode)) {
			int save_len = fstr->len;
			int ret;

			de_name.name = kmalloc(de_name.len, GFP_NOFS);
			if (!de_name.name)
				return false;

			memcpy(de_name.name, d->filename[bit_pos], de_name.len);

			ret = f2fs_fname_disk_to_usr(d->inode, &de->hash_code,
							&de_name, fstr);
			kfree(de_name.name);
			if (ret < 0)
				return true;

			de_name = *fstr;
			fstr->len = save_len;
		}

		over = filldir(dirent, de_name.name, de_name.len,
					(n * d->max) + bit_pos,
					le32_to_cpu(de->ino), d_type);
		if (over) {
			file->f_pos += bit_pos - start_bit_pos;
			return true;
		}

		bit_pos += GET_DENTRY_SLOTS(le16_to_cpu(de->name_len));
	}
	return false;
}

static int f2fs_readdir(struct file *file, void *dirent, filldir_t filldir)
{
	unsigned long pos = file->f_pos;
	unsigned int bit_pos = 0;
	struct inode *inode = file_inode(file);
	unsigned long npages = dir_blocks(inode);
	struct f2fs_dentry_block *dentry_blk = NULL;
	struct page *dentry_page = NULL;
	struct file_ra_state *ra = &file->f_ra;
	struct f2fs_dentry_ptr d;
	struct f2fs_str fstr = FSTR_INIT(NULL, 0);
	unsigned int n = 0;
	int err = 0;

	if (f2fs_encrypted_inode(inode)) {
		err = f2fs_get_encryption_info(inode);
		if (err)
			return err;

		err = f2fs_fname_crypto_alloc_buffer(inode, F2FS_NAME_LEN,
								&fstr);
		if (err < 0)
			return err;
	}

	if (f2fs_has_inline_dentry(inode)) {
		err = f2fs_read_inline_dir(file, dirent, filldir, &fstr);
		goto out;
	}

	bit_pos = (pos % NR_DENTRY_IN_BLOCK);
	n = (pos / NR_DENTRY_IN_BLOCK);

	/* readahead for multi pages of dir */
	if (npages - n > 1 && !ra_has_index(ra, n))
		page_cache_sync_readahead(inode->i_mapping, ra, file, n,
				min(npages - n, (pgoff_t)MAX_DIR_RA_PAGES));

	for (; n < npages; n++) {
		dentry_page = get_lock_data_page(inode, n, false);
<<<<<<< HEAD
		if (IS_ERR(dentry_page))
			continue;
=======
		if (IS_ERR(dentry_page)) {
			err = PTR_ERR(dentry_page);
			if (err == -ENOENT)
				continue;
			else
				goto out;
		}
>>>>>>> cd6d1aa0

		dentry_blk = kmap(dentry_page);

		make_dentry_ptr(inode, &d, (void *)dentry_blk, 1);

<<<<<<< HEAD
		if (f2fs_fill_dentries(file, dirent, filldir, &d, n, bit_pos, &fstr))
			goto stop;
=======
		if (f2fs_fill_dentries(file, dirent, filldir, &d, n,
							bit_pos, &fstr)) {
			kunmap(dentry_page);
			f2fs_put_page(dentry_page, 1);
			break;
		}
>>>>>>> cd6d1aa0

		bit_pos = 0;
		file->f_pos = (n + 1) * NR_DENTRY_IN_BLOCK;
		kunmap(dentry_page);
		f2fs_put_page(dentry_page, 1);
	}
<<<<<<< HEAD
stop:
	if (dentry_page && !IS_ERR(dentry_page)) {
		kunmap(dentry_page);
		f2fs_put_page(dentry_page, 1);
	}
=======
>>>>>>> cd6d1aa0
out:
	f2fs_fname_crypto_free_buffer(&fstr);
	return err;
}

const struct file_operations f2fs_dir_operations = {
	.llseek		= generic_file_llseek,
	.read		= generic_read_dir,
	.readdir	= f2fs_readdir,
	.fsync		= f2fs_sync_file,
	.unlocked_ioctl	= f2fs_ioctl,
#ifdef CONFIG_COMPAT
	.compat_ioctl   = f2fs_compat_ioctl,
#endif
};<|MERGE_RESOLUTION|>--- conflicted
+++ resolved
@@ -81,11 +81,7 @@
 				struct f2fs_filename *fname,
 				f2fs_hash_t namehash,
 				int *max_slots,
-<<<<<<< HEAD
-				struct page **res_page, unsigned int flags)
-=======
 				struct page **res_page)
->>>>>>> cd6d1aa0
 {
 	struct f2fs_dentry_block *dentry_blk;
 	struct f2fs_dir_entry *de;
@@ -94,11 +90,7 @@
 	dentry_blk = (struct f2fs_dentry_block *)kmap(dentry_page);
 
 	make_dentry_ptr(NULL, &d, (void *)dentry_blk, 1);
-<<<<<<< HEAD
-	de = find_target_dentry(fname, namehash, max_slots, &d, flags);
-=======
 	de = find_target_dentry(fname, namehash, max_slots, &d);
->>>>>>> cd6d1aa0
 	if (de)
 		*res_page = dentry_page;
 	else
@@ -114,11 +106,7 @@
 
 struct f2fs_dir_entry *find_target_dentry(struct f2fs_filename *fname,
 			f2fs_hash_t namehash, int *max_slots,
-<<<<<<< HEAD
-			struct f2fs_dentry_ptr *d, unsigned int flags)
-=======
 			struct f2fs_dentry_ptr *d)
->>>>>>> cd6d1aa0
 {
 	struct f2fs_dir_entry *de;
 	unsigned long bit_pos = 0;
@@ -144,21 +132,6 @@
 		/* show encrypted name */
 		if (fname->hash) {
 			if (de->hash_code == fname->hash)
-<<<<<<< HEAD
-				goto found;
-		} else {
-			if (flags & LOOKUP_CASE_INSENSITIVE) {
-				if ((le16_to_cpu(de->name_len) == namehash) &&
-				    !strncasecmp(d->filename[bit_pos],
-					name->name, namehash)) {
-					goto found;
-				}
-			}
-			if (de_name.len == name->len &&
-				de->hash_code == namehash &&
-				!memcmp(de_name.name, name->name, name->len)) {
-=======
->>>>>>> cd6d1aa0
 				goto found;
 		} else if (de_name.len == name->len &&
 			de->hash_code == namehash &&
@@ -187,12 +160,7 @@
 static struct f2fs_dir_entry *find_in_level(struct inode *dir,
 					unsigned int level,
 					struct f2fs_filename *fname,
-<<<<<<< HEAD
-					struct page **res_page,
-					unsigned int flags)
-=======
 					struct page **res_page)
->>>>>>> cd6d1aa0
 {
 	struct qstr name = FSTR_TO_QSTR(&fname->disk_name);
 	int s = GET_DENTRY_SLOTS(name.len);
@@ -203,15 +171,8 @@
 	bool room = false;
 	int max_slots;
 	f2fs_hash_t namehash;
-<<<<<<< HEAD
 
 	namehash = f2fs_dentry_hash(&name);
-
-	f2fs_bug_on(F2FS_I_SB(dir), level > MAX_DIR_HASH_DEPTH);
-=======
-
-	namehash = f2fs_dentry_hash(&name);
->>>>>>> cd6d1aa0
 
 	nbucket = dir_buckets(level, F2FS_I(dir)->i_dir_level);
 	nblock = bucket_blocks(level);
@@ -229,11 +190,7 @@
 		}
 
 		de = find_in_block(dentry_page, fname, namehash, &max_slots,
-<<<<<<< HEAD
-							res_page, flags);
-=======
 							res_page);
->>>>>>> cd6d1aa0
 		if (de)
 			break;
 
@@ -257,11 +214,7 @@
  * Entry is guaranteed to be valid.
  */
 struct f2fs_dir_entry *f2fs_find_entry(struct inode *dir, struct qstr *child,
-<<<<<<< HEAD
-		struct page **res_page, unsigned int flags)
-=======
 		struct page **res_page)
->>>>>>> cd6d1aa0
 {
 	unsigned long npages = dir_blocks(dir);
 	struct f2fs_dir_entry *de = NULL;
@@ -277,11 +230,7 @@
 		return NULL;
 
 	if (f2fs_has_inline_dentry(dir)) {
-<<<<<<< HEAD
-		de = find_in_inline_dir(dir, &fname, res_page, flags);
-=======
 		de = find_in_inline_dir(dir, &fname, res_page);
->>>>>>> cd6d1aa0
 		goto out;
 	}
 
@@ -299,11 +248,7 @@
 	}
 
 	for (level = 0; level < max_depth; level++) {
-<<<<<<< HEAD
-		de = find_in_level(dir, level, &fname, res_page, flags);
-=======
 		de = find_in_level(dir, level, &fname, res_page);
->>>>>>> cd6d1aa0
 		if (de)
 			break;
 	}
@@ -338,7 +283,7 @@
 	struct f2fs_dir_entry *de;
 	struct page *page;
 
-	de = f2fs_find_entry(dir, qstr, &page, 0);
+	de = f2fs_find_entry(dir, qstr, &page);
 	if (de) {
 		res = le32_to_cpu(de->ino);
 		f2fs_dentry_kunmap(dir, page);
@@ -384,39 +329,22 @@
 
 	if (file_enc_name(to))
 		return 0;
-<<<<<<< HEAD
 
 	page = get_node_page(F2FS_I_SB(inode), inode->i_ino);
 	if (IS_ERR(page))
 		return PTR_ERR(page);
 
-=======
-
-	page = get_node_page(F2FS_I_SB(inode), inode->i_ino);
-	if (IS_ERR(page))
-		return PTR_ERR(page);
-
->>>>>>> cd6d1aa0
 	init_dent_inode(name, page);
 	f2fs_put_page(page, 1);
 
 	return 0;
 }
-<<<<<<< HEAD
 
 void do_make_empty_dir(struct inode *inode, struct inode *parent,
 					struct f2fs_dentry_ptr *d)
 {
 	struct f2fs_dir_entry *de;
 
-=======
-
-void do_make_empty_dir(struct inode *inode, struct inode *parent,
-					struct f2fs_dentry_ptr *d)
-{
-	struct f2fs_dir_entry *de;
-
->>>>>>> cd6d1aa0
 	de = &d->dentry[0];
 	de->name_len = cpu_to_le16(1);
 	de->hash_code = 0;
@@ -441,7 +369,6 @@
 	struct page *dentry_page;
 	struct f2fs_dentry_block *dentry_blk;
 	struct f2fs_dentry_ptr d;
-<<<<<<< HEAD
 
 	if (f2fs_has_inline_dentry(inode))
 		return make_empty_inline_dir(inode, parent, page);
@@ -450,16 +377,6 @@
 	if (IS_ERR(dentry_page))
 		return PTR_ERR(dentry_page);
 
-=======
-
-	if (f2fs_has_inline_dentry(inode))
-		return make_empty_inline_dir(inode, parent, page);
-
-	dentry_page = get_new_data_page(inode, page, 0, true);
-	if (IS_ERR(dentry_page))
-		return PTR_ERR(dentry_page);
-
->>>>>>> cd6d1aa0
 	dentry_blk = kmap_atomic(dentry_page);
 
 	make_dentry_ptr(NULL, &d, (void *)dentry_blk, 1);
@@ -535,11 +452,7 @@
 	/* once the failed inode becomes a bad inode, i_mode is S_IFREG */
 	truncate_inode_pages(&inode->i_data, 0);
 	truncate_blocks(inode, 0, false);
-<<<<<<< HEAD
-	remove_dirty_dir_inode(inode);
-=======
 	remove_dirty_inode(inode);
->>>>>>> cd6d1aa0
 	remove_inode_page(inode);
 	return ERR_PTR(err);
 }
@@ -725,7 +638,7 @@
 	f2fs_put_page(dentry_page, 1);
 out:
 	f2fs_fname_free_filename(&fname);
-<<<<<<< HEAD
+	f2fs_update_time(F2FS_I_SB(dir), REQ_TIME);
 	return err;
 }
 
@@ -747,37 +660,10 @@
 	clear_inode_flag(F2FS_I(inode), FI_NEW_INODE);
 fail:
 	up_write(&F2FS_I(inode)->i_sem);
-	return err;
-}
-
-=======
-	f2fs_update_time(F2FS_I_SB(dir), REQ_TIME);
-	return err;
-}
-
-int f2fs_do_tmpfile(struct inode *inode, struct inode *dir)
-{
-	struct page *page;
-	int err = 0;
-
-	down_write(&F2FS_I(inode)->i_sem);
-	page = init_inode_metadata(inode, dir, NULL, NULL);
-	if (IS_ERR(page)) {
-		err = PTR_ERR(page);
-		goto fail;
-	}
-	/* we don't need to mark_inode_dirty now */
-	update_inode(inode, page);
-	f2fs_put_page(page, 1);
-
-	clear_inode_flag(F2FS_I(inode), FI_NEW_INODE);
-fail:
-	up_write(&F2FS_I(inode)->i_sem);
 	f2fs_update_time(F2FS_I_SB(inode), REQ_TIME);
 	return err;
 }
 
->>>>>>> cd6d1aa0
 void f2fs_drop_nlink(struct inode *dir, struct inode *inode, struct page *page)
 {
 	struct f2fs_sb_info *sbi = F2FS_I_SB(dir);
@@ -819,11 +705,8 @@
 	int slots = GET_DENTRY_SLOTS(le16_to_cpu(dentry->name_len));
 	int i;
 
-<<<<<<< HEAD
-=======
 	f2fs_update_time(F2FS_I_SB(dir), REQ_TIME);
 
->>>>>>> cd6d1aa0
 	if (f2fs_has_inline_dentry(dir))
 		return f2fs_delete_inline_entry(dentry, page, dir, inode);
 
@@ -993,10 +876,6 @@
 
 	for (; n < npages; n++) {
 		dentry_page = get_lock_data_page(inode, n, false);
-<<<<<<< HEAD
-		if (IS_ERR(dentry_page))
-			continue;
-=======
 		if (IS_ERR(dentry_page)) {
 			err = PTR_ERR(dentry_page);
 			if (err == -ENOENT)
@@ -1004,37 +883,23 @@
 			else
 				goto out;
 		}
->>>>>>> cd6d1aa0
 
 		dentry_blk = kmap(dentry_page);
 
 		make_dentry_ptr(inode, &d, (void *)dentry_blk, 1);
 
-<<<<<<< HEAD
-		if (f2fs_fill_dentries(file, dirent, filldir, &d, n, bit_pos, &fstr))
-			goto stop;
-=======
 		if (f2fs_fill_dentries(file, dirent, filldir, &d, n,
 							bit_pos, &fstr)) {
 			kunmap(dentry_page);
 			f2fs_put_page(dentry_page, 1);
 			break;
 		}
->>>>>>> cd6d1aa0
 
 		bit_pos = 0;
 		file->f_pos = (n + 1) * NR_DENTRY_IN_BLOCK;
 		kunmap(dentry_page);
 		f2fs_put_page(dentry_page, 1);
 	}
-<<<<<<< HEAD
-stop:
-	if (dentry_page && !IS_ERR(dentry_page)) {
-		kunmap(dentry_page);
-		f2fs_put_page(dentry_page, 1);
-	}
-=======
->>>>>>> cd6d1aa0
 out:
 	f2fs_fname_crypto_free_buffer(&fstr);
 	return err;
