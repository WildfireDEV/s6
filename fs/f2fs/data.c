--- conflicted
+++ resolved
@@ -226,12 +226,8 @@
 	/* Get physical address of data block */
 	addr_array = blkaddr_in_node(rn);
 	addr_array[ofs_in_node] = cpu_to_le32(dn->data_blkaddr);
-<<<<<<< HEAD
-	set_page_dirty(node_page);
-=======
 	if (set_page_dirty(node_page))
 		dn->node_changed = true;
->>>>>>> cd6d1aa0
 }
 
 int reserve_new_block(struct dnode_of_data *dn)
@@ -418,7 +414,7 @@
 	struct page *page;
 	struct dnode_of_data dn;
 	int err;
-repeat:
+
 	page = f2fs_grab_cache_page(mapping, index, true);
 	if (!page) {
 		/*
@@ -429,19 +425,6 @@
 		return ERR_PTR(-ENOMEM);
 	}
 
-<<<<<<< HEAD
-=======
-	page = f2fs_grab_cache_page(mapping, index, true);
-	if (!page) {
-		/*
-		 * before exiting, we should make sure ipage will be released
-		 * if any error occur.
-		 */
-		f2fs_put_page(ipage, 1);
-		return ERR_PTR(-ENOMEM);
-	}
-
->>>>>>> cd6d1aa0
 	set_new_dnode(&dn, inode, ipage, NULL, 0);
 	err = f2fs_reserve_block(&dn, index);
 	if (err) {
@@ -459,22 +442,12 @@
 		SetPageUptodate(page);
 	} else {
 		f2fs_put_page(page, 1);
-<<<<<<< HEAD
-
-		page = get_read_data_page(inode, index, READ_SYNC, true);
-		if (IS_ERR(page))
-			goto repeat;
-
-		/* wait for read completion */
-		lock_page(page);
-=======
 
 		/* if ipage exists, blkaddr should be NEW_ADDR */
 		f2fs_bug_on(F2FS_I_SB(inode), ipage);
 		page = get_lock_data_page(inode, index, true);
 		if (IS_ERR(page))
 			return page;
->>>>>>> cd6d1aa0
 	}
 got_it:
 	if (new_i_size && i_size_read(inode) <
@@ -522,169 +495,6 @@
 	if (i_size_read(dn->inode) < ((loff_t)(fofs + 1) << PAGE_CACHE_SHIFT))
 		i_size_write(dn->inode,
 				((loff_t)(fofs + 1) << PAGE_CACHE_SHIFT));
-<<<<<<< HEAD
-
-	/* direct IO doesn't use extent cache to maximize the performance */
-	f2fs_drop_largest_extent(dn->inode, fofs);
-
-	return 0;
-}
-
-static void __allocate_data_blocks(struct inode *inode, loff_t offset,
-							size_t count)
-{
-	struct f2fs_sb_info *sbi = F2FS_I_SB(inode);
-	struct dnode_of_data dn;
-	u64 start = F2FS_BYTES_TO_BLK(offset);
-	u64 len = F2FS_BYTES_TO_BLK(count);
-	bool allocated;
-	u64 end_offset;
-
-	while (len) {
-		f2fs_balance_fs(sbi);
-		f2fs_lock_op(sbi);
-
-		/* When reading holes, we need its node page */
-		set_new_dnode(&dn, inode, NULL, NULL, 0);
-		if (get_dnode_of_data(&dn, start, ALLOC_NODE))
-			goto out;
-
-		allocated = false;
-		end_offset = ADDRS_PER_PAGE(dn.node_page, F2FS_I(inode));
-
-		while (dn.ofs_in_node < end_offset && len) {
-			block_t blkaddr;
-
-			if (unlikely(f2fs_cp_error(sbi)))
-				goto sync_out;
-
-			blkaddr = datablock_addr(dn.node_page, dn.ofs_in_node);
-			if (blkaddr == NULL_ADDR || blkaddr == NEW_ADDR) {
-				if (__allocate_data_block(&dn))
-					goto sync_out;
-				allocated = true;
-			}
-			len--;
-			start++;
-			dn.ofs_in_node++;
-		}
-
-		if (allocated)
-			sync_inode_page(&dn);
-
-		f2fs_put_dnode(&dn);
-		f2fs_unlock_op(sbi);
-	}
-	return;
-
-sync_out:
-	if (allocated)
-		sync_inode_page(&dn);
-	f2fs_put_dnode(&dn);
-out:
-	f2fs_unlock_op(sbi);
-	return;
-}
-
-/*
- * f2fs_map_blocks() now supported readahead/bmap/rw direct_IO with
- * f2fs_map_blocks structure.
- * If original data blocks are allocated, then give them to blockdev.
- * Otherwise,
- *     a. preallocate requested block addresses
- *     b. do not use extent cache for better performance
- *     c. give the block addresses to blockdev
- */
-static int f2fs_map_blocks(struct inode *inode, struct f2fs_map_blocks *map,
-						int create, int flag)
-{
-	unsigned int maxblocks = map->m_len;
-	struct dnode_of_data dn;
-	struct f2fs_sb_info *sbi = F2FS_I_SB(inode);
-	int mode = create ? ALLOC_NODE : LOOKUP_NODE_RA;
-	pgoff_t pgofs, end_offset;
-	int err = 0, ofs = 1;
-	struct extent_info ei;
-	bool allocated = false;
-
-	map->m_len = 0;
-	map->m_flags = 0;
-
-	/* it only supports block size == page size */
-	pgofs =	(pgoff_t)map->m_lblk;
-
-	if (f2fs_lookup_extent_cache(inode, pgofs, &ei)) {
-		map->m_pblk = ei.blk + pgofs - ei.fofs;
-		map->m_len = min((pgoff_t)maxblocks, ei.fofs + ei.len - pgofs);
-		map->m_flags = F2FS_MAP_MAPPED;
-		goto out;
-	}
-
-	if (create)
-		f2fs_lock_op(F2FS_I_SB(inode));
-
-	/* When reading holes, we need its node page */
-	set_new_dnode(&dn, inode, NULL, NULL, 0);
-	err = get_dnode_of_data(&dn, pgofs, mode);
-	if (err) {
-		if (err == -ENOENT)
-			err = 0;
-		goto unlock_out;
-	}
-
-	if (dn.data_blkaddr == NEW_ADDR || dn.data_blkaddr == NULL_ADDR) {
-		if (create) {
-			if (unlikely(f2fs_cp_error(sbi))) {
-				err = -EIO;
-				goto put_out;
-			}
-			err = __allocate_data_block(&dn);
-			if (err)
-				goto put_out;
-			allocated = true;
-			map->m_flags = F2FS_MAP_NEW;
-		} else {
-			if (flag != F2FS_GET_BLOCK_FIEMAP ||
-						dn.data_blkaddr != NEW_ADDR) {
-				if (flag == F2FS_GET_BLOCK_BMAP)
-					err = -ENOENT;
-				goto put_out;
-			}
-
-			/*
-			 * preallocated unwritten block should be mapped
-			 * for fiemap.
-			 */
-			if (dn.data_blkaddr == NEW_ADDR)
-				map->m_flags = F2FS_MAP_UNWRITTEN;
-		}
-	}
-
-	map->m_flags |= F2FS_MAP_MAPPED;
-	map->m_pblk = dn.data_blkaddr;
-	map->m_len = 1;
-
-	end_offset = ADDRS_PER_PAGE(dn.node_page, F2FS_I(inode));
-	dn.ofs_in_node++;
-	pgofs++;
-
-get_next:
-	if (dn.ofs_in_node >= end_offset) {
-		if (allocated)
-			sync_inode_page(&dn);
-		allocated = false;
-		f2fs_put_dnode(&dn);
-
-		set_new_dnode(&dn, inode, NULL, NULL, 0);
-		err = get_dnode_of_data(&dn, pgofs, mode);
-		if (err) {
-			if (err == -ENOENT)
-				err = 0;
-			goto unlock_out;
-		}
-
-		end_offset = ADDRS_PER_PAGE(dn.node_page, F2FS_I(inode));
-=======
 	return 0;
 }
 
@@ -738,208 +548,9 @@
 		f2fs_unlock_op(sbi);
 
 		f2fs_balance_fs(sbi, dn.node_changed);
->>>>>>> cd6d1aa0
 	}
 	return err;
 
-<<<<<<< HEAD
-	if (maxblocks > map->m_len) {
-		block_t blkaddr = datablock_addr(dn.node_page, dn.ofs_in_node);
-
-		if (blkaddr == NEW_ADDR || blkaddr == NULL_ADDR) {
-			if (create) {
-				if (unlikely(f2fs_cp_error(sbi))) {
-					err = -EIO;
-					goto sync_out;
-				}
-				err = __allocate_data_block(&dn);
-				if (err)
-					goto sync_out;
-				allocated = true;
-				map->m_flags |= F2FS_MAP_NEW;
-				blkaddr = dn.data_blkaddr;
-			} else {
-				/*
-				 * we only merge preallocated unwritten blocks
-				 * for fiemap.
-				 */
-				if (flag != F2FS_GET_BLOCK_FIEMAP ||
-						blkaddr != NEW_ADDR)
-					goto sync_out;
-			}
-		}
-
-		/* Give more consecutive addresses for the readahead */
-		if ((map->m_pblk != NEW_ADDR &&
-				blkaddr == (map->m_pblk + ofs)) ||
-				(map->m_pblk == NEW_ADDR &&
-				blkaddr == NEW_ADDR)) {
-			ofs++;
-			dn.ofs_in_node++;
-			pgofs++;
-			map->m_len++;
-			goto get_next;
-		}
-	}
-sync_out:
-	if (allocated)
-		sync_inode_page(&dn);
-put_out:
-	f2fs_put_dnode(&dn);
-unlock_out:
-	if (create)
-		f2fs_unlock_op(F2FS_I_SB(inode));
-out:
-	trace_f2fs_map_blocks(inode, map, err);
-	return err;
-}
-
-static int __get_data_block(struct inode *inode, sector_t iblock,
-			struct buffer_head *bh, int create, int flag)
-{
-	struct f2fs_map_blocks map;
-	int ret;
-
-	map.m_lblk = iblock;
-	map.m_len = bh->b_size >> inode->i_blkbits;
-
-	ret = f2fs_map_blocks(inode, &map, create, flag);
-	if (!ret) {
-		map_bh(bh, inode->i_sb, map.m_pblk);
-		bh->b_state = (bh->b_state & ~F2FS_MAP_FLAGS) | map.m_flags;
-		bh->b_size = map.m_len << inode->i_blkbits;
-	}
-	return ret;
-}
-
-static int get_data_block(struct inode *inode, sector_t iblock,
-			struct buffer_head *bh_result, int create, int flag)
-{
-	return __get_data_block(inode, iblock, bh_result, create, flag);
-}
-
-static int get_data_block_dio(struct inode *inode, sector_t iblock,
-			struct buffer_head *bh_result, int create)
-{
-	return __get_data_block(inode, iblock, bh_result, create,
-						F2FS_GET_BLOCK_DIO);
-}
-
-static int get_data_block_bmap(struct inode *inode, sector_t iblock,
-			struct buffer_head *bh_result, int create)
-{
-	return __get_data_block(inode, iblock, bh_result, create,
-						F2FS_GET_BLOCK_BMAP);
-}
-
-static inline sector_t logical_to_blk(struct inode *inode, loff_t offset)
-{
-	return (offset >> inode->i_blkbits);
-}
-
-static inline loff_t blk_to_logical(struct inode *inode, sector_t blk)
-{
-	return (blk << inode->i_blkbits);
-}
-
-int f2fs_fiemap(struct inode *inode, struct fiemap_extent_info *fieinfo,
-		u64 start, u64 len)
-{
-	struct buffer_head map_bh;
-	sector_t start_blk, last_blk;
-	loff_t isize = i_size_read(inode);
-	u64 logical = 0, phys = 0, size = 0;
-	u32 flags = 0;
-	bool past_eof = false, whole_file = false;
-	int ret = 0;
-
-	ret = fiemap_check_flags(fieinfo, FIEMAP_FLAG_SYNC);
-	if (ret)
-		return ret;
-
-	if (f2fs_has_inline_data(inode)) {
-		ret = f2fs_inline_data_fiemap(inode, fieinfo, start, len);
-		if (ret != -EAGAIN)
-			return ret;
-	}
-
-	mutex_lock(&inode->i_mutex);
-
-	if (len >= isize) {
-		whole_file = true;
-		len = isize;
-	}
-
-	if (logical_to_blk(inode, len) == 0)
-		len = blk_to_logical(inode, 1);
-
-	start_blk = logical_to_blk(inode, start);
-	last_blk = logical_to_blk(inode, start + len - 1);
-next:
-	memset(&map_bh, 0, sizeof(struct buffer_head));
-	map_bh.b_size = len;
-
-	ret = get_data_block(inode, start_blk, &map_bh, 0,
-					F2FS_GET_BLOCK_FIEMAP);
-	if (ret)
-		goto out;
-
-	/* HOLE */
-	if (!buffer_mapped(&map_bh)) {
-		start_blk++;
-
-		if (!past_eof && blk_to_logical(inode, start_blk) >= isize)
-			past_eof = 1;
-
-		if (past_eof && size) {
-			flags |= FIEMAP_EXTENT_LAST;
-			ret = fiemap_fill_next_extent(fieinfo, logical,
-					phys, size, flags);
-		} else if (size) {
-			ret = fiemap_fill_next_extent(fieinfo, logical,
-					phys, size, flags);
-			size = 0;
-		}
-
-		/* if we have holes up to/past EOF then we're done */
-		if (start_blk > last_blk || past_eof || ret)
-			goto out;
-	} else {
-		if (start_blk > last_blk && !whole_file) {
-			ret = fiemap_fill_next_extent(fieinfo, logical,
-					phys, size, flags);
-			goto out;
-		}
-
-		/*
-		 * if size != 0 then we know we already have an extent
-		 * to add, so add it.
-		 */
-		if (size) {
-			ret = fiemap_fill_next_extent(fieinfo, logical,
-					phys, size, flags);
-			if (ret)
-				goto out;
-		}
-
-		logical = blk_to_logical(inode, start_blk);
-		phys = blk_to_logical(inode, map_bh.b_blocknr);
-		size = map_bh.b_size;
-		flags = 0;
-		if (buffer_unwritten(&map_bh))
-			flags = FIEMAP_EXTENT_UNWRITTEN;
-
-		start_blk += logical_to_blk(inode, size);
-
-		/*
-		 * If we are past the EOF, then we need to make sure as
-		 * soon as we find a hole that the last extent we found
-		 * is marked with FIEMAP_EXTENT_LAST
-		 */
-		if (!past_eof && logical + size >= isize)
-			past_eof = true;
-	}
-=======
 sync_out:
 	if (allocated)
 		sync_inode_page(&dn);
@@ -1241,7 +852,6 @@
 	start_blk += logical_to_blk(inode, size);
 
 prep_next:
->>>>>>> cd6d1aa0
 	cond_resched();
 	if (fatal_signal_pending(current))
 		ret = -EINTR;
@@ -1472,10 +1082,7 @@
 	 */
 	if (unlikely(fio->blk_addr != NEW_ADDR &&
 			!is_cold_data(page) &&
-<<<<<<< HEAD
-=======
 			!IS_ATOMIC_WRITTEN_PAGE(page) &&
->>>>>>> cd6d1aa0
 			need_inplace_update(inode))) {
 		rewrite_data_page(fio);
 		set_inode_flag(F2FS_I(inode), FI_UPDATE_WRITE);
@@ -1572,18 +1179,11 @@
 	if (err)
 		ClearPageUptodate(page);
 	unlock_page(page);
-<<<<<<< HEAD
-	if (need_balance_fs)
-		f2fs_balance_fs(sbi);
-	if (wbc->for_reclaim)
-		f2fs_submit_merged_bio(sbi, DATA, WRITE);
-=======
 	f2fs_balance_fs(sbi, need_balance_fs);
 	if (wbc->for_reclaim || unlikely(f2fs_cp_error(sbi))) {
 		f2fs_submit_merged_bio(sbi, DATA, WRITE);
 		remove_dirty_inode(inode);
 	}
->>>>>>> cd6d1aa0
 	return 0;
 
 redirty_out:
@@ -1755,13 +1355,10 @@
 			available_free_memory(sbi, DIRTY_DENTS))
 		goto skip_write;
 
-<<<<<<< HEAD
-=======
 	/* skip writing during file defragment */
 	if (is_inode_flag_set(F2FS_I(inode), FI_DO_DEFRAG))
 		goto skip_write;
 
->>>>>>> cd6d1aa0
 	/* during POR, we don't need to trigger writepage at all. */
 	if (unlikely(is_sbi_flag_set(sbi, SBI_POR_DOING)))
 		goto skip_write;
@@ -1790,13 +1387,6 @@
 static void f2fs_write_failed(struct address_space *mapping, loff_t to)
 {
 	struct inode *inode = mapping->host;
-<<<<<<< HEAD
-
-	if (to > inode->i_size) {
-		truncate_pagecache(inode, 0, inode->i_size);
-		truncate_blocks(inode, inode->i_size, true);
-	}
-=======
 	loff_t i_size = i_size_read(inode);
 
 	if (to > i_size) {
@@ -1874,7 +1464,6 @@
 	if (locked)
 		f2fs_unlock_op(sbi);
 	return err;
->>>>>>> cd6d1aa0
 }
 
 static int f2fs_write_begin(struct file *file, struct address_space *mapping,
@@ -1884,10 +1473,6 @@
 	struct inode *inode = mapping->host;
 	struct f2fs_sb_info *sbi = F2FS_I_SB(inode);
 	struct page *page = NULL;
-<<<<<<< HEAD
-	struct page *ipage;
-=======
->>>>>>> cd6d1aa0
 	pgoff_t index = ((unsigned long long) pos) >> PAGE_CACHE_SHIFT;
 	bool need_balance = false;
 	block_t blkaddr = NULL_ADDR;
@@ -1895,11 +1480,6 @@
 
 	trace_f2fs_write_begin(inode, pos, len, flags);
 
-<<<<<<< HEAD
-	f2fs_balance_fs(sbi);
-
-=======
->>>>>>> cd6d1aa0
 	/*
 	 * We should check this at this moment to avoid deadlock on inode page
 	 * and #0 page. The locking rule for inline_data conversion should be:
@@ -1916,47 +1496,6 @@
 		err = -ENOMEM;
 		goto fail;
 	}
-<<<<<<< HEAD
-
-	*pagep = page;
-
-	f2fs_lock_op(sbi);
-
-	/* check inline_data */
-	ipage = get_node_page(sbi, inode->i_ino);
-	if (IS_ERR(ipage)) {
-		err = PTR_ERR(ipage);
-		goto unlock_fail;
-	}
-
-	set_new_dnode(&dn, inode, ipage, ipage, 0);
-
-	if (f2fs_has_inline_data(inode)) {
-		if (pos + len <= MAX_INLINE_DATA) {
-			read_inline_data(page, ipage);
-			set_inode_flag(F2FS_I(inode), FI_DATA_EXIST);
-			sync_inode_page(&dn);
-			goto put_next;
-		}
-		err = f2fs_convert_inline_page(&dn, page);
-		if (err)
-			goto put_fail;
-	}
-
-	err = f2fs_get_block(&dn, index);
-	if (err)
-		goto put_fail;
-put_next:
-	f2fs_put_dnode(&dn);
-	f2fs_unlock_op(sbi);
-
-	f2fs_wait_on_page_writeback(page, DATA);
-
-	/* wait for GCed encrypted page writeback */
-	if (f2fs_encrypted_inode(inode) && S_ISREG(inode->i_mode))
-		f2fs_wait_on_encrypted_page_writeback(sbi, dn.data_blkaddr);
-
-=======
 
 	*pagep = page;
 
@@ -1982,7 +1521,6 @@
 	if (f2fs_encrypted_inode(inode) && S_ISREG(inode->i_mode))
 		f2fs_wait_on_encrypted_page_writeback(sbi, blkaddr);
 
->>>>>>> cd6d1aa0
 	if (len == PAGE_CACHE_SIZE)
 		goto out_update;
 	if (PageUptodate(page))
@@ -2004,11 +1542,7 @@
 			.sbi = sbi,
 			.type = DATA,
 			.rw = READ_SYNC,
-<<<<<<< HEAD
-			.blk_addr = dn.data_blkaddr,
-=======
 			.blk_addr = blkaddr,
->>>>>>> cd6d1aa0
 			.page = page,
 			.encrypted_page = NULL,
 		};
@@ -2039,13 +1573,6 @@
 	clear_cold_data(page);
 	return 0;
 
-<<<<<<< HEAD
-put_fail:
-	f2fs_put_dnode(&dn);
-unlock_fail:
-	f2fs_unlock_op(sbi);
-=======
->>>>>>> cd6d1aa0
 fail:
 	f2fs_put_page(page, 1);
 	f2fs_write_failed(mapping, pos + len);
@@ -2070,10 +1597,7 @@
 	}
 
 	f2fs_put_page(page, 1);
-<<<<<<< HEAD
-=======
 	f2fs_update_time(F2FS_I_SB(inode), REQ_TIME);
->>>>>>> cd6d1aa0
 	return copied;
 }
 
@@ -2126,23 +1650,12 @@
 	struct inode *inode = mapping->host;
 	size_t count = iov_length(iov, nr_segs);
 	int err;
-<<<<<<< HEAD
-
-	/* we don't need to use inline_data strictly */
-	if (f2fs_has_inline_data(inode)) {
-		err = f2fs_convert_inline_inode(inode);
-		if (err)
-			return err;
-	}
-
-=======
 
 	/* we don't need to use inline_data strictly */
 	err = f2fs_convert_inline_inode(inode);
 	if (err)
 		return err;
 
->>>>>>> cd6d1aa0
 	if (f2fs_encrypted_inode(inode) && S_ISREG(inode->i_mode))
 		return 0;
 
@@ -2153,17 +1666,9 @@
 	trace_f2fs_direct_IO_enter(inode, offset, count, rw);
 
 	if (rw & WRITE) {
-<<<<<<< HEAD
-		__allocate_data_blocks(inode, offset, count);
-		if (unlikely(f2fs_cp_error(F2FS_I_SB(inode)))) {
-			err = -EIO;
-			goto out;
-		}
-=======
 		err = __allocate_data_blocks(inode, offset, count);
 		if (err)
 			goto out;
->>>>>>> cd6d1aa0
 	}
 
 	err = blockdev_direct_IO(rw, iocb, inode, iov, offset, nr_segs,
