/*
 * fs/f2fs/inode.c
 *
 * Copyright (c) 2012 Samsung Electronics Co., Ltd.
 *             http://www.samsung.com/
 *
 * This program is free software; you can redistribute it and/or modify
 * it under the terms of the GNU General Public License version 2 as
 * published by the Free Software Foundation.
 */
#include <linux/fs.h>
#include <linux/f2fs_fs.h>
#include <linux/buffer_head.h>
#include <linux/writeback.h>

#include "f2fs.h"
#include "node.h"

#include <trace/events/f2fs.h>

void f2fs_set_inode_flags(struct inode *inode)
{
	unsigned int flags = F2FS_I(inode)->i_flags;
	unsigned int new_fl = 0;

	if (flags & FS_SYNC_FL)
		new_fl |= S_SYNC;
	if (flags & FS_APPEND_FL)
		new_fl |= S_APPEND;
	if (flags & FS_IMMUTABLE_FL)
		new_fl |= S_IMMUTABLE;
	if (flags & FS_NOATIME_FL)
		new_fl |= S_NOATIME;
	if (flags & FS_DIRSYNC_FL)
		new_fl |= S_DIRSYNC;
	set_mask_bits(&inode->i_flags,
		S_SYNC|S_APPEND|S_IMMUTABLE|S_NOATIME|S_DIRSYNC, new_fl);
}

static void __get_inode_rdev(struct inode *inode, struct f2fs_inode *ri)
{
	if (S_ISCHR(inode->i_mode) || S_ISBLK(inode->i_mode) ||
			S_ISFIFO(inode->i_mode) || S_ISSOCK(inode->i_mode)) {
		if (ri->i_addr[0])
			inode->i_rdev =
				old_decode_dev(le32_to_cpu(ri->i_addr[0]));
		else
			inode->i_rdev =
				new_decode_dev(le32_to_cpu(ri->i_addr[1]));
	}
}

static bool __written_first_block(struct f2fs_inode *ri)
{
	block_t addr = le32_to_cpu(ri->i_addr[0]);

	if (addr != NEW_ADDR && addr != NULL_ADDR)
		return true;
	return false;
}

static void __set_inode_rdev(struct inode *inode, struct f2fs_inode *ri)
{
	if (S_ISCHR(inode->i_mode) || S_ISBLK(inode->i_mode)) {
		if (old_valid_dev(inode->i_rdev)) {
			ri->i_addr[0] =
				cpu_to_le32(old_encode_dev(inode->i_rdev));
			ri->i_addr[1] = 0;
		} else {
			ri->i_addr[0] = 0;
			ri->i_addr[1] =
				cpu_to_le32(new_encode_dev(inode->i_rdev));
			ri->i_addr[2] = 0;
		}
	}
}

static void __recover_inline_status(struct inode *inode, struct page *ipage)
{
	void *inline_data = inline_data_addr(ipage);
	__le32 *start = inline_data;
	__le32 *end = start + MAX_INLINE_DATA / sizeof(__le32);

	while (start < end) {
		if (*start++) {
			f2fs_wait_on_page_writeback(ipage, NODE);

			set_inode_flag(F2FS_I(inode), FI_DATA_EXIST);
			set_raw_inline(F2FS_I(inode), F2FS_INODE(ipage));
			set_page_dirty(ipage);
			return;
		}
	}
	return;
}

static int do_read_inode(struct inode *inode)
{
	struct f2fs_sb_info *sbi = F2FS_I_SB(inode);
	struct f2fs_inode_info *fi = F2FS_I(inode);
	struct page *node_page;
	struct f2fs_inode *ri;

	/* Check if ino is within scope */
	if (check_nid_range(sbi, inode->i_ino)) {
		f2fs_msg(inode->i_sb, KERN_ERR, "bad inode number: %lu",
			 (unsigned long) inode->i_ino);
		WARN_ON(1);
		return -EINVAL;
	}

	node_page = get_node_page(sbi, inode->i_ino);
	if (IS_ERR(node_page))
		return PTR_ERR(node_page);

	ri = F2FS_INODE(node_page);

	inode->i_mode = le16_to_cpu(ri->i_mode);
	i_uid_write(inode, le32_to_cpu(ri->i_uid));
	i_gid_write(inode, le32_to_cpu(ri->i_gid));
	set_nlink(inode, le32_to_cpu(ri->i_links));
	inode->i_size = le64_to_cpu(ri->i_size);
	inode->i_blocks = le64_to_cpu(ri->i_blocks);

	inode->i_atime.tv_sec = le64_to_cpu(ri->i_atime);
	inode->i_ctime.tv_sec = le64_to_cpu(ri->i_ctime);
	inode->i_mtime.tv_sec = le64_to_cpu(ri->i_mtime);
	inode->i_atime.tv_nsec = le32_to_cpu(ri->i_atime_nsec);
	inode->i_ctime.tv_nsec = le32_to_cpu(ri->i_ctime_nsec);
	inode->i_mtime.tv_nsec = le32_to_cpu(ri->i_mtime_nsec);
	inode->i_generation = le32_to_cpu(ri->i_generation);

	fi->i_current_depth = le32_to_cpu(ri->i_current_depth);
	fi->i_xattr_nid = le32_to_cpu(ri->i_xattr_nid);
	fi->i_flags = le32_to_cpu(ri->i_flags);
	fi->flags = 0;
	fi->i_advise = ri->i_advise;
	fi->i_pino = le32_to_cpu(ri->i_pino);
	fi->i_dir_level = ri->i_dir_level;

<<<<<<< HEAD
	f2fs_init_extent_tree(inode, &ri->i_ext);
=======
	if (f2fs_init_extent_tree(inode, &ri->i_ext))
		set_page_dirty(node_page);
>>>>>>> cd6d1aa0

	get_inline_info(fi, ri);

	/* check data exist */
	if (f2fs_has_inline_data(inode) && !f2fs_exist_data(inode))
		__recover_inline_status(inode, node_page);

	/* get rdev by using inline_info */
	__get_inode_rdev(inode, ri);

	if (__written_first_block(ri))
		set_inode_flag(F2FS_I(inode), FI_FIRST_BLOCK_WRITTEN);

	f2fs_put_page(node_page, 1);

	stat_inc_inline_xattr(inode);
	stat_inc_inline_inode(inode);
	stat_inc_inline_dir(inode);

	return 0;
}

struct inode *f2fs_iget(struct super_block *sb, unsigned long ino)
{
	struct f2fs_sb_info *sbi = F2FS_SB(sb);
	struct inode *inode;
	int ret = 0;

	inode = iget_locked(sb, ino);
	if (!inode)
		return ERR_PTR(-ENOMEM);

	if (!(inode->i_state & I_NEW)) {
		trace_f2fs_iget(inode);
		return inode;
	}
	if (ino == F2FS_NODE_INO(sbi) || ino == F2FS_META_INO(sbi))
		goto make_now;

	ret = do_read_inode(inode);
	if (ret)
		goto bad_inode;
make_now:
	if (ino == F2FS_NODE_INO(sbi)) {
		inode->i_mapping->a_ops = &f2fs_node_aops;
		mapping_set_gfp_mask(inode->i_mapping, GFP_F2FS_ZERO);
	} else if (ino == F2FS_META_INO(sbi)) {
		inode->i_mapping->a_ops = &f2fs_meta_aops;
		mapping_set_gfp_mask(inode->i_mapping, GFP_F2FS_ZERO);
	} else if (S_ISREG(inode->i_mode)) {
		inode->i_op = &f2fs_file_inode_operations;
		inode->i_fop = &f2fs_file_operations;
		inode->i_mapping->a_ops = &f2fs_dblock_aops;
	} else if (S_ISDIR(inode->i_mode)) {
		inode->i_op = &f2fs_dir_inode_operations;
		inode->i_fop = &f2fs_dir_operations;
		inode->i_mapping->a_ops = &f2fs_dblock_aops;
		mapping_set_gfp_mask(inode->i_mapping, GFP_F2FS_HIGH_ZERO);
	} else if (S_ISLNK(inode->i_mode)) {
		if (f2fs_encrypted_inode(inode))
			inode->i_op = &f2fs_encrypted_symlink_inode_operations;
		else
			inode->i_op = &f2fs_symlink_inode_operations;
		inode->i_mapping->a_ops = &f2fs_dblock_aops;
	} else if (S_ISCHR(inode->i_mode) || S_ISBLK(inode->i_mode) ||
			S_ISFIFO(inode->i_mode) || S_ISSOCK(inode->i_mode)) {
		inode->i_op = &f2fs_special_inode_operations;
		init_special_inode(inode, inode->i_mode, inode->i_rdev);
	} else {
		ret = -EIO;
		goto bad_inode;
	}
	unlock_new_inode(inode);
	trace_f2fs_iget(inode);
	return inode;

bad_inode:
	iget_failed(inode);
	trace_f2fs_iget_exit(inode, ret);
	return ERR_PTR(ret);
}

int update_inode(struct inode *inode, struct page *node_page)
{
	struct f2fs_inode *ri;

	f2fs_wait_on_page_writeback(node_page, NODE);

	ri = F2FS_INODE(node_page);

	ri->i_mode = cpu_to_le16(inode->i_mode);
	ri->i_advise = F2FS_I(inode)->i_advise;
	ri->i_uid = cpu_to_le32(i_uid_read(inode));
	ri->i_gid = cpu_to_le32(i_gid_read(inode));
	ri->i_links = cpu_to_le32(inode->i_nlink);
	ri->i_size = cpu_to_le64(i_size_read(inode));
	ri->i_blocks = cpu_to_le64(inode->i_blocks);

	if (F2FS_I(inode)->extent_tree)
		set_raw_extent(&F2FS_I(inode)->extent_tree->largest,
							&ri->i_ext);
	else
		memset(&ri->i_ext, 0, sizeof(ri->i_ext));
	set_raw_inline(F2FS_I(inode), ri);

	ri->i_atime = cpu_to_le64(inode->i_atime.tv_sec);
	ri->i_ctime = cpu_to_le64(inode->i_ctime.tv_sec);
	ri->i_mtime = cpu_to_le64(inode->i_mtime.tv_sec);
	ri->i_atime_nsec = cpu_to_le32(inode->i_atime.tv_nsec);
	ri->i_ctime_nsec = cpu_to_le32(inode->i_ctime.tv_nsec);
	ri->i_mtime_nsec = cpu_to_le32(inode->i_mtime.tv_nsec);
	ri->i_current_depth = cpu_to_le32(F2FS_I(inode)->i_current_depth);
	ri->i_xattr_nid = cpu_to_le32(F2FS_I(inode)->i_xattr_nid);
	ri->i_flags = cpu_to_le32(F2FS_I(inode)->i_flags);
	ri->i_pino = cpu_to_le32(F2FS_I(inode)->i_pino);
	ri->i_generation = cpu_to_le32(inode->i_generation);
	ri->i_dir_level = F2FS_I(inode)->i_dir_level;

	__set_inode_rdev(inode, ri);
	set_cold_node(inode, node_page);
<<<<<<< HEAD
	set_page_dirty(node_page);

	clear_inode_flag(F2FS_I(inode), FI_DIRTY_INODE);
=======
	clear_inode_flag(F2FS_I(inode), FI_DIRTY_INODE);

	return set_page_dirty(node_page);
>>>>>>> cd6d1aa0
}

void update_inode_page(struct inode *inode)
{
	struct f2fs_sb_info *sbi = F2FS_I_SB(inode);
	struct page *node_page;
<<<<<<< HEAD
=======
	int ret = 0;
>>>>>>> cd6d1aa0
retry:
	node_page = get_node_page(sbi, inode->i_ino);
	if (IS_ERR(node_page)) {
		int err = PTR_ERR(node_page);
		if (err == -ENOMEM) {
			cond_resched();
			goto retry;
		} else if (err != -ENOENT) {
			f2fs_stop_checkpoint(sbi);
		}
<<<<<<< HEAD
		return;
	}
	update_inode(inode, node_page);
	f2fs_put_page(node_page, 1);
=======
		return 0;
	}
	ret = update_inode(inode, node_page);
	f2fs_put_page(node_page, 1);
	return ret;
>>>>>>> cd6d1aa0
}

int f2fs_write_inode(struct inode *inode, struct writeback_control *wbc)
{
	struct f2fs_sb_info *sbi = F2FS_I_SB(inode);

	if (inode->i_ino == F2FS_NODE_INO(sbi) ||
			inode->i_ino == F2FS_META_INO(sbi))
		return 0;

	if (!is_inode_flag_set(F2FS_I(inode), FI_DIRTY_INODE))
		return 0;

	/*
	 * We need to balance fs here to prevent from producing dirty node pages
	 * during the urgent cleaning time when runing out of free sections.
	 */
<<<<<<< HEAD
	update_inode_page(inode);

	f2fs_balance_fs(sbi);
=======
	if (update_inode_page(inode))
		f2fs_balance_fs(sbi, true);
>>>>>>> cd6d1aa0
	return 0;
}

/*
 * Called at the last iput() if i_nlink is zero
 */
void f2fs_evict_inode(struct inode *inode)
{
	struct f2fs_sb_info *sbi = F2FS_I_SB(inode);
	struct f2fs_inode_info *fi = F2FS_I(inode);
	nid_t xnid = fi->i_xattr_nid;
	int err = 0;

	/* some remained atomic pages should discarded */
	if (f2fs_is_atomic_file(inode))
		commit_inmem_pages(inode, true);

	trace_f2fs_evict_inode(inode);
	truncate_inode_pages(&inode->i_data, 0);

	if (inode->i_ino == F2FS_NODE_INO(sbi) ||
			inode->i_ino == F2FS_META_INO(sbi))
		goto out_clear;

	f2fs_bug_on(sbi, get_dirty_pages(inode));
<<<<<<< HEAD
	remove_dirty_dir_inode(inode);
=======
	remove_dirty_inode(inode);

	f2fs_destroy_extent_tree(inode);
>>>>>>> cd6d1aa0

	f2fs_destroy_extent_tree(inode);

	if (inode->i_nlink || is_bad_inode(inode))
		goto no_delete;

	sb_start_intwrite(inode->i_sb);
	set_inode_flag(fi, FI_NO_ALLOC);
	i_size_write(inode, 0);

	if (F2FS_HAS_BLOCKS(inode))
		err = f2fs_truncate(inode, true);

	if (!err) {
		f2fs_lock_op(sbi);
		err = remove_inode_page(inode);
		f2fs_unlock_op(sbi);
	}

	sb_end_intwrite(inode->i_sb);
no_delete:
	stat_dec_inline_xattr(inode);
	stat_dec_inline_dir(inode);
	stat_dec_inline_inode(inode);

	invalidate_mapping_pages(NODE_MAPPING(sbi), inode->i_ino, inode->i_ino);
	if (xnid)
		invalidate_mapping_pages(NODE_MAPPING(sbi), xnid, xnid);
	if (is_inode_flag_set(fi, FI_APPEND_WRITE))
<<<<<<< HEAD
		add_dirty_inode(sbi, inode->i_ino, APPEND_INO);
	if (is_inode_flag_set(fi, FI_UPDATE_WRITE))
		add_dirty_inode(sbi, inode->i_ino, UPDATE_INO);
=======
		add_ino_entry(sbi, inode->i_ino, APPEND_INO);
	if (is_inode_flag_set(fi, FI_UPDATE_WRITE))
		add_ino_entry(sbi, inode->i_ino, UPDATE_INO);
>>>>>>> cd6d1aa0
	if (is_inode_flag_set(fi, FI_FREE_NID)) {
		if (err && err != -ENOENT)
			alloc_nid_done(sbi, inode->i_ino);
		else
			alloc_nid_failed(sbi, inode->i_ino);
		clear_inode_flag(fi, FI_FREE_NID);
	}

	if (err && err != -ENOENT) {
		if (!exist_written_data(sbi, inode->i_ino, ORPHAN_INO)) {
			/*
			 * get here because we failed to release resource
			 * of inode previously, reminder our user to run fsck
			 * for fixing.
			 */
			set_sbi_flag(sbi, SBI_NEED_FSCK);
			f2fs_msg(sbi->sb, KERN_WARNING,
				"inode (ino:%lu) resource leak, run fsck "
				"to fix this issue!", inode->i_ino);
		}
	}
out_clear:
#ifdef CONFIG_F2FS_FS_ENCRYPTION
	if (fi->i_crypt_info)
		f2fs_free_encryption_info(inode, fi->i_crypt_info);
#endif
	clear_inode(inode);
}

/* caller should call f2fs_lock_op() */
void handle_failed_inode(struct inode *inode)
{
	struct f2fs_sb_info *sbi = F2FS_I_SB(inode);
	int err = 0;

	clear_nlink(inode);
	make_bad_inode(inode);
	unlock_new_inode(inode);

	i_size_write(inode, 0);
	if (F2FS_HAS_BLOCKS(inode))
		err = f2fs_truncate(inode, false);

	if (!err)
		err = remove_inode_page(inode);

	/*
	 * if we skip truncate_node in remove_inode_page bacause we failed
	 * before, it's better to find another way to release resource of
	 * this inode (e.g. valid block count, node block or nid). Here we
	 * choose to add this inode to orphan list, so that we can call iput
	 * for releasing in orphan recovery flow.
	 *
	 * Note: we should add inode to orphan list before f2fs_unlock_op()
	 * so we can prevent losing this orphan when encoutering checkpoint
	 * and following suddenly power-off.
	 */
	if (err && err != -ENOENT) {
		err = acquire_orphan_inode(sbi);
		if (!err)
			add_orphan_inode(sbi, inode->i_ino);
	}

	set_inode_flag(F2FS_I(inode), FI_FREE_NID);
	f2fs_unlock_op(sbi);

	/* iput will drop the inode object */
	iput(inode);
}<|MERGE_RESOLUTION|>--- conflicted
+++ resolved
@@ -138,12 +138,8 @@
 	fi->i_pino = le32_to_cpu(ri->i_pino);
 	fi->i_dir_level = ri->i_dir_level;
 
-<<<<<<< HEAD
-	f2fs_init_extent_tree(inode, &ri->i_ext);
-=======
 	if (f2fs_init_extent_tree(inode, &ri->i_ext))
 		set_page_dirty(node_page);
->>>>>>> cd6d1aa0
 
 	get_inline_info(fi, ri);
 
@@ -264,25 +260,16 @@
 
 	__set_inode_rdev(inode, ri);
 	set_cold_node(inode, node_page);
-<<<<<<< HEAD
-	set_page_dirty(node_page);
-
 	clear_inode_flag(F2FS_I(inode), FI_DIRTY_INODE);
-=======
-	clear_inode_flag(F2FS_I(inode), FI_DIRTY_INODE);
 
 	return set_page_dirty(node_page);
->>>>>>> cd6d1aa0
-}
-
-void update_inode_page(struct inode *inode)
+}
+
+int update_inode_page(struct inode *inode)
 {
 	struct f2fs_sb_info *sbi = F2FS_I_SB(inode);
 	struct page *node_page;
-<<<<<<< HEAD
-=======
 	int ret = 0;
->>>>>>> cd6d1aa0
 retry:
 	node_page = get_node_page(sbi, inode->i_ino);
 	if (IS_ERR(node_page)) {
@@ -293,18 +280,11 @@
 		} else if (err != -ENOENT) {
 			f2fs_stop_checkpoint(sbi);
 		}
-<<<<<<< HEAD
-		return;
-	}
-	update_inode(inode, node_page);
-	f2fs_put_page(node_page, 1);
-=======
 		return 0;
 	}
 	ret = update_inode(inode, node_page);
 	f2fs_put_page(node_page, 1);
 	return ret;
->>>>>>> cd6d1aa0
 }
 
 int f2fs_write_inode(struct inode *inode, struct writeback_control *wbc)
@@ -322,14 +302,8 @@
 	 * We need to balance fs here to prevent from producing dirty node pages
 	 * during the urgent cleaning time when runing out of free sections.
 	 */
-<<<<<<< HEAD
-	update_inode_page(inode);
-
-	f2fs_balance_fs(sbi);
-=======
 	if (update_inode_page(inode))
 		f2fs_balance_fs(sbi, true);
->>>>>>> cd6d1aa0
 	return 0;
 }
 
@@ -355,13 +329,7 @@
 		goto out_clear;
 
 	f2fs_bug_on(sbi, get_dirty_pages(inode));
-<<<<<<< HEAD
-	remove_dirty_dir_inode(inode);
-=======
 	remove_dirty_inode(inode);
-
-	f2fs_destroy_extent_tree(inode);
->>>>>>> cd6d1aa0
 
 	f2fs_destroy_extent_tree(inode);
 
@@ -391,15 +359,9 @@
 	if (xnid)
 		invalidate_mapping_pages(NODE_MAPPING(sbi), xnid, xnid);
 	if (is_inode_flag_set(fi, FI_APPEND_WRITE))
-<<<<<<< HEAD
-		add_dirty_inode(sbi, inode->i_ino, APPEND_INO);
-	if (is_inode_flag_set(fi, FI_UPDATE_WRITE))
-		add_dirty_inode(sbi, inode->i_ino, UPDATE_INO);
-=======
 		add_ino_entry(sbi, inode->i_ino, APPEND_INO);
 	if (is_inode_flag_set(fi, FI_UPDATE_WRITE))
 		add_ino_entry(sbi, inode->i_ino, UPDATE_INO);
->>>>>>> cd6d1aa0
 	if (is_inode_flag_set(fi, FI_FREE_NID)) {
 		if (err && err != -ENOENT)
 			alloc_nid_done(sbi, inode->i_ino);
