/*
 * fs/f2fs/super.c
 *
 * Copyright (c) 2012 Samsung Electronics Co., Ltd.
 *             http://www.samsung.com/
 *
 * This program is free software; you can redistribute it and/or modify
 * it under the terms of the GNU General Public License version 2 as
 * published by the Free Software Foundation.
 */
#include <linux/module.h>
#include <linux/init.h>
#include <linux/fs.h>
#include <linux/statfs.h>
#include <linux/buffer_head.h>
#include <linux/backing-dev.h>
#include <linux/kthread.h>
#include <linux/parser.h>
#include <linux/mount.h>
#include <linux/seq_file.h>
#include <linux/proc_fs.h>
#include <linux/random.h>
#include <linux/exportfs.h>
#include <linux/blkdev.h>
#include <linux/f2fs_fs.h>
#include <linux/sysfs.h>

#include "f2fs.h"
#include "node.h"
#include "segment.h"
#include "xattr.h"
#include "gc.h"
#include "trace.h"

#define CREATE_TRACE_POINTS
#include <trace/events/f2fs.h>

static struct proc_dir_entry *f2fs_proc_root;
static struct kmem_cache *f2fs_inode_cachep;
static struct kset *f2fs_kset;

/* f2fs-wide shrinker description */
static struct shrinker f2fs_shrinker_info = {
	.scan_objects = f2fs_shrink_scan,
	.count_objects = f2fs_shrink_count,
	.seeks = DEFAULT_SEEKS,
};

enum {
	Opt_gc_background,
	Opt_disable_roll_forward,
	Opt_norecovery,
	Opt_discard,
	Opt_nodiscard,
	Opt_noheap,
	Opt_user_xattr,
	Opt_nouser_xattr,
	Opt_acl,
	Opt_noacl,
	Opt_active_logs,
	Opt_disable_ext_identify,
	Opt_inline_xattr,
	Opt_inline_data,
	Opt_inline_dentry,
	Opt_flush_merge,
	Opt_nobarrier,
	Opt_fastboot,
	Opt_extent_cache,
	Opt_noextent_cache,
	Opt_noinline_data,
	Opt_data_flush,
	Opt_err,
};

static match_table_t f2fs_tokens = {
	{Opt_gc_background, "background_gc=%s"},
	{Opt_disable_roll_forward, "disable_roll_forward"},
	{Opt_norecovery, "norecovery"},
	{Opt_discard, "discard"},
	{Opt_nodiscard, "nodiscard"},
	{Opt_noheap, "no_heap"},
	{Opt_user_xattr, "user_xattr"},
	{Opt_nouser_xattr, "nouser_xattr"},
	{Opt_acl, "acl"},
	{Opt_noacl, "noacl"},
	{Opt_active_logs, "active_logs=%u"},
	{Opt_disable_ext_identify, "disable_ext_identify"},
	{Opt_inline_xattr, "inline_xattr"},
	{Opt_inline_data, "inline_data"},
	{Opt_inline_dentry, "inline_dentry"},
	{Opt_flush_merge, "flush_merge"},
	{Opt_nobarrier, "nobarrier"},
	{Opt_fastboot, "fastboot"},
	{Opt_extent_cache, "extent_cache"},
	{Opt_noextent_cache, "noextent_cache"},
	{Opt_noinline_data, "noinline_data"},
	{Opt_data_flush, "data_flush"},
	{Opt_err, NULL},
};

/* Sysfs support for f2fs */
enum {
	GC_THREAD,	/* struct f2fs_gc_thread */
	SM_INFO,	/* struct f2fs_sm_info */
	NM_INFO,	/* struct f2fs_nm_info */
	F2FS_SBI,	/* struct f2fs_sb_info */
};

struct f2fs_attr {
	struct attribute attr;
	ssize_t (*show)(struct f2fs_attr *, struct f2fs_sb_info *, char *);
	ssize_t (*store)(struct f2fs_attr *, struct f2fs_sb_info *,
			 const char *, size_t);
	int struct_type;
	int offset;
};

static unsigned char *__struct_ptr(struct f2fs_sb_info *sbi, int struct_type)
{
	if (struct_type == GC_THREAD)
		return (unsigned char *)sbi->gc_thread;
	else if (struct_type == SM_INFO)
		return (unsigned char *)SM_I(sbi);
	else if (struct_type == NM_INFO)
		return (unsigned char *)NM_I(sbi);
	else if (struct_type == F2FS_SBI)
		return (unsigned char *)sbi;
	return NULL;
}

static ssize_t lifetime_write_kbytes_show(struct f2fs_attr *a,
		struct f2fs_sb_info *sbi, char *buf)
{
	struct super_block *sb = sbi->sb;

	if (!sb->s_bdev->bd_part)
		return snprintf(buf, PAGE_SIZE, "0\n");

	return snprintf(buf, PAGE_SIZE, "%llu\n",
		(unsigned long long)(sbi->kbytes_written +
			BD_PART_WRITTEN(sbi)));
}

static ssize_t f2fs_sbi_show(struct f2fs_attr *a,
			struct f2fs_sb_info *sbi, char *buf)
{
	unsigned char *ptr = NULL;
	unsigned int *ui;

	ptr = __struct_ptr(sbi, a->struct_type);
	if (!ptr)
		return -EINVAL;

	ui = (unsigned int *)(ptr + a->offset);

	return snprintf(buf, PAGE_SIZE, "%u\n", *ui);
}

static ssize_t f2fs_sbi_store(struct f2fs_attr *a,
			struct f2fs_sb_info *sbi,
			const char *buf, size_t count)
{
	unsigned char *ptr;
	unsigned long t;
	unsigned int *ui;
	ssize_t ret;

	ptr = __struct_ptr(sbi, a->struct_type);
	if (!ptr)
		return -EINVAL;

	ui = (unsigned int *)(ptr + a->offset);

	ret = kstrtoul(skip_spaces(buf), 0, &t);
	if (ret < 0)
		return ret;
	*ui = t;
	return count;
}

static ssize_t f2fs_attr_show(struct kobject *kobj,
				struct attribute *attr, char *buf)
{
	struct f2fs_sb_info *sbi = container_of(kobj, struct f2fs_sb_info,
								s_kobj);
	struct f2fs_attr *a = container_of(attr, struct f2fs_attr, attr);

	return a->show ? a->show(a, sbi, buf) : 0;
}

static ssize_t f2fs_attr_store(struct kobject *kobj, struct attribute *attr,
						const char *buf, size_t len)
{
	struct f2fs_sb_info *sbi = container_of(kobj, struct f2fs_sb_info,
									s_kobj);
	struct f2fs_attr *a = container_of(attr, struct f2fs_attr, attr);

	return a->store ? a->store(a, sbi, buf, len) : 0;
}

static void f2fs_sb_release(struct kobject *kobj)
{
	struct f2fs_sb_info *sbi = container_of(kobj, struct f2fs_sb_info,
								s_kobj);
	complete(&sbi->s_kobj_unregister);
}

#define F2FS_ATTR_OFFSET(_struct_type, _name, _mode, _show, _store, _offset) \
static struct f2fs_attr f2fs_attr_##_name = {			\
	.attr = {.name = __stringify(_name), .mode = _mode },	\
	.show	= _show,					\
	.store	= _store,					\
	.struct_type = _struct_type,				\
	.offset = _offset					\
}

#define F2FS_RW_ATTR(struct_type, struct_name, name, elname)	\
	F2FS_ATTR_OFFSET(struct_type, name, 0644,		\
		f2fs_sbi_show, f2fs_sbi_store,			\
		offsetof(struct struct_name, elname))

#define F2FS_GENERAL_RO_ATTR(name) \
static struct f2fs_attr f2fs_attr_##name = __ATTR(name, 0444, name##_show, NULL)

F2FS_RW_ATTR(GC_THREAD, f2fs_gc_kthread, gc_min_sleep_time, min_sleep_time);
F2FS_RW_ATTR(GC_THREAD, f2fs_gc_kthread, gc_max_sleep_time, max_sleep_time);
F2FS_RW_ATTR(GC_THREAD, f2fs_gc_kthread, gc_no_gc_sleep_time, no_gc_sleep_time);
F2FS_RW_ATTR(GC_THREAD, f2fs_gc_kthread, gc_idle, gc_idle);
F2FS_RW_ATTR(SM_INFO, f2fs_sm_info, reclaim_segments, rec_prefree_segments);
F2FS_RW_ATTR(SM_INFO, f2fs_sm_info, max_small_discards, max_discards);
F2FS_RW_ATTR(SM_INFO, f2fs_sm_info, batched_trim_sections, trim_sections);
F2FS_RW_ATTR(SM_INFO, f2fs_sm_info, ipu_policy, ipu_policy);
F2FS_RW_ATTR(SM_INFO, f2fs_sm_info, min_ipu_util, min_ipu_util);
F2FS_RW_ATTR(SM_INFO, f2fs_sm_info, min_fsync_blocks, min_fsync_blocks);
F2FS_RW_ATTR(NM_INFO, f2fs_nm_info, ram_thresh, ram_thresh);
F2FS_RW_ATTR(NM_INFO, f2fs_nm_info, ra_nid_pages, ra_nid_pages);
F2FS_RW_ATTR(NM_INFO, f2fs_nm_info, dirty_nats_ratio, dirty_nats_ratio);
F2FS_RW_ATTR(F2FS_SBI, f2fs_sb_info, max_victim_search, max_victim_search);
F2FS_RW_ATTR(F2FS_SBI, f2fs_sb_info, dir_level, dir_level);
F2FS_RW_ATTR(F2FS_SBI, f2fs_sb_info, cp_interval, interval_time[CP_TIME]);
F2FS_RW_ATTR(F2FS_SBI, f2fs_sb_info, idle_interval, interval_time[REQ_TIME]);
F2FS_GENERAL_RO_ATTR(lifetime_write_kbytes);

#define ATTR_LIST(name) (&f2fs_attr_##name.attr)
static struct attribute *f2fs_attrs[] = {
	ATTR_LIST(gc_min_sleep_time),
	ATTR_LIST(gc_max_sleep_time),
	ATTR_LIST(gc_no_gc_sleep_time),
	ATTR_LIST(gc_idle),
	ATTR_LIST(reclaim_segments),
	ATTR_LIST(max_small_discards),
	ATTR_LIST(batched_trim_sections),
	ATTR_LIST(ipu_policy),
	ATTR_LIST(min_ipu_util),
	ATTR_LIST(min_fsync_blocks),
	ATTR_LIST(max_victim_search),
	ATTR_LIST(dir_level),
	ATTR_LIST(ram_thresh),
	ATTR_LIST(ra_nid_pages),
	ATTR_LIST(dirty_nats_ratio),
	ATTR_LIST(cp_interval),
	ATTR_LIST(idle_interval),
	ATTR_LIST(lifetime_write_kbytes),
	NULL,
};

static const struct sysfs_ops f2fs_attr_ops = {
	.show	= f2fs_attr_show,
	.store	= f2fs_attr_store,
};

static struct kobj_type f2fs_ktype = {
	.default_attrs	= f2fs_attrs,
	.sysfs_ops	= &f2fs_attr_ops,
	.release	= f2fs_sb_release,
};

void f2fs_msg(struct super_block *sb, const char *level, const char *fmt, ...)
{
	struct va_format vaf;
	va_list args;

	va_start(args, fmt);
	vaf.fmt = fmt;
	vaf.va = &args;
	printk("%sF2FS-fs (%s): %pV\n", level, sb->s_id, &vaf);
	va_end(args);
}

static void init_once(void *foo)
{
	struct f2fs_inode_info *fi = (struct f2fs_inode_info *) foo;

	inode_init_once(&fi->vfs_inode);
}

static int parse_options(struct super_block *sb, char *options)
{
	struct f2fs_sb_info *sbi = F2FS_SB(sb);
	struct request_queue *q;
	substring_t args[MAX_OPT_ARGS];
	char *p, *name;
	int arg = 0;

	if (!options)
		return 0;

	while ((p = strsep(&options, ",")) != NULL) {
		int token;
		if (!*p)
			continue;
		/*
		 * Initialize args struct so we know whether arg was
		 * found; some options take optional arguments.
		 */
		args[0].to = args[0].from = NULL;
		token = match_token(p, f2fs_tokens, args);

		switch (token) {
		case Opt_gc_background:
			name = match_strdup(&args[0]);

			if (!name)
				return -ENOMEM;
			if (strlen(name) == 2 && !strncmp(name, "on", 2)) {
				set_opt(sbi, BG_GC);
				clear_opt(sbi, FORCE_FG_GC);
			} else if (strlen(name) == 3 && !strncmp(name, "off", 3)) {
				clear_opt(sbi, BG_GC);
				clear_opt(sbi, FORCE_FG_GC);
			} else if (strlen(name) == 4 && !strncmp(name, "sync", 4)) {
				set_opt(sbi, BG_GC);
				set_opt(sbi, FORCE_FG_GC);
			} else {
				kfree(name);
				return -EINVAL;
			}
			kfree(name);
			break;
		case Opt_disable_roll_forward:
			set_opt(sbi, DISABLE_ROLL_FORWARD);
			break;
		case Opt_norecovery:
			/* this option mounts f2fs with ro */
			set_opt(sbi, DISABLE_ROLL_FORWARD);
			if (!f2fs_readonly(sb))
				return -EINVAL;
			break;
		case Opt_discard:
			q = bdev_get_queue(sb->s_bdev);
			if (blk_queue_discard(q)) {
				set_opt(sbi, DISCARD);
			} else {
				f2fs_msg(sb, KERN_WARNING,
					"mounting with \"discard\" option, but "
					"the device does not support discard");
			}
			break;
		case Opt_nodiscard:
			clear_opt(sbi, DISCARD);
			break;
		case Opt_noheap:
			set_opt(sbi, NOHEAP);
			break;
#ifdef CONFIG_F2FS_FS_XATTR
		case Opt_user_xattr:
			set_opt(sbi, XATTR_USER);
			break;
		case Opt_nouser_xattr:
			clear_opt(sbi, XATTR_USER);
			break;
		case Opt_inline_xattr:
			set_opt(sbi, INLINE_XATTR);
			break;
#else
		case Opt_user_xattr:
			f2fs_msg(sb, KERN_INFO,
				"user_xattr options not supported");
			break;
		case Opt_nouser_xattr:
			f2fs_msg(sb, KERN_INFO,
				"nouser_xattr options not supported");
			break;
		case Opt_inline_xattr:
			f2fs_msg(sb, KERN_INFO,
				"inline_xattr options not supported");
			break;
#endif
#ifdef CONFIG_F2FS_FS_POSIX_ACL
		case Opt_acl:
			set_opt(sbi, POSIX_ACL);
			break;
		case Opt_noacl:
			clear_opt(sbi, POSIX_ACL);
			break;
#else
		case Opt_acl:
			f2fs_msg(sb, KERN_INFO, "acl options not supported");
			break;
		case Opt_noacl:
			f2fs_msg(sb, KERN_INFO, "noacl options not supported");
			break;
#endif
		case Opt_active_logs:
			if (args->from && match_int(args, &arg))
				return -EINVAL;
			if (arg != 2 && arg != 4 && arg != NR_CURSEG_TYPE)
				return -EINVAL;
			sbi->active_logs = arg;
			break;
		case Opt_disable_ext_identify:
			set_opt(sbi, DISABLE_EXT_IDENTIFY);
			break;
		case Opt_inline_data:
			set_opt(sbi, INLINE_DATA);
			break;
		case Opt_inline_dentry:
			set_opt(sbi, INLINE_DENTRY);
			break;
		case Opt_flush_merge:
			set_opt(sbi, FLUSH_MERGE);
			break;
		case Opt_nobarrier:
			set_opt(sbi, NOBARRIER);
			break;
		case Opt_fastboot:
			set_opt(sbi, FASTBOOT);
			break;
		case Opt_extent_cache:
			set_opt(sbi, EXTENT_CACHE);
			break;
		case Opt_noextent_cache:
			clear_opt(sbi, EXTENT_CACHE);
			break;
		case Opt_noinline_data:
			clear_opt(sbi, INLINE_DATA);
			break;
		case Opt_data_flush:
			set_opt(sbi, DATA_FLUSH);
			break;
		default:
			f2fs_msg(sb, KERN_ERR,
				"Unrecognized mount option \"%s\" or missing value",
				p);
			return -EINVAL;
		}
	}
	return 0;
}

static struct inode *f2fs_alloc_inode(struct super_block *sb)
{
	struct f2fs_inode_info *fi;

	fi = kmem_cache_alloc(f2fs_inode_cachep, GFP_F2FS_ZERO);
	if (!fi)
		return NULL;

	init_once((void *) fi);

	/* Initialize f2fs-specific inode info */
	fi->vfs_inode.i_version = 1;
	atomic_set(&fi->dirty_pages, 0);
	fi->i_current_depth = 1;
	fi->i_advise = 0;
	init_rwsem(&fi->i_sem);
	INIT_LIST_HEAD(&fi->dirty_list);
	INIT_LIST_HEAD(&fi->inmem_pages);
	mutex_init(&fi->inmem_lock);

	set_inode_flag(fi, FI_NEW_INODE);

	if (test_opt(F2FS_SB(sb), INLINE_XATTR))
		set_inode_flag(fi, FI_INLINE_XATTR);

	/* Will be used by directory only */
	fi->i_dir_level = F2FS_SB(sb)->dir_level;
	return &fi->vfs_inode;
}

static int f2fs_drop_inode(struct inode *inode)
{
	/*
	 * This is to avoid a deadlock condition like below.
	 * writeback_single_inode(inode)
	 *  - f2fs_write_data_page
	 *    - f2fs_gc -> iput -> evict
	 *       - inode_wait_for_writeback(inode)
	 */
	if (!inode_unhashed(inode) && inode->i_state & I_SYNC) {
		if (!inode->i_nlink && !is_bad_inode(inode)) {
			/* to avoid evict_inode call simultaneously */
			atomic_inc(&inode->i_count);
			spin_unlock(&inode->i_lock);

			/* some remained atomic pages should discarded */
			if (f2fs_is_atomic_file(inode))
				drop_inmem_pages(inode);

			/* should remain fi->extent_tree for writepage */
			f2fs_destroy_extent_node(inode);

			sb_start_intwrite(inode->i_sb);
			i_size_write(inode, 0);

			if (F2FS_HAS_BLOCKS(inode))
				f2fs_truncate(inode, true);

			sb_end_intwrite(inode->i_sb);

			fscrypt_put_encryption_info(inode, NULL);
			spin_lock(&inode->i_lock);
			atomic_dec(&inode->i_count);
		}
		return 0;
	}
	return generic_drop_inode(inode);
}

/*
 * f2fs_dirty_inode() is called from __mark_inode_dirty()
 *
 * We should call set_dirty_inode to write the dirty inode through write_inode.
 */
static void f2fs_dirty_inode(struct inode *inode, int flags)
{
	set_inode_flag(F2FS_I(inode), FI_DIRTY_INODE);
}

static void f2fs_i_callback(struct rcu_head *head)
{
	struct inode *inode = container_of(head, struct inode, i_rcu);
	kmem_cache_free(f2fs_inode_cachep, F2FS_I(inode));
}

static void f2fs_destroy_inode(struct inode *inode)
{
	call_rcu(&inode->i_rcu, f2fs_i_callback);
}

static void f2fs_put_super(struct super_block *sb)
{
	struct f2fs_sb_info *sbi = F2FS_SB(sb);

	if (sbi->s_proc) {
		remove_proc_entry("segment_info", sbi->s_proc);
		remove_proc_entry(sb->s_id, f2fs_proc_root);
	}
	kobject_del(&sbi->s_kobj);

	stop_gc_thread(sbi);

	/* prevent remaining shrinker jobs */
	mutex_lock(&sbi->umount_mutex);

	/*
	 * We don't need to do checkpoint when superblock is clean.
	 * But, the previous checkpoint was not done by umount, it needs to do
	 * clean checkpoint again.
	 */
	if (is_sbi_flag_set(sbi, SBI_IS_DIRTY) ||
			!is_set_ckpt_flags(F2FS_CKPT(sbi), CP_UMOUNT_FLAG)) {
		struct cp_control cpc = {
			.reason = CP_UMOUNT,
		};
		write_checkpoint(sbi, &cpc);
	}

	/* write_checkpoint can update stat informaion */
	f2fs_destroy_stats(sbi);

	/*
	 * normally superblock is clean, so we need to release this.
	 * In addition, EIO will skip do checkpoint, we need this as well.
	 */
	release_ino_entry(sbi);
	release_discard_addrs(sbi);

	f2fs_leave_shrinker(sbi);
	mutex_unlock(&sbi->umount_mutex);

	/* our cp_error case, we can wait for any writeback page */
	if (get_pages(sbi, F2FS_WRITEBACK))
		f2fs_flush_merged_bios(sbi);

	iput(sbi->node_inode);
	iput(sbi->meta_inode);

	/* destroy f2fs internal modules */
	destroy_node_manager(sbi);
	destroy_segment_manager(sbi);

	kfree(sbi->ckpt);
	kobject_put(&sbi->s_kobj);
	wait_for_completion(&sbi->s_kobj_unregister);

	sb->s_fs_info = NULL;
	if (sbi->s_chksum_driver)
		crypto_free_shash(sbi->s_chksum_driver);
	kfree(sbi->raw_super);
	kfree(sbi);
}

int f2fs_sync_fs(struct super_block *sb, int sync)
{
	struct f2fs_sb_info *sbi = F2FS_SB(sb);
	int err = 0;

	trace_f2fs_sync_fs(sb, sync);

	if (sync) {
		struct cp_control cpc;

		cpc.reason = __get_cp_reason(sbi);

		mutex_lock(&sbi->gc_mutex);
		err = write_checkpoint(sbi, &cpc);
		mutex_unlock(&sbi->gc_mutex);
	}
	f2fs_trace_ios(NULL, 1);

	return err;
}

static int f2fs_freeze(struct super_block *sb)
{
	int err;

	if (f2fs_readonly(sb))
		return 0;

	err = f2fs_sync_fs(sb, 1);
	return err;
}

static int f2fs_unfreeze(struct super_block *sb)
{
	return 0;
}

static int f2fs_statfs(struct dentry *dentry, struct kstatfs *buf)
{
	struct super_block *sb = dentry->d_sb;
	struct f2fs_sb_info *sbi = F2FS_SB(sb);
	u64 id = huge_encode_dev(sb->s_bdev->bd_dev);
	block_t total_count, user_block_count, start_count, ovp_count;

	total_count = le64_to_cpu(sbi->raw_super->block_count);
	user_block_count = sbi->user_block_count;
	start_count = le32_to_cpu(sbi->raw_super->segment0_blkaddr);
	ovp_count = SM_I(sbi)->ovp_segments << sbi->log_blocks_per_seg;
	buf->f_type = F2FS_SUPER_MAGIC;
	buf->f_bsize = sbi->blocksize;

	buf->f_blocks = total_count - start_count;
	buf->f_bfree = buf->f_blocks - valid_user_blocks(sbi) - ovp_count;
	buf->f_bavail = user_block_count - valid_user_blocks(sbi);

	buf->f_files = sbi->total_node_count - F2FS_RESERVED_NODE_NUM;
	buf->f_ffree = buf->f_files - valid_inode_count(sbi);

	buf->f_namelen = F2FS_NAME_LEN;
	buf->f_fsid.val[0] = (u32)id;
	buf->f_fsid.val[1] = (u32)(id >> 32);

	return 0;
}

static int f2fs_show_options(struct seq_file *seq, struct dentry *root)
{
	struct f2fs_sb_info *sbi = F2FS_SB(root->d_sb);

	if (!f2fs_readonly(sbi->sb) && test_opt(sbi, BG_GC)) {
		if (test_opt(sbi, FORCE_FG_GC))
			seq_printf(seq, ",background_gc=%s", "sync");
		else
			seq_printf(seq, ",background_gc=%s", "on");
	} else {
		seq_printf(seq, ",background_gc=%s", "off");
	}
	if (test_opt(sbi, DISABLE_ROLL_FORWARD))
		seq_puts(seq, ",disable_roll_forward");
	if (test_opt(sbi, DISCARD))
		seq_puts(seq, ",discard");
	if (test_opt(sbi, NOHEAP))
		seq_puts(seq, ",no_heap_alloc");
#ifdef CONFIG_F2FS_FS_XATTR
	if (test_opt(sbi, XATTR_USER))
		seq_puts(seq, ",user_xattr");
	else
		seq_puts(seq, ",nouser_xattr");
	if (test_opt(sbi, INLINE_XATTR))
		seq_puts(seq, ",inline_xattr");
#endif
#ifdef CONFIG_F2FS_FS_POSIX_ACL
	if (test_opt(sbi, POSIX_ACL))
		seq_puts(seq, ",acl");
	else
		seq_puts(seq, ",noacl");
#endif
	if (test_opt(sbi, DISABLE_EXT_IDENTIFY))
		seq_puts(seq, ",disable_ext_identify");
	if (test_opt(sbi, INLINE_DATA))
		seq_puts(seq, ",inline_data");
	else
		seq_puts(seq, ",noinline_data");
	if (test_opt(sbi, INLINE_DENTRY))
		seq_puts(seq, ",inline_dentry");
	if (!f2fs_readonly(sbi->sb) && test_opt(sbi, FLUSH_MERGE))
		seq_puts(seq, ",flush_merge");
	if (test_opt(sbi, NOBARRIER))
		seq_puts(seq, ",nobarrier");
	if (test_opt(sbi, FASTBOOT))
		seq_puts(seq, ",fastboot");
	if (test_opt(sbi, EXTENT_CACHE))
		seq_puts(seq, ",extent_cache");
	else
		seq_puts(seq, ",noextent_cache");
	if (test_opt(sbi, DATA_FLUSH))
		seq_puts(seq, ",data_flush");
	seq_printf(seq, ",active_logs=%u", sbi->active_logs);

	return 0;
}

static int segment_info_seq_show(struct seq_file *seq, void *offset)
{
	struct super_block *sb = seq->private;
	struct f2fs_sb_info *sbi = F2FS_SB(sb);
	unsigned int total_segs =
			le32_to_cpu(sbi->raw_super->segment_count_main);
	int i;

	seq_puts(seq, "format: segment_type|valid_blocks\n"
		"segment_type(0:HD, 1:WD, 2:CD, 3:HN, 4:WN, 5:CN)\n");

	for (i = 0; i < total_segs; i++) {
		struct seg_entry *se = get_seg_entry(sbi, i);

		if ((i % 10) == 0)
			seq_printf(seq, "%-10d", i);
		seq_printf(seq, "%d|%-3u", se->type,
					get_valid_blocks(sbi, i, 1));
		if ((i % 10) == 9 || i == (total_segs - 1))
			seq_putc(seq, '\n');
		else
			seq_putc(seq, ' ');
	}

	return 0;
}

static int segment_info_open_fs(struct inode *inode, struct file *file)
{
	return single_open(file, segment_info_seq_show, PDE_DATA(inode));
}

static const struct file_operations f2fs_seq_segment_info_fops = {
	.owner = THIS_MODULE,
	.open = segment_info_open_fs,
	.read = seq_read,
	.llseek = seq_lseek,
	.release = single_release,
};

static void default_options(struct f2fs_sb_info *sbi)
{
	/* init some FS parameters */
	sbi->active_logs = NR_CURSEG_TYPE;

	set_opt(sbi, BG_GC);
	set_opt(sbi, INLINE_DATA);
	set_opt(sbi, EXTENT_CACHE);

#ifdef CONFIG_F2FS_FS_XATTR
	set_opt(sbi, XATTR_USER);
#endif
#ifdef CONFIG_F2FS_FS_POSIX_ACL
	set_opt(sbi, POSIX_ACL);
#endif
}

static int f2fs_remount(struct super_block *sb, int *flags, char *data)
{
	struct f2fs_sb_info *sbi = F2FS_SB(sb);
	struct f2fs_mount_info org_mount_opt;
	int err, active_logs;
	bool need_restart_gc = false;
	bool need_stop_gc = false;
	bool no_extent_cache = !test_opt(sbi, EXTENT_CACHE);

	/*
	 * Save the old mount options in case we
	 * need to restore them.
	 */
	org_mount_opt = sbi->mount_opt;
	active_logs = sbi->active_logs;

	if (*flags & MS_RDONLY) {
		set_opt(sbi, FASTBOOT);
		set_sbi_flag(sbi, SBI_IS_DIRTY);
	}

	sync_filesystem(sb);

	sbi->mount_opt.opt = 0;
	default_options(sbi);

	/* parse mount options */
	err = parse_options(sb, data);
	if (err)
		goto restore_opts;

	/*
	 * Previous and new state of filesystem is RO,
	 * so skip checking GC and FLUSH_MERGE conditions.
	 */
	if (f2fs_readonly(sb) && (*flags & MS_RDONLY))
		goto skip;

	/* disallow enable/disable extent_cache dynamically */
	if (no_extent_cache == !!test_opt(sbi, EXTENT_CACHE)) {
		err = -EINVAL;
		f2fs_msg(sbi->sb, KERN_WARNING,
				"switch extent_cache option is not allowed");
		goto restore_opts;
	}

	/*
	 * We stop the GC thread if FS is mounted as RO
	 * or if background_gc = off is passed in mount
	 * option. Also sync the filesystem.
	 */
	if ((*flags & MS_RDONLY) || !test_opt(sbi, BG_GC)) {
		if (sbi->gc_thread) {
			stop_gc_thread(sbi);
			f2fs_sync_fs(sb, 1);
			need_restart_gc = true;
		}
	} else if (!sbi->gc_thread) {
		err = start_gc_thread(sbi);
		if (err)
			goto restore_opts;
		need_stop_gc = true;
	}

	/*
	 * We stop issue flush thread if FS is mounted as RO
	 * or if flush_merge is not passed in mount option.
	 */
	if ((*flags & MS_RDONLY) || !test_opt(sbi, FLUSH_MERGE)) {
		destroy_flush_cmd_control(sbi);
	} else if (!SM_I(sbi)->cmd_control_info) {
		err = create_flush_cmd_control(sbi);
		if (err)
			goto restore_gc;
	}
skip:
	/* Update the POSIXACL Flag */
	 sb->s_flags = (sb->s_flags & ~MS_POSIXACL) |
		(test_opt(sbi, POSIX_ACL) ? MS_POSIXACL : 0);
	return 0;
restore_gc:
	if (need_restart_gc) {
		if (start_gc_thread(sbi))
			f2fs_msg(sbi->sb, KERN_WARNING,
				"background gc thread has stopped");
	} else if (need_stop_gc) {
		stop_gc_thread(sbi);
	}
restore_opts:
	sbi->mount_opt = org_mount_opt;
	sbi->active_logs = active_logs;
	return err;
}

static struct super_operations f2fs_sops = {
	.alloc_inode	= f2fs_alloc_inode,
	.drop_inode	= f2fs_drop_inode,
	.destroy_inode	= f2fs_destroy_inode,
	.write_inode	= f2fs_write_inode,
	.dirty_inode	= f2fs_dirty_inode,
	.show_options	= f2fs_show_options,
	.evict_inode	= f2fs_evict_inode,
	.put_super	= f2fs_put_super,
	.sync_fs	= f2fs_sync_fs,
	.freeze_fs	= f2fs_freeze,
	.unfreeze_fs	= f2fs_unfreeze,
	.statfs		= f2fs_statfs,
	.remount_fs	= f2fs_remount,
};

#ifdef CONFIG_F2FS_FS_ENCRYPTION
static int f2fs_get_context(struct inode *inode, void *ctx, size_t len)
{
	return f2fs_getxattr(inode, F2FS_XATTR_INDEX_ENCRYPTION,
				F2FS_XATTR_NAME_ENCRYPTION_CONTEXT,
				ctx, len, NULL);
}

static int f2fs_set_context(struct inode *inode, const void *ctx, size_t len,
							void *fs_data)
{
	return f2fs_setxattr(inode, F2FS_XATTR_INDEX_ENCRYPTION,
				F2FS_XATTR_NAME_ENCRYPTION_CONTEXT,
				ctx, len, fs_data, XATTR_CREATE);
}

static unsigned f2fs_max_namelen(struct inode *inode)
{
	return S_ISLNK(inode->i_mode) ?
			inode->i_sb->s_blocksize : F2FS_NAME_LEN;
}

static struct fscrypt_operations f2fs_cryptops = {
	.get_context	= f2fs_get_context,
	.set_context	= f2fs_set_context,
	.is_encrypted	= f2fs_encrypted_inode,
	.empty_dir	= f2fs_empty_dir,
	.max_namelen	= f2fs_max_namelen,
};
#else
static struct fscrypt_operations f2fs_cryptops = {
	.is_encrypted	= f2fs_encrypted_inode,
};
#endif

static struct inode *f2fs_nfs_get_inode(struct super_block *sb,
		u64 ino, u32 generation)
{
	struct f2fs_sb_info *sbi = F2FS_SB(sb);
	struct inode *inode;

	if (check_nid_range(sbi, ino))
		return ERR_PTR(-ESTALE);

	/*
	 * f2fs_iget isn't quite right if the inode is currently unallocated!
	 * However f2fs_iget currently does appropriate checks to handle stale
	 * inodes so everything is OK.
	 */
	inode = f2fs_iget(sb, ino);
	if (IS_ERR(inode))
		return ERR_CAST(inode);
	if (unlikely(generation && inode->i_generation != generation)) {
		/* we didn't find the right inode.. */
		iput(inode);
		return ERR_PTR(-ESTALE);
	}
	return inode;
}

static struct dentry *f2fs_fh_to_dentry(struct super_block *sb, struct fid *fid,
		int fh_len, int fh_type)
{
	return generic_fh_to_dentry(sb, fid, fh_len, fh_type,
				    f2fs_nfs_get_inode);
}

static struct dentry *f2fs_fh_to_parent(struct super_block *sb, struct fid *fid,
		int fh_len, int fh_type)
{
	return generic_fh_to_parent(sb, fid, fh_len, fh_type,
				    f2fs_nfs_get_inode);
}

static const struct export_operations f2fs_export_ops = {
	.fh_to_dentry = f2fs_fh_to_dentry,
	.fh_to_parent = f2fs_fh_to_parent,
	.get_parent = f2fs_get_parent,
};

static loff_t max_file_blocks(void)
{
	loff_t result = (DEF_ADDRS_PER_INODE - F2FS_INLINE_XATTR_ADDRS);
	loff_t leaf_count = ADDRS_PER_BLOCK;

	/* two direct node blocks */
	result += (leaf_count * 2);

	/* two indirect node blocks */
	leaf_count *= NIDS_PER_BLOCK;
	result += (leaf_count * 2);

	/* one double indirect node block */
	leaf_count *= NIDS_PER_BLOCK;
	result += leaf_count;

	return result;
}

static inline bool sanity_check_area_boundary(struct super_block *sb,
					struct f2fs_super_block *raw_super)
{
	u32 segment0_blkaddr = le32_to_cpu(raw_super->segment0_blkaddr);
	u32 cp_blkaddr = le32_to_cpu(raw_super->cp_blkaddr);
	u32 sit_blkaddr = le32_to_cpu(raw_super->sit_blkaddr);
	u32 nat_blkaddr = le32_to_cpu(raw_super->nat_blkaddr);
	u32 ssa_blkaddr = le32_to_cpu(raw_super->ssa_blkaddr);
	u32 main_blkaddr = le32_to_cpu(raw_super->main_blkaddr);
	u32 segment_count_ckpt = le32_to_cpu(raw_super->segment_count_ckpt);
	u32 segment_count_sit = le32_to_cpu(raw_super->segment_count_sit);
	u32 segment_count_nat = le32_to_cpu(raw_super->segment_count_nat);
	u32 segment_count_ssa = le32_to_cpu(raw_super->segment_count_ssa);
	u32 segment_count_main = le32_to_cpu(raw_super->segment_count_main);
	u32 segment_count = le32_to_cpu(raw_super->segment_count);
	u32 log_blocks_per_seg = le32_to_cpu(raw_super->log_blocks_per_seg);

	if (segment0_blkaddr != cp_blkaddr) {
		f2fs_msg(sb, KERN_INFO,
			"Mismatch start address, segment0(%u) cp_blkaddr(%u)",
			segment0_blkaddr, cp_blkaddr);
		return true;
	}

	if (cp_blkaddr + (segment_count_ckpt << log_blocks_per_seg) !=
							sit_blkaddr) {
		f2fs_msg(sb, KERN_INFO,
			"Wrong CP boundary, start(%u) end(%u) blocks(%u)",
			cp_blkaddr, sit_blkaddr,
			segment_count_ckpt << log_blocks_per_seg);
		return true;
	}

	if (sit_blkaddr + (segment_count_sit << log_blocks_per_seg) !=
							nat_blkaddr) {
		f2fs_msg(sb, KERN_INFO,
			"Wrong SIT boundary, start(%u) end(%u) blocks(%u)",
			sit_blkaddr, nat_blkaddr,
			segment_count_sit << log_blocks_per_seg);
		return true;
	}

	if (nat_blkaddr + (segment_count_nat << log_blocks_per_seg) !=
							ssa_blkaddr) {
		f2fs_msg(sb, KERN_INFO,
			"Wrong NAT boundary, start(%u) end(%u) blocks(%u)",
			nat_blkaddr, ssa_blkaddr,
			segment_count_nat << log_blocks_per_seg);
		return true;
	}

	if (ssa_blkaddr + (segment_count_ssa << log_blocks_per_seg) !=
							main_blkaddr) {
		f2fs_msg(sb, KERN_INFO,
			"Wrong SSA boundary, start(%u) end(%u) blocks(%u)",
			ssa_blkaddr, main_blkaddr,
			segment_count_ssa << log_blocks_per_seg);
		return true;
	}

	if (main_blkaddr + (segment_count_main << log_blocks_per_seg) !=
		segment0_blkaddr + (segment_count << log_blocks_per_seg)) {
		f2fs_msg(sb, KERN_INFO,
			"Wrong MAIN_AREA boundary, start(%u) end(%u) blocks(%u)",
			main_blkaddr,
			segment0_blkaddr + (segment_count << log_blocks_per_seg),
			segment_count_main << log_blocks_per_seg);
		return true;
	}

	return false;
}

static int sanity_check_raw_super(struct super_block *sb,
			struct f2fs_super_block *raw_super)
{
	unsigned int blocksize;

	if (F2FS_SUPER_MAGIC != le32_to_cpu(raw_super->magic)) {
		f2fs_msg(sb, KERN_INFO,
			"Magic Mismatch, valid(0x%x) - read(0x%x)",
			F2FS_SUPER_MAGIC, le32_to_cpu(raw_super->magic));
		return 1;
	}

	/* Currently, support only 4KB page cache size */
	if (F2FS_BLKSIZE != PAGE_CACHE_SIZE) {
		f2fs_msg(sb, KERN_INFO,
			"Invalid page_cache_size (%lu), supports only 4KB\n",
			PAGE_CACHE_SIZE);
		return 1;
	}

	/* Currently, support only 4KB block size */
	blocksize = 1 << le32_to_cpu(raw_super->log_blocksize);
	if (blocksize != F2FS_BLKSIZE) {
		f2fs_msg(sb, KERN_INFO,
			"Invalid blocksize (%u), supports only 4KB\n",
			blocksize);
		return 1;
	}

	/* check log blocks per segment */
	if (le32_to_cpu(raw_super->log_blocks_per_seg) != 9) {
		f2fs_msg(sb, KERN_INFO,
			"Invalid log blocks per segment (%u)\n",
			le32_to_cpu(raw_super->log_blocks_per_seg));
		return 1;
	}

	/* Currently, support 512/1024/2048/4096 bytes sector size */
	if (le32_to_cpu(raw_super->log_sectorsize) >
				F2FS_MAX_LOG_SECTOR_SIZE ||
		le32_to_cpu(raw_super->log_sectorsize) <
				F2FS_MIN_LOG_SECTOR_SIZE) {
		f2fs_msg(sb, KERN_INFO, "Invalid log sectorsize (%u)",
			le32_to_cpu(raw_super->log_sectorsize));
		return 1;
	}
	if (le32_to_cpu(raw_super->log_sectors_per_block) +
		le32_to_cpu(raw_super->log_sectorsize) !=
			F2FS_MAX_LOG_SECTOR_SIZE) {
		f2fs_msg(sb, KERN_INFO,
			"Invalid log sectors per block(%u) log sectorsize(%u)",
			le32_to_cpu(raw_super->log_sectors_per_block),
			le32_to_cpu(raw_super->log_sectorsize));
		return 1;
	}

	/* check reserved ino info */
	if (le32_to_cpu(raw_super->node_ino) != 1 ||
		le32_to_cpu(raw_super->meta_ino) != 2 ||
		le32_to_cpu(raw_super->root_ino) != 3) {
		f2fs_msg(sb, KERN_INFO,
			"Invalid Fs Meta Ino: node(%u) meta(%u) root(%u)",
			le32_to_cpu(raw_super->node_ino),
			le32_to_cpu(raw_super->meta_ino),
			le32_to_cpu(raw_super->root_ino));
		return 1;
	}

	/* check CP/SIT/NAT/SSA/MAIN_AREA area boundary */
	if (sanity_check_area_boundary(sb, raw_super))
		return 1;

	return 0;
}

int sanity_check_ckpt(struct f2fs_sb_info *sbi)
{
	unsigned int total, fsmeta;
	struct f2fs_super_block *raw_super = F2FS_RAW_SUPER(sbi);
	struct f2fs_checkpoint *ckpt = F2FS_CKPT(sbi);

	total = le32_to_cpu(raw_super->segment_count);
	fsmeta = le32_to_cpu(raw_super->segment_count_ckpt);
	fsmeta += le32_to_cpu(raw_super->segment_count_sit);
	fsmeta += le32_to_cpu(raw_super->segment_count_nat);
	fsmeta += le32_to_cpu(ckpt->rsvd_segment_count);
	fsmeta += le32_to_cpu(raw_super->segment_count_ssa);

	if (unlikely(fsmeta >= total))
		return 1;

	if (unlikely(f2fs_cp_error(sbi))) {
		f2fs_msg(sbi->sb, KERN_ERR, "A bug case: need to run fsck");
		return 1;
	}
	return 0;
}

static void init_sb_info(struct f2fs_sb_info *sbi)
{
	struct f2fs_super_block *raw_super = sbi->raw_super;
	int i;

	sbi->log_sectors_per_block =
		le32_to_cpu(raw_super->log_sectors_per_block);
	sbi->log_blocksize = le32_to_cpu(raw_super->log_blocksize);
	sbi->blocksize = 1 << sbi->log_blocksize;
	sbi->log_blocks_per_seg = le32_to_cpu(raw_super->log_blocks_per_seg);
	sbi->blocks_per_seg = 1 << sbi->log_blocks_per_seg;
	sbi->segs_per_sec = le32_to_cpu(raw_super->segs_per_sec);
	sbi->secs_per_zone = le32_to_cpu(raw_super->secs_per_zone);
	sbi->total_sections = le32_to_cpu(raw_super->section_count);
	sbi->total_node_count =
		(le32_to_cpu(raw_super->segment_count_nat) / 2)
			* sbi->blocks_per_seg * NAT_ENTRY_PER_BLOCK;
	sbi->root_ino_num = le32_to_cpu(raw_super->root_ino);
	sbi->node_ino_num = le32_to_cpu(raw_super->node_ino);
	sbi->meta_ino_num = le32_to_cpu(raw_super->meta_ino);
	sbi->cur_victim_sec = NULL_SECNO;
	sbi->max_victim_search = DEF_MAX_VICTIM_SEARCH;

	for (i = 0; i < NR_COUNT_TYPE; i++)
		atomic_set(&sbi->nr_pages[i], 0);

	sbi->dir_level = DEF_DIR_LEVEL;
	sbi->interval_time[CP_TIME] = DEF_CP_INTERVAL;
	sbi->interval_time[REQ_TIME] = DEF_IDLE_INTERVAL;
	clear_sbi_flag(sbi, SBI_NEED_FSCK);

	INIT_LIST_HEAD(&sbi->s_list);
	mutex_init(&sbi->umount_mutex);
}

/*
 * Read f2fs raw super block.
 * Because we have two copies of super block, so read both of them
 * to get the first valid one. If any one of them is broken, we pass
 * them recovery flag back to the caller.
 */
static int read_raw_super_block(struct super_block *sb,
			struct f2fs_super_block **raw_super,
			int *valid_super_block, int *recovery)
{
	int block;
	struct buffer_head *bh;
	struct f2fs_super_block *super, *buf;
	int err = 0;

	super = kzalloc(sizeof(struct f2fs_super_block), GFP_KERNEL);
	if (!super)
		return -ENOMEM;

	for (block = 0; block < 2; block++) {
		bh = sb_bread(sb, block);
		if (!bh) {
			f2fs_msg(sb, KERN_ERR, "Unable to read %dth superblock",
				block + 1);
			err = -EIO;
			continue;
		}

		buf = (struct f2fs_super_block *)
				(bh->b_data + F2FS_SUPER_OFFSET);

		/* sanity checking of raw super */
		if (sanity_check_raw_super(sb, buf)) {
			f2fs_msg(sb, KERN_ERR,
				"Can't find valid F2FS filesystem in %dth superblock",
				block + 1);
			err = -EINVAL;
			brelse(bh);
			continue;
		}

		if (!*raw_super) {
			memcpy(super, buf, sizeof(*super));
			*valid_super_block = block;
			*raw_super = super;
		}
		brelse(bh);
	}

	/* Fail to read any one of the superblocks*/
	if (err < 0)
		*recovery = 1;

	/* No valid superblock */
	if (!*raw_super)
		kfree(super);
	else
		err = 0;

	return err;
}

static int __f2fs_commit_super(struct f2fs_sb_info *sbi, int block)
{
	struct f2fs_super_block *super = F2FS_RAW_SUPER(sbi);
	struct buffer_head *bh;
	int err;

	bh = sb_getblk(sbi->sb, block);
	if (!bh)
		return -EIO;

	lock_buffer(bh);
	memcpy(bh->b_data + F2FS_SUPER_OFFSET, super, sizeof(*super));
	set_buffer_uptodate(bh);
	set_buffer_dirty(bh);
	unlock_buffer(bh);

	/* it's rare case, we can do fua all the time */
	err = __sync_dirty_buffer(bh, WRITE_FLUSH_FUA);
	brelse(bh);

	return err;
}

int f2fs_commit_super(struct f2fs_sb_info *sbi, bool recover)
{
	int err;

	/* write back-up superblock first */
	err = __f2fs_commit_super(sbi, sbi->valid_super_block ? 0 : 1);

	/* if we are in recovery path, skip writing valid superblock */
	if (recover || err)
		return err;

	/* write current valid superblock */
	return __f2fs_commit_super(sbi, sbi->valid_super_block);
}

static int f2fs_fill_super(struct super_block *sb, void *data, int silent)
{
	struct f2fs_sb_info *sbi;
	struct f2fs_super_block *raw_super;
	struct inode *root;
	long err;
	bool retry = true, need_fsck = false;
	char *options = NULL;
	int recovery, i, valid_super_block;
	struct curseg_info *seg_i;

try_onemore:
	err = -EINVAL;
	raw_super = NULL;
	valid_super_block = -1;
	recovery = 0;

	/* allocate memory for f2fs-specific super block info */
	sbi = kzalloc(sizeof(struct f2fs_sb_info), GFP_KERNEL);
	if (!sbi)
		return -ENOMEM;

	/* Load the checksum driver */
	sbi->s_chksum_driver = crypto_alloc_shash("crc32", 0, 0);
	if (IS_ERR(sbi->s_chksum_driver)) {
		f2fs_msg(sb, KERN_ERR, "Cannot load crc32 driver.");
		err = PTR_ERR(sbi->s_chksum_driver);
		sbi->s_chksum_driver = NULL;
		goto free_sbi;
	}

	/* set a block size */
	if (unlikely(!sb_set_blocksize(sb, F2FS_BLKSIZE))) {
		f2fs_msg(sb, KERN_ERR, "unable to set blocksize");
		goto free_sbi;
	}

	err = read_raw_super_block(sb, &raw_super, &valid_super_block,
								&recovery);
	if (err)
		goto free_sbi;

	sb->s_fs_info = sbi;
	default_options(sbi);
	/* parse mount options */
	options = kstrdup((const char *)data, GFP_KERNEL);
	if (data && !options) {
		err = -ENOMEM;
		goto free_sb_buf;
	}

	err = parse_options(sb, options);
	if (err)
		goto free_options;

	sbi->max_file_blocks = max_file_blocks();
	sb->s_maxbytes = sbi->max_file_blocks <<
				le32_to_cpu(raw_super->log_blocksize);
	sb->s_max_links = F2FS_LINK_MAX;
	get_random_bytes(&sbi->s_next_generation, sizeof(u32));

	sb->s_op = &f2fs_sops;
	sb->s_cop = &f2fs_cryptops;
	sb->s_xattr = f2fs_xattr_handlers;
	sb->s_export_op = &f2fs_export_ops;
	sb->s_magic = F2FS_SUPER_MAGIC;
	sb->s_time_gran = 1;
	sb->s_flags = (sb->s_flags & ~MS_POSIXACL) |
		(test_opt(sbi, POSIX_ACL) ? MS_POSIXACL : 0);
	memcpy(sb->s_uuid, raw_super->uuid, sizeof(raw_super->uuid));

	/* init f2fs-specific super block info */
	sbi->sb = sb;
	sbi->raw_super = raw_super;
	sbi->valid_super_block = valid_super_block;
	mutex_init(&sbi->gc_mutex);
	mutex_init(&sbi->writepages);
	mutex_init(&sbi->cp_mutex);
	init_rwsem(&sbi->node_write);

	/* disallow all the data/node/meta page writes */
	set_sbi_flag(sbi, SBI_POR_DOING);
	spin_lock_init(&sbi->stat_lock);

	init_rwsem(&sbi->read_io.io_rwsem);
	sbi->read_io.sbi = sbi;
	sbi->read_io.bio = NULL;
	for (i = 0; i < NR_PAGE_TYPE; i++) {
		init_rwsem(&sbi->write_io[i].io_rwsem);
		sbi->write_io[i].sbi = sbi;
		sbi->write_io[i].bio = NULL;
	}

	init_rwsem(&sbi->cp_rwsem);
	init_waitqueue_head(&sbi->cp_wait);
	init_sb_info(sbi);

	/* get an inode for meta space */
	sbi->meta_inode = f2fs_iget(sb, F2FS_META_INO(sbi));
	if (IS_ERR(sbi->meta_inode)) {
		f2fs_msg(sb, KERN_ERR, "Failed to read F2FS meta data inode");
		err = PTR_ERR(sbi->meta_inode);
		goto free_options;
	}

	err = get_valid_checkpoint(sbi);
	if (err) {
		f2fs_msg(sb, KERN_ERR, "Failed to get valid F2FS checkpoint");
		goto free_meta_inode;
	}

	sbi->total_valid_node_count =
				le32_to_cpu(sbi->ckpt->valid_node_count);
	sbi->total_valid_inode_count =
				le32_to_cpu(sbi->ckpt->valid_inode_count);
	sbi->user_block_count = le64_to_cpu(sbi->ckpt->user_block_count);
	sbi->total_valid_block_count =
				le64_to_cpu(sbi->ckpt->valid_block_count);
	sbi->last_valid_block_count = sbi->total_valid_block_count;
	sbi->alloc_valid_block_count = 0;
	for (i = 0; i < NR_INODE_TYPE; i++) {
		INIT_LIST_HEAD(&sbi->inode_list[i]);
		spin_lock_init(&sbi->inode_lock[i]);
	}

	init_extent_cache_info(sbi);

	init_ino_entry_info(sbi);

	/* setup f2fs internal modules */
	err = build_segment_manager(sbi);
	if (err) {
		f2fs_msg(sb, KERN_ERR,
			"Failed to initialize F2FS segment manager");
		goto free_sm;
	}
	err = build_node_manager(sbi);
	if (err) {
		f2fs_msg(sb, KERN_ERR,
			"Failed to initialize F2FS node manager");
		goto free_nm;
	}

	/* For write statistics */
	if (sb->s_bdev->bd_part)
		sbi->sectors_written_start =
			(u64)part_stat_read(sb->s_bdev->bd_part, sectors[1]);

	/* Read accumulated write IO statistics if exists */
	seg_i = CURSEG_I(sbi, CURSEG_HOT_NODE);
	if (__exist_node_summaries(sbi))
		sbi->kbytes_written =
			le64_to_cpu(seg_i->sum_blk->journal.info.kbytes_written);

	build_gc_manager(sbi);

	/* get an inode for node space */
	sbi->node_inode = f2fs_iget(sb, F2FS_NODE_INO(sbi));
	if (IS_ERR(sbi->node_inode)) {
		f2fs_msg(sb, KERN_ERR, "Failed to read node inode");
		err = PTR_ERR(sbi->node_inode);
		goto free_nm;
	}

	f2fs_join_shrinker(sbi);

	/* if there are nt orphan nodes free them */
	err = recover_orphan_inodes(sbi);
	if (err)
		goto free_node_inode;

	/* read root inode and dentry */
	root = f2fs_iget(sb, F2FS_ROOT_INO(sbi));
	if (IS_ERR(root)) {
		f2fs_msg(sb, KERN_ERR, "Failed to read root inode");
		err = PTR_ERR(root);
		goto free_node_inode;
	}
	if (!S_ISDIR(root->i_mode) || !root->i_blocks || !root->i_size) {
		iput(root);
		err = -EINVAL;
		goto free_node_inode;
	}

	sb->s_root = d_make_root(root); /* allocate root dentry */
	if (!sb->s_root) {
		err = -ENOMEM;
		goto free_root_inode;
	}

	err = f2fs_build_stats(sbi);
	if (err)
		goto free_root_inode;

	if (f2fs_proc_root)
		sbi->s_proc = proc_mkdir(sb->s_id, f2fs_proc_root);

	if (sbi->s_proc)
		proc_create_data("segment_info", S_IRUGO, sbi->s_proc,
				 &f2fs_seq_segment_info_fops, sb);

	sbi->s_kobj.kset = f2fs_kset;
	init_completion(&sbi->s_kobj_unregister);
	err = kobject_init_and_add(&sbi->s_kobj, &f2fs_ktype, NULL,
							"%s", sb->s_id);
	if (err)
		goto free_proc;

	/* recover fsynced data */
	if (!test_opt(sbi, DISABLE_ROLL_FORWARD)) {
		/*
		 * mount should be failed, when device has readonly mode, and
		 * previous checkpoint was not done by clean system shutdown.
		 */
		if (bdev_read_only(sb->s_bdev) &&
				!is_set_ckpt_flags(sbi->ckpt, CP_UMOUNT_FLAG)) {
			err = -EROFS;
			goto free_kobj;
		}

		if (need_fsck)
			set_sbi_flag(sbi, SBI_NEED_FSCK);

		err = recover_fsync_data(sbi);
		if (err) {
			need_fsck = true;
			f2fs_msg(sb, KERN_ERR,
				"Cannot recover all fsync data errno=%ld", err);
			goto free_kobj;
		}
	}
	/* recover_fsync_data() cleared this already */
	clear_sbi_flag(sbi, SBI_POR_DOING);

	/*
	 * If filesystem is not mounted as read-only then
	 * do start the gc_thread.
	 */
	if (test_opt(sbi, BG_GC) && !f2fs_readonly(sb)) {
		/* After POR, we can run background GC thread.*/
		err = start_gc_thread(sbi);
		if (err)
			goto free_kobj;
	}
	kfree(options);

	/* recover broken superblock */
	if (recovery && !f2fs_readonly(sb) && !bdev_read_only(sb->s_bdev)) {
		err = f2fs_commit_super(sbi, true);
		f2fs_msg(sb, KERN_INFO,
			"Try to recover %dth superblock, ret: %ld",
			sbi->valid_super_block ? 1 : 2, err);
	}

	f2fs_update_time(sbi, CP_TIME);
	f2fs_update_time(sbi, REQ_TIME);
	return 0;

free_kobj:
	kobject_del(&sbi->s_kobj);
	kobject_put(&sbi->s_kobj);
	wait_for_completion(&sbi->s_kobj_unregister);
free_proc:
	if (sbi->s_proc) {
		remove_proc_entry("segment_info", sbi->s_proc);
		remove_proc_entry(sb->s_id, f2fs_proc_root);
	}
	f2fs_destroy_stats(sbi);
free_root_inode:
	dput(sb->s_root);
	sb->s_root = NULL;
free_node_inode:
	mutex_lock(&sbi->umount_mutex);
	f2fs_leave_shrinker(sbi);
	iput(sbi->node_inode);
	mutex_unlock(&sbi->umount_mutex);
free_nm:
	destroy_node_manager(sbi);
free_sm:
	destroy_segment_manager(sbi);
	kfree(sbi->ckpt);
free_meta_inode:
	make_bad_inode(sbi->meta_inode);
	iput(sbi->meta_inode);
free_options:
	kfree(options);
free_sb_buf:
	kfree(raw_super);
free_sbi:
	if (sbi->s_chksum_driver)
		crypto_free_shash(sbi->s_chksum_driver);
	kfree(sbi);

	/* give only one another chance */
	if (retry) {
		retry = false;
		shrink_dcache_sb(sb);
		goto try_onemore;
	}
	return err;
}

static struct dentry *f2fs_mount(struct file_system_type *fs_type, int flags,
			const char *dev_name, void *data)
{
	return mount_bdev(fs_type, flags, dev_name, data, f2fs_fill_super);
}

static void kill_f2fs_super(struct super_block *sb)
{
	if (sb->s_root)
		set_sbi_flag(F2FS_SB(sb), SBI_IS_CLOSE);
	kill_block_super(sb);
}

static struct file_system_type f2fs_fs_type = {
	.owner		= THIS_MODULE,
	.name		= "f2fs",
	.mount		= f2fs_mount,
	.kill_sb	= kill_f2fs_super,
	.fs_flags	= FS_REQUIRES_DEV,
};
MODULE_ALIAS_FS("f2fs");

static int __init init_inodecache(void)
{
	f2fs_inode_cachep = f2fs_kmem_cache_create("f2fs_inode_cache",
			sizeof(struct f2fs_inode_info));
	if (!f2fs_inode_cachep)
		return -ENOMEM;
	return 0;
}

static void destroy_inodecache(void)
{
	/*
	 * Make sure all delayed rcu free inodes are flushed before we
	 * destroy cache.
	 */
	rcu_barrier();
	kmem_cache_destroy(f2fs_inode_cachep);
}

static int __init init_f2fs_fs(void)
{
	int err;

	f2fs_build_trace_ios();

	err = init_inodecache();
	if (err)
		goto fail;
	err = create_node_manager_caches();
	if (err)
		goto free_inodecache;
	err = create_segment_manager_caches();
	if (err)
		goto free_node_manager_caches;
	err = create_checkpoint_caches();
	if (err)
		goto free_segment_manager_caches;
	err = create_extent_cache();
	if (err)
		goto free_checkpoint_caches;
	f2fs_kset = kset_create_and_add("f2fs", NULL, fs_kobj);
	if (!f2fs_kset) {
		err = -ENOMEM;
		goto free_extent_cache;
	}
<<<<<<< HEAD
	err = f2fs_init_crypto();
	if (err)
		goto free_kset;

	err = register_shrinker(&f2fs_shrinker_info);
	if (err)
		goto free_crypto;
=======
	register_shrinker(&f2fs_shrinker_info);
>>>>>>> d3999f6f

	err = register_filesystem(&f2fs_fs_type);
	if (err)
		goto free_shrinker;
	err = f2fs_create_root_stats();
	if (err)
		goto free_filesystem;
	f2fs_proc_root = proc_mkdir("fs/f2fs", NULL);
	return 0;

free_filesystem:
	unregister_filesystem(&f2fs_fs_type);
free_shrinker:
	unregister_shrinker(&f2fs_shrinker_info);
<<<<<<< HEAD
free_crypto:
	f2fs_exit_crypto();
free_kset:
=======
>>>>>>> d3999f6f
	kset_unregister(f2fs_kset);
free_extent_cache:
	destroy_extent_cache();
free_checkpoint_caches:
	destroy_checkpoint_caches();
free_segment_manager_caches:
	destroy_segment_manager_caches();
free_node_manager_caches:
	destroy_node_manager_caches();
free_inodecache:
	destroy_inodecache();
fail:
	return err;
}

static void __exit exit_f2fs_fs(void)
{
	remove_proc_entry("fs/f2fs", NULL);
	f2fs_destroy_root_stats();
	unregister_shrinker(&f2fs_shrinker_info);
	unregister_filesystem(&f2fs_fs_type);
	destroy_extent_cache();
	destroy_checkpoint_caches();
	destroy_segment_manager_caches();
	destroy_node_manager_caches();
	destroy_inodecache();
	kset_unregister(f2fs_kset);
	f2fs_destroy_trace_ios();
}

module_init(init_f2fs_fs)
module_exit(exit_f2fs_fs)

MODULE_AUTHOR("Samsung Electronics's Praesto Team");
MODULE_DESCRIPTION("Flash Friendly File System");
MODULE_LICENSE("GPL");<|MERGE_RESOLUTION|>--- conflicted
+++ resolved
@@ -1664,17 +1664,9 @@
 		err = -ENOMEM;
 		goto free_extent_cache;
 	}
-<<<<<<< HEAD
-	err = f2fs_init_crypto();
-	if (err)
-		goto free_kset;
-
 	err = register_shrinker(&f2fs_shrinker_info);
 	if (err)
 		goto free_crypto;
-=======
-	register_shrinker(&f2fs_shrinker_info);
->>>>>>> d3999f6f
 
 	err = register_filesystem(&f2fs_fs_type);
 	if (err)
@@ -1689,12 +1681,7 @@
 	unregister_filesystem(&f2fs_fs_type);
 free_shrinker:
 	unregister_shrinker(&f2fs_shrinker_info);
-<<<<<<< HEAD
 free_crypto:
-	f2fs_exit_crypto();
-free_kset:
-=======
->>>>>>> d3999f6f
 	kset_unregister(f2fs_kset);
 free_extent_cache:
 	destroy_extent_cache();
