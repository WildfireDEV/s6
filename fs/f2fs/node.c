/*
 * fs/f2fs/node.c
 *
 * Copyright (c) 2012 Samsung Electronics Co., Ltd.
 *             http://www.samsung.com/
 *
 * This program is free software; you can redistribute it and/or modify
 * it under the terms of the GNU General Public License version 2 as
 * published by the Free Software Foundation.
 */
#include <linux/fs.h>
#include <linux/f2fs_fs.h>
#include <linux/mpage.h>
#include <linux/backing-dev.h>
#include <linux/blkdev.h>
#include <linux/pagevec.h>
#include <linux/swap.h>

#include "f2fs.h"
#include "node.h"
#include "segment.h"
#include "trace.h"
#include <trace/events/f2fs.h>

#define on_build_free_nids(nmi) mutex_is_locked(&nm_i->build_lock)

static struct kmem_cache *nat_entry_slab;
static struct kmem_cache *free_nid_slab;
static struct kmem_cache *nat_entry_set_slab;

bool available_free_memory(struct f2fs_sb_info *sbi, int type)
{
	struct f2fs_nm_info *nm_i = NM_I(sbi);
	struct sysinfo val;
	unsigned long avail_ram;
	unsigned long mem_size = 0;
	bool res = false;

	si_meminfo(&val);

	/* only uses low memory */
	avail_ram = val.totalram - val.totalhigh;

	/*
	 * give 25%, 25%, 50%, 50%, 50% memory for each components respectively
	 */
	if (type == FREE_NIDS) {
		mem_size = (nm_i->fcnt * sizeof(struct free_nid)) >>
							PAGE_CACHE_SHIFT;
		res = mem_size < ((avail_ram * nm_i->ram_thresh / 100) >> 2);
	} else if (type == NAT_ENTRIES) {
		mem_size = (nm_i->nat_cnt * sizeof(struct nat_entry)) >>
							PAGE_CACHE_SHIFT;
		res = mem_size < ((avail_ram * nm_i->ram_thresh / 100) >> 2);
	} else if (type == DIRTY_DENTS) {
		if (sbi->sb->s_bdi->dirty_exceeded)
			return false;
		mem_size = get_pages(sbi, F2FS_DIRTY_DENTS);
		res = mem_size < ((avail_ram * nm_i->ram_thresh / 100) >> 1);
	} else if (type == INO_ENTRIES) {
		int i;

		for (i = 0; i <= UPDATE_INO; i++)
			mem_size += (sbi->im[i].ino_num *
				sizeof(struct ino_entry)) >> PAGE_CACHE_SHIFT;
		res = mem_size < ((avail_ram * nm_i->ram_thresh / 100) >> 1);
	} else if (type == EXTENT_CACHE) {
<<<<<<< HEAD
		mem_size = (sbi->total_ext_tree * sizeof(struct extent_tree) +
=======
		mem_size = (atomic_read(&sbi->total_ext_tree) *
				sizeof(struct extent_tree) +
>>>>>>> cd6d1aa0
				atomic_read(&sbi->total_ext_node) *
				sizeof(struct extent_node)) >> PAGE_CACHE_SHIFT;
		res = mem_size < ((avail_ram * nm_i->ram_thresh / 100) >> 1);
	} else {
<<<<<<< HEAD
		if (sbi->sb->s_bdi->dirty_exceeded)
			return false;
=======
		if (!sbi->sb->s_bdi->dirty_exceeded)
			return true;
>>>>>>> cd6d1aa0
	}
	return res;
}

static void clear_node_page_dirty(struct page *page)
{
	struct address_space *mapping = page->mapping;
	unsigned int long flags;

	if (PageDirty(page)) {
		spin_lock_irqsave(&mapping->tree_lock, flags);
		radix_tree_tag_clear(&mapping->page_tree,
				page_index(page),
				PAGECACHE_TAG_DIRTY);
		spin_unlock_irqrestore(&mapping->tree_lock, flags);

		clear_page_dirty_for_io(page);
		dec_page_count(F2FS_M_SB(mapping), F2FS_DIRTY_NODES);
	}
	ClearPageUptodate(page);
}

static struct page *get_current_nat_page(struct f2fs_sb_info *sbi, nid_t nid)
{
	pgoff_t index = current_nat_addr(sbi, nid);
	return get_meta_page(sbi, index);
}

static struct page *get_next_nat_page(struct f2fs_sb_info *sbi, nid_t nid)
{
	struct page *src_page;
	struct page *dst_page;
	pgoff_t src_off;
	pgoff_t dst_off;
	void *src_addr;
	void *dst_addr;
	struct f2fs_nm_info *nm_i = NM_I(sbi);

	src_off = current_nat_addr(sbi, nid);
	dst_off = next_nat_addr(sbi, src_off);

	/* get current nat block page with lock */
	src_page = get_meta_page(sbi, src_off);
	dst_page = grab_meta_page(sbi, dst_off);
	f2fs_bug_on(sbi, PageDirty(src_page));

	src_addr = page_address(src_page);
	dst_addr = page_address(dst_page);
	memcpy(dst_addr, src_addr, PAGE_CACHE_SIZE);
	set_page_dirty(dst_page);
	f2fs_put_page(src_page, 1);

	set_to_next_nat(nm_i, nid);

	return dst_page;
}

static struct nat_entry *__lookup_nat_cache(struct f2fs_nm_info *nm_i, nid_t n)
{
	return radix_tree_lookup(&nm_i->nat_root, n);
}

static unsigned int __gang_lookup_nat_cache(struct f2fs_nm_info *nm_i,
		nid_t start, unsigned int nr, struct nat_entry **ep)
{
	return radix_tree_gang_lookup(&nm_i->nat_root, (void **)ep, start, nr);
}

static void __del_from_nat_cache(struct f2fs_nm_info *nm_i, struct nat_entry *e)
{
	list_del(&e->list);
	radix_tree_delete(&nm_i->nat_root, nat_get_nid(e));
	nm_i->nat_cnt--;
	kmem_cache_free(nat_entry_slab, e);
}

static void __set_nat_cache_dirty(struct f2fs_nm_info *nm_i,
						struct nat_entry *ne)
{
	nid_t set = NAT_BLOCK_OFFSET(ne->ni.nid);
	struct nat_entry_set *head;

	if (get_nat_flag(ne, IS_DIRTY))
		return;

	head = radix_tree_lookup(&nm_i->nat_set_root, set);
	if (!head) {
		head = f2fs_kmem_cache_alloc(nat_entry_set_slab, GFP_NOFS);

		INIT_LIST_HEAD(&head->entry_list);
		INIT_LIST_HEAD(&head->set_list);
		head->set = set;
		head->entry_cnt = 0;
		f2fs_radix_tree_insert(&nm_i->nat_set_root, set, head);
	}
	list_move_tail(&ne->list, &head->entry_list);
	nm_i->dirty_nat_cnt++;
	head->entry_cnt++;
	set_nat_flag(ne, IS_DIRTY, true);
}

static void __clear_nat_cache_dirty(struct f2fs_nm_info *nm_i,
						struct nat_entry *ne)
{
	nid_t set = NAT_BLOCK_OFFSET(ne->ni.nid);
	struct nat_entry_set *head;

	head = radix_tree_lookup(&nm_i->nat_set_root, set);
	if (head) {
		list_move_tail(&ne->list, &nm_i->nat_entries);
		set_nat_flag(ne, IS_DIRTY, false);
		head->entry_cnt--;
		nm_i->dirty_nat_cnt--;
	}
}

static unsigned int __gang_lookup_nat_set(struct f2fs_nm_info *nm_i,
		nid_t start, unsigned int nr, struct nat_entry_set **ep)
{
	return radix_tree_gang_lookup(&nm_i->nat_set_root, (void **)ep,
							start, nr);
}

int need_dentry_mark(struct f2fs_sb_info *sbi, nid_t nid)
{
	struct f2fs_nm_info *nm_i = NM_I(sbi);
	struct nat_entry *e;
	bool need = false;

	down_read(&nm_i->nat_tree_lock);
	e = __lookup_nat_cache(nm_i, nid);
	if (e) {
		if (!get_nat_flag(e, IS_CHECKPOINTED) &&
				!get_nat_flag(e, HAS_FSYNCED_INODE))
			need = true;
	}
	up_read(&nm_i->nat_tree_lock);
	return need;
}

bool is_checkpointed_node(struct f2fs_sb_info *sbi, nid_t nid)
{
	struct f2fs_nm_info *nm_i = NM_I(sbi);
	struct nat_entry *e;
	bool is_cp = true;

	down_read(&nm_i->nat_tree_lock);
	e = __lookup_nat_cache(nm_i, nid);
	if (e && !get_nat_flag(e, IS_CHECKPOINTED))
		is_cp = false;
	up_read(&nm_i->nat_tree_lock);
	return is_cp;
}

bool need_inode_block_update(struct f2fs_sb_info *sbi, nid_t ino)
{
	struct f2fs_nm_info *nm_i = NM_I(sbi);
	struct nat_entry *e;
	bool need_update = true;

	down_read(&nm_i->nat_tree_lock);
	e = __lookup_nat_cache(nm_i, ino);
	if (e && get_nat_flag(e, HAS_LAST_FSYNC) &&
			(get_nat_flag(e, IS_CHECKPOINTED) ||
			 get_nat_flag(e, HAS_FSYNCED_INODE)))
		need_update = false;
	up_read(&nm_i->nat_tree_lock);
	return need_update;
}

static struct nat_entry *grab_nat_entry(struct f2fs_nm_info *nm_i, nid_t nid)
{
	struct nat_entry *new;

	new = f2fs_kmem_cache_alloc(nat_entry_slab, GFP_NOFS);
	f2fs_radix_tree_insert(&nm_i->nat_root, nid, new);
	memset(new, 0, sizeof(struct nat_entry));
	nat_set_nid(new, nid);
	nat_reset_flag(new);
	list_add_tail(&new->list, &nm_i->nat_entries);
	nm_i->nat_cnt++;
	return new;
}

static void cache_nat_entry(struct f2fs_nm_info *nm_i, nid_t nid,
						struct f2fs_nat_entry *ne)
{
	struct nat_entry *e;

<<<<<<< HEAD
	down_write(&nm_i->nat_tree_lock);
=======
>>>>>>> cd6d1aa0
	e = __lookup_nat_cache(nm_i, nid);
	if (!e) {
		e = grab_nat_entry(nm_i, nid);
		node_info_from_raw_nat(&e->ni, ne);
	}
<<<<<<< HEAD
	up_write(&nm_i->nat_tree_lock);
=======
>>>>>>> cd6d1aa0
}

static void set_node_addr(struct f2fs_sb_info *sbi, struct node_info *ni,
			block_t new_blkaddr, bool fsync_done)
{
	struct f2fs_nm_info *nm_i = NM_I(sbi);
	struct nat_entry *e;

	down_write(&nm_i->nat_tree_lock);
	e = __lookup_nat_cache(nm_i, ni->nid);
	if (!e) {
		e = grab_nat_entry(nm_i, ni->nid);
		copy_node_info(&e->ni, ni);
		f2fs_bug_on(sbi, ni->blk_addr == NEW_ADDR);
	} else if (new_blkaddr == NEW_ADDR) {
		/*
		 * when nid is reallocated,
		 * previous nat entry can be remained in nat cache.
		 * So, reinitialize it with new information.
		 */
		copy_node_info(&e->ni, ni);
		f2fs_bug_on(sbi, ni->blk_addr != NULL_ADDR);
	}

	/* sanity check */
	f2fs_bug_on(sbi, nat_get_blkaddr(e) != ni->blk_addr);
	f2fs_bug_on(sbi, nat_get_blkaddr(e) == NULL_ADDR &&
			new_blkaddr == NULL_ADDR);
	f2fs_bug_on(sbi, nat_get_blkaddr(e) == NEW_ADDR &&
			new_blkaddr == NEW_ADDR);
	f2fs_bug_on(sbi, nat_get_blkaddr(e) != NEW_ADDR &&
			nat_get_blkaddr(e) != NULL_ADDR &&
			new_blkaddr == NEW_ADDR);

	/* increment version no as node is removed */
	if (nat_get_blkaddr(e) != NEW_ADDR && new_blkaddr == NULL_ADDR) {
		unsigned char version = nat_get_version(e);
		nat_set_version(e, inc_node_version(version));

		/* in order to reuse the nid */
		if (nm_i->next_scan_nid > ni->nid)
			nm_i->next_scan_nid = ni->nid;
	}

	/* change address */
	nat_set_blkaddr(e, new_blkaddr);
	if (new_blkaddr == NEW_ADDR || new_blkaddr == NULL_ADDR)
		set_nat_flag(e, IS_CHECKPOINTED, false);
	__set_nat_cache_dirty(nm_i, e);

	/* update fsync_mark if its inode nat entry is still alive */
	if (ni->nid != ni->ino)
		e = __lookup_nat_cache(nm_i, ni->ino);
	if (e) {
		if (fsync_done && ni->nid == ni->ino)
			set_nat_flag(e, HAS_FSYNCED_INODE, true);
		set_nat_flag(e, HAS_LAST_FSYNC, fsync_done);
	}
	up_write(&nm_i->nat_tree_lock);
}

int try_to_free_nats(struct f2fs_sb_info *sbi, int nr_shrink)
{
	struct f2fs_nm_info *nm_i = NM_I(sbi);
	int nr = nr_shrink;

	if (!down_write_trylock(&nm_i->nat_tree_lock))
		return 0;

	while (nr_shrink && !list_empty(&nm_i->nat_entries)) {
		struct nat_entry *ne;
		ne = list_first_entry(&nm_i->nat_entries,
					struct nat_entry, list);
		__del_from_nat_cache(nm_i, ne);
		nr_shrink--;
	}
	up_write(&nm_i->nat_tree_lock);
	return nr - nr_shrink;
}

/*
 * This function always returns success
 */
void get_node_info(struct f2fs_sb_info *sbi, nid_t nid, struct node_info *ni)
{
	struct f2fs_nm_info *nm_i = NM_I(sbi);
	struct curseg_info *curseg = CURSEG_I(sbi, CURSEG_HOT_DATA);
	struct f2fs_summary_block *sum = curseg->sum_blk;
	nid_t start_nid = START_NID(nid);
	struct f2fs_nat_block *nat_blk;
	struct page *page = NULL;
	struct f2fs_nat_entry ne;
	struct nat_entry *e;
	int i;

	ni->nid = nid;

	/* Check nat cache */
	down_read(&nm_i->nat_tree_lock);
	e = __lookup_nat_cache(nm_i, nid);
	if (e) {
		ni->ino = nat_get_ino(e);
		ni->blk_addr = nat_get_blkaddr(e);
		ni->version = nat_get_version(e);
	}
	up_read(&nm_i->nat_tree_lock);
	if (e)
		return;

	memset(&ne, 0, sizeof(struct f2fs_nat_entry));

<<<<<<< HEAD
=======
	down_write(&nm_i->nat_tree_lock);

>>>>>>> cd6d1aa0
	/* Check current segment summary */
	mutex_lock(&curseg->curseg_mutex);
	i = lookup_journal_in_cursum(sum, NAT_JOURNAL, nid, 0);
	if (i >= 0) {
		ne = nat_in_journal(sum, i);
		node_info_from_raw_nat(ni, &ne);
	}
	mutex_unlock(&curseg->curseg_mutex);
	if (i >= 0)
		goto cache;

	/* Fill node_info from nat page */
	page = get_current_nat_page(sbi, start_nid);
	nat_blk = (struct f2fs_nat_block *)page_address(page);
	ne = nat_blk->entries[nid - start_nid];
	node_info_from_raw_nat(ni, &ne);
	f2fs_put_page(page, 1);
cache:
	/* cache nat entry */
	cache_nat_entry(NM_I(sbi), nid, &ne);
	up_write(&nm_i->nat_tree_lock);
}

/*
 * The maximum depth is four.
 * Offset[0] will have raw inode offset.
 */
static int get_node_path(struct f2fs_inode_info *fi, long block,
				int offset[4], unsigned int noffset[4])
{
	const long direct_index = ADDRS_PER_INODE(fi);
	const long direct_blks = ADDRS_PER_BLOCK;
	const long dptrs_per_blk = NIDS_PER_BLOCK;
	const long indirect_blks = ADDRS_PER_BLOCK * NIDS_PER_BLOCK;
	const long dindirect_blks = indirect_blks * NIDS_PER_BLOCK;
	int n = 0;
	int level = 0;

	noffset[0] = 0;

	if (block < direct_index) {
		offset[n] = block;
		goto got;
	}
	block -= direct_index;
	if (block < direct_blks) {
		offset[n++] = NODE_DIR1_BLOCK;
		noffset[n] = 1;
		offset[n] = block;
		level = 1;
		goto got;
	}
	block -= direct_blks;
	if (block < direct_blks) {
		offset[n++] = NODE_DIR2_BLOCK;
		noffset[n] = 2;
		offset[n] = block;
		level = 1;
		goto got;
	}
	block -= direct_blks;
	if (block < indirect_blks) {
		offset[n++] = NODE_IND1_BLOCK;
		noffset[n] = 3;
		offset[n++] = block / direct_blks;
		noffset[n] = 4 + offset[n - 1];
		offset[n] = block % direct_blks;
		level = 2;
		goto got;
	}
	block -= indirect_blks;
	if (block < indirect_blks) {
		offset[n++] = NODE_IND2_BLOCK;
		noffset[n] = 4 + dptrs_per_blk;
		offset[n++] = block / direct_blks;
		noffset[n] = 5 + dptrs_per_blk + offset[n - 1];
		offset[n] = block % direct_blks;
		level = 2;
		goto got;
	}
	block -= indirect_blks;
	if (block < dindirect_blks) {
		offset[n++] = NODE_DIND_BLOCK;
		noffset[n] = 5 + (dptrs_per_blk * 2);
		offset[n++] = block / indirect_blks;
		noffset[n] = 6 + (dptrs_per_blk * 2) +
			      offset[n - 1] * (dptrs_per_blk + 1);
		offset[n++] = (block / direct_blks) % dptrs_per_blk;
		noffset[n] = 7 + (dptrs_per_blk * 2) +
			      offset[n - 2] * (dptrs_per_blk + 1) +
			      offset[n - 1];
		offset[n] = block % direct_blks;
		level = 3;
		goto got;
	} else {
		BUG();
	}
got:
	return level;
}

/*
 * Caller should call f2fs_put_dnode(dn).
 * Also, it should grab and release a rwsem by calling f2fs_lock_op() and
 * f2fs_unlock_op() only if ro is not set RDONLY_NODE.
 * In the case of RDONLY_NODE, we don't need to care about mutex.
 */
int get_dnode_of_data(struct dnode_of_data *dn, pgoff_t index, int mode)
{
	struct f2fs_sb_info *sbi = F2FS_I_SB(dn->inode);
	struct page *npage[4];
	struct page *parent = NULL;
	int offset[4];
	unsigned int noffset[4];
	nid_t nids[4];
	int level, i;
	int err = 0;

	level = get_node_path(F2FS_I(dn->inode), index, offset, noffset);

	nids[0] = dn->inode->i_ino;
	npage[0] = dn->inode_page;

	if (!npage[0]) {
		npage[0] = get_node_page(sbi, nids[0]);
		if (IS_ERR(npage[0]))
			return PTR_ERR(npage[0]);
	}

	/* if inline_data is set, should not report any block indices */
	if (f2fs_has_inline_data(dn->inode) && index) {
		err = -ENOENT;
		f2fs_put_page(npage[0], 1);
		goto release_out;
	}

	parent = npage[0];
	if (level != 0)
		nids[1] = get_nid(parent, offset[0], true);
	dn->inode_page = npage[0];
	dn->inode_page_locked = true;

	/* get indirect or direct nodes */
	for (i = 1; i <= level; i++) {
		bool done = false;

		if (!nids[i] && mode == ALLOC_NODE) {
			/* alloc new node */
			if (!alloc_nid(sbi, &(nids[i]))) {
				err = -ENOSPC;
				goto release_pages;
			}

			dn->nid = nids[i];
			npage[i] = new_node_page(dn, noffset[i], NULL);
			if (IS_ERR(npage[i])) {
				alloc_nid_failed(sbi, nids[i]);
				err = PTR_ERR(npage[i]);
				goto release_pages;
			}

			set_nid(parent, offset[i - 1], nids[i], i == 1);
			alloc_nid_done(sbi, nids[i]);
			done = true;
		} else if (mode == LOOKUP_NODE_RA && i == level && level > 1) {
			npage[i] = get_node_page_ra(parent, offset[i - 1]);
			if (IS_ERR(npage[i])) {
				err = PTR_ERR(npage[i]);
				goto release_pages;
			}
			done = true;
		}
		if (i == 1) {
			dn->inode_page_locked = false;
			unlock_page(parent);
		} else {
			f2fs_put_page(parent, 1);
		}

		if (!done) {
			npage[i] = get_node_page(sbi, nids[i]);
			if (IS_ERR(npage[i])) {
				err = PTR_ERR(npage[i]);
				f2fs_put_page(npage[0], 0);
				goto release_out;
			}
		}
		if (i < level) {
			parent = npage[i];
			nids[i + 1] = get_nid(parent, offset[i], false);
		}
	}
	dn->nid = nids[level];
	dn->ofs_in_node = offset[level];
	dn->node_page = npage[level];
	dn->data_blkaddr = datablock_addr(dn->node_page, dn->ofs_in_node);
	return 0;

release_pages:
	f2fs_put_page(parent, 1);
	if (i > 1)
		f2fs_put_page(npage[0], 0);
release_out:
	dn->inode_page = NULL;
	dn->node_page = NULL;
	return err;
}

static void truncate_node(struct dnode_of_data *dn)
{
	struct f2fs_sb_info *sbi = F2FS_I_SB(dn->inode);
	struct node_info ni;

	get_node_info(sbi, dn->nid, &ni);
	if (dn->inode->i_blocks == 0) {
		f2fs_bug_on(sbi, ni.blk_addr != NULL_ADDR);
		goto invalidate;
	}
	f2fs_bug_on(sbi, ni.blk_addr == NULL_ADDR);

	/* Deallocate node address */
	invalidate_blocks(sbi, ni.blk_addr);
	dec_valid_node_count(sbi, dn->inode);
	set_node_addr(sbi, &ni, NULL_ADDR, false);

	if (dn->nid == dn->inode->i_ino) {
		remove_orphan_inode(sbi, dn->nid);
		dec_valid_inode_count(sbi);
	} else {
		sync_inode_page(dn);
	}
invalidate:
	clear_node_page_dirty(dn->node_page);
	set_sbi_flag(sbi, SBI_IS_DIRTY);

	f2fs_put_page(dn->node_page, 1);

	invalidate_mapping_pages(NODE_MAPPING(sbi),
			dn->node_page->index, dn->node_page->index);

	dn->node_page = NULL;
	trace_f2fs_truncate_node(dn->inode, dn->nid, ni.blk_addr);
}

static int truncate_dnode(struct dnode_of_data *dn)
{
	struct page *page;

	if (dn->nid == 0)
		return 1;

	/* get direct node */
	page = get_node_page(F2FS_I_SB(dn->inode), dn->nid);
	if (IS_ERR(page) && PTR_ERR(page) == -ENOENT)
		return 1;
	else if (IS_ERR(page))
		return PTR_ERR(page);

	/* Make dnode_of_data for parameter */
	dn->node_page = page;
	dn->ofs_in_node = 0;
	truncate_data_blocks(dn);
	truncate_node(dn);
	return 1;
}

static int truncate_nodes(struct dnode_of_data *dn, unsigned int nofs,
						int ofs, int depth)
{
	struct dnode_of_data rdn = *dn;
	struct page *page;
	struct f2fs_node *rn;
	nid_t child_nid;
	unsigned int child_nofs;
	int freed = 0;
	int i, ret;

	if (dn->nid == 0)
		return NIDS_PER_BLOCK + 1;

	trace_f2fs_truncate_nodes_enter(dn->inode, dn->nid, dn->data_blkaddr);

	page = get_node_page(F2FS_I_SB(dn->inode), dn->nid);
	if (IS_ERR(page)) {
		trace_f2fs_truncate_nodes_exit(dn->inode, PTR_ERR(page));
		return PTR_ERR(page);
	}

	rn = F2FS_NODE(page);
	if (depth < 3) {
		for (i = ofs; i < NIDS_PER_BLOCK; i++, freed++) {
			child_nid = le32_to_cpu(rn->in.nid[i]);
			if (child_nid == 0)
				continue;
			rdn.nid = child_nid;
			ret = truncate_dnode(&rdn);
			if (ret < 0)
				goto out_err;
			if (set_nid(page, i, 0, false))
				dn->node_changed = true;
		}
	} else {
		child_nofs = nofs + ofs * (NIDS_PER_BLOCK + 1) + 1;
		for (i = ofs; i < NIDS_PER_BLOCK; i++) {
			child_nid = le32_to_cpu(rn->in.nid[i]);
			if (child_nid == 0) {
				child_nofs += NIDS_PER_BLOCK + 1;
				continue;
			}
			rdn.nid = child_nid;
			ret = truncate_nodes(&rdn, child_nofs, 0, depth - 1);
			if (ret == (NIDS_PER_BLOCK + 1)) {
				if (set_nid(page, i, 0, false))
					dn->node_changed = true;
				child_nofs += ret;
			} else if (ret < 0 && ret != -ENOENT) {
				goto out_err;
			}
		}
		freed = child_nofs;
	}

	if (!ofs) {
		/* remove current indirect node */
		dn->node_page = page;
		truncate_node(dn);
		freed++;
	} else {
		f2fs_put_page(page, 1);
	}
	trace_f2fs_truncate_nodes_exit(dn->inode, freed);
	return freed;

out_err:
	f2fs_put_page(page, 1);
	trace_f2fs_truncate_nodes_exit(dn->inode, ret);
	return ret;
}

static int truncate_partial_nodes(struct dnode_of_data *dn,
			struct f2fs_inode *ri, int *offset, int depth)
{
	struct page *pages[2];
	nid_t nid[3];
	nid_t child_nid;
	int err = 0;
	int i;
	int idx = depth - 2;

	nid[0] = le32_to_cpu(ri->i_nid[offset[0] - NODE_DIR1_BLOCK]);
	if (!nid[0])
		return 0;

	/* get indirect nodes in the path */
	for (i = 0; i < idx + 1; i++) {
		/* reference count'll be increased */
		pages[i] = get_node_page(F2FS_I_SB(dn->inode), nid[i]);
		if (IS_ERR(pages[i])) {
			err = PTR_ERR(pages[i]);
			idx = i - 1;
			goto fail;
		}
		nid[i + 1] = get_nid(pages[i], offset[i + 1], false);
	}

	/* free direct nodes linked to a partial indirect node */
	for (i = offset[idx + 1]; i < NIDS_PER_BLOCK; i++) {
		child_nid = get_nid(pages[idx], i, false);
		if (!child_nid)
			continue;
		dn->nid = child_nid;
		err = truncate_dnode(dn);
		if (err < 0)
			goto fail;
		if (set_nid(pages[idx], i, 0, false))
			dn->node_changed = true;
	}

	if (offset[idx + 1] == 0) {
		dn->node_page = pages[idx];
		dn->nid = nid[idx];
		truncate_node(dn);
	} else {
		f2fs_put_page(pages[idx], 1);
	}
	offset[idx]++;
	offset[idx + 1] = 0;
	idx--;
fail:
	for (i = idx; i >= 0; i--)
		f2fs_put_page(pages[i], 1);

	trace_f2fs_truncate_partial_nodes(dn->inode, nid, depth, err);

	return err;
}

/*
 * All the block addresses of data and nodes should be nullified.
 */
int truncate_inode_blocks(struct inode *inode, pgoff_t from)
{
	struct f2fs_sb_info *sbi = F2FS_I_SB(inode);
	int err = 0, cont = 1;
	int level, offset[4], noffset[4];
	unsigned int nofs = 0;
	struct f2fs_inode *ri;
	struct dnode_of_data dn;
	struct page *page;

	trace_f2fs_truncate_inode_blocks_enter(inode, from);

	level = get_node_path(F2FS_I(inode), from, offset, noffset);
restart:
	page = get_node_page(sbi, inode->i_ino);
	if (IS_ERR(page)) {
		trace_f2fs_truncate_inode_blocks_exit(inode, PTR_ERR(page));
		return PTR_ERR(page);
	}

	set_new_dnode(&dn, inode, page, NULL, 0);
	unlock_page(page);

	ri = F2FS_INODE(page);
	switch (level) {
	case 0:
	case 1:
		nofs = noffset[1];
		break;
	case 2:
		nofs = noffset[1];
		if (!offset[level - 1])
			goto skip_partial;
		err = truncate_partial_nodes(&dn, ri, offset, level);
		if (err < 0 && err != -ENOENT)
			goto fail;
		nofs += 1 + NIDS_PER_BLOCK;
		break;
	case 3:
		nofs = 5 + 2 * NIDS_PER_BLOCK;
		if (!offset[level - 1])
			goto skip_partial;
		err = truncate_partial_nodes(&dn, ri, offset, level);
		if (err < 0 && err != -ENOENT)
			goto fail;
		break;
	default:
		BUG();
	}

skip_partial:
	while (cont) {
		dn.nid = le32_to_cpu(ri->i_nid[offset[0] - NODE_DIR1_BLOCK]);
		switch (offset[0]) {
		case NODE_DIR1_BLOCK:
		case NODE_DIR2_BLOCK:
			err = truncate_dnode(&dn);
			break;

		case NODE_IND1_BLOCK:
		case NODE_IND2_BLOCK:
			err = truncate_nodes(&dn, nofs, offset[1], 2);
			break;

		case NODE_DIND_BLOCK:
			err = truncate_nodes(&dn, nofs, offset[1], 3);
			cont = 0;
			break;

		default:
			BUG();
		}
		if (err < 0 && err != -ENOENT)
			goto fail;
		if (offset[1] == 0 &&
				ri->i_nid[offset[0] - NODE_DIR1_BLOCK]) {
			lock_page(page);
			if (unlikely(page->mapping != NODE_MAPPING(sbi))) {
				f2fs_put_page(page, 1);
				goto restart;
			}
			f2fs_wait_on_page_writeback(page, NODE);
			ri->i_nid[offset[0] - NODE_DIR1_BLOCK] = 0;
			set_page_dirty(page);
			unlock_page(page);
		}
		offset[1] = 0;
		offset[0]++;
		nofs += err;
	}
fail:
	f2fs_put_page(page, 0);
	trace_f2fs_truncate_inode_blocks_exit(inode, err);
	return err > 0 ? 0 : err;
}

int truncate_xattr_node(struct inode *inode, struct page *page)
{
	struct f2fs_sb_info *sbi = F2FS_I_SB(inode);
	nid_t nid = F2FS_I(inode)->i_xattr_nid;
	struct dnode_of_data dn;
	struct page *npage;

	if (!nid)
		return 0;

	npage = get_node_page(sbi, nid);
	if (IS_ERR(npage))
		return PTR_ERR(npage);

	F2FS_I(inode)->i_xattr_nid = 0;

	/* need to do checkpoint during fsync */
	F2FS_I(inode)->xattr_ver = cur_cp_version(F2FS_CKPT(sbi));

	set_new_dnode(&dn, inode, page, npage, nid);

	if (page)
		dn.inode_page_locked = true;
	truncate_node(&dn);
	return 0;
}

/*
 * Caller should grab and release a rwsem by calling f2fs_lock_op() and
 * f2fs_unlock_op().
 */
int remove_inode_page(struct inode *inode)
{
	struct dnode_of_data dn;
	int err;

	set_new_dnode(&dn, inode, NULL, NULL, inode->i_ino);
	err = get_dnode_of_data(&dn, 0, LOOKUP_NODE);
	if (err)
		return err;

	err = truncate_xattr_node(inode, dn.inode_page);
	if (err) {
		f2fs_put_dnode(&dn);
		return err;
	}

	/* remove potential inline_data blocks */
	if (S_ISREG(inode->i_mode) || S_ISDIR(inode->i_mode) ||
				S_ISLNK(inode->i_mode))
		truncate_data_blocks_range(&dn, 1);

	/* 0 is possible, after f2fs_new_inode() has failed */
	f2fs_bug_on(F2FS_I_SB(inode),
			inode->i_blocks != 0 && inode->i_blocks != 1);

	/* will put inode & node pages */
	truncate_node(&dn);
	return 0;
}

struct page *new_inode_page(struct inode *inode)
{
	struct dnode_of_data dn;

	/* allocate inode page for new inode */
	set_new_dnode(&dn, inode, NULL, NULL, inode->i_ino);

	/* caller should f2fs_put_page(page, 1); */
	return new_node_page(&dn, 0, NULL);
}

struct page *new_node_page(struct dnode_of_data *dn,
				unsigned int ofs, struct page *ipage)
{
	struct f2fs_sb_info *sbi = F2FS_I_SB(dn->inode);
	struct node_info old_ni, new_ni;
	struct page *page;
	int err;

	if (unlikely(is_inode_flag_set(F2FS_I(dn->inode), FI_NO_ALLOC)))
		return ERR_PTR(-EPERM);

	page = grab_cache_page(NODE_MAPPING(sbi), dn->nid);
	if (!page)
		return ERR_PTR(-ENOMEM);

	if (unlikely(!inc_valid_node_count(sbi, dn->inode))) {
		err = -ENOSPC;
		goto fail;
	}

	get_node_info(sbi, dn->nid, &old_ni);

	/* Reinitialize old_ni with new node page */
	f2fs_bug_on(sbi, old_ni.blk_addr != NULL_ADDR);
	new_ni = old_ni;
	new_ni.ino = dn->inode->i_ino;
	set_node_addr(sbi, &new_ni, NEW_ADDR, false);

	f2fs_wait_on_page_writeback(page, NODE);
	fill_node_footer(page, dn->nid, dn->inode->i_ino, ofs, true);
	set_cold_node(dn->inode, page);
	SetPageUptodate(page);
<<<<<<< HEAD
	set_page_dirty(page);
=======
	if (set_page_dirty(page))
		dn->node_changed = true;
>>>>>>> cd6d1aa0

	if (f2fs_has_xattr_block(ofs))
		F2FS_I(dn->inode)->i_xattr_nid = dn->nid;

	dn->node_page = page;
	if (ipage)
		update_inode(dn->inode, ipage);
	else
		sync_inode_page(dn);
	if (ofs == 0)
		inc_valid_inode_count(sbi);

	return page;

fail:
	clear_node_page_dirty(page);
	f2fs_put_page(page, 1);
	return ERR_PTR(err);
}

/*
 * Caller should do after getting the following values.
 * 0: f2fs_put_page(page, 0)
 * LOCKED_PAGE or error: f2fs_put_page(page, 1)
 */
static int read_node_page(struct page *page, int rw)
{
	struct f2fs_sb_info *sbi = F2FS_P_SB(page);
	struct node_info ni;
	struct f2fs_io_info fio = {
		.sbi = sbi,
		.type = NODE,
		.rw = rw,
		.page = page,
		.encrypted_page = NULL,
	};

	get_node_info(sbi, page->index, &ni);

	if (unlikely(ni.blk_addr == NULL_ADDR)) {
		ClearPageUptodate(page);
		return -ENOENT;
	}

	if (PageUptodate(page))
		return LOCKED_PAGE;

	fio.blk_addr = ni.blk_addr;
	return f2fs_submit_page_bio(&fio);
}

/*
 * Readahead a node page
 */
void ra_node_page(struct f2fs_sb_info *sbi, nid_t nid)
{
	struct page *apage;
	int err;

<<<<<<< HEAD
=======
	if (!nid)
		return;
	f2fs_bug_on(sbi, check_nid_range(sbi, nid));

>>>>>>> cd6d1aa0
	apage = find_get_page(NODE_MAPPING(sbi), nid);
	if (apage && PageUptodate(apage)) {
		f2fs_put_page(apage, 0);
		return;
	}
	f2fs_put_page(apage, 0);

	apage = grab_cache_page(NODE_MAPPING(sbi), nid);
	if (!apage)
		return;

	err = read_node_page(apage, READA);
	f2fs_put_page(apage, err ? 1 : 0);
}

/*
 * readahead MAX_RA_NODE number of node pages.
 */
void ra_node_pages(struct page *parent, int start)
{
<<<<<<< HEAD
	struct page *page;
	int err;
repeat:
	page = grab_cache_page(NODE_MAPPING(sbi), nid);
	if (!page)
		return ERR_PTR(-ENOMEM);

	err = read_node_page(page, READ_SYNC);
	if (err < 0) {
		f2fs_put_page(page, 1);
		return ERR_PTR(err);
	} else if (err != LOCKED_PAGE) {
		lock_page(page);
	}

	if (unlikely(!PageUptodate(page) || nid != nid_of_node(page))) {
		ClearPageUptodate(page);
		f2fs_put_page(page, 1);
		return ERR_PTR(-EIO);
	}
	if (unlikely(page->mapping != NODE_MAPPING(sbi))) {
		f2fs_put_page(page, 1);
		goto repeat;
	}
	mark_page_accessed(page);
	return page;
=======
	struct f2fs_sb_info *sbi = F2FS_P_SB(parent);
	struct blk_plug plug;
	int i, end;
	nid_t nid;

	blk_start_plug(&plug);

	/* Then, try readahead for siblings of the desired node */
	end = start + MAX_RA_NODE;
	end = min(end, NIDS_PER_BLOCK);
	for (i = start; i < end; i++) {
		nid = get_nid(parent, i, false);
		ra_node_page(sbi, nid);
	}
	blk_finish_plug(&plug);
>>>>>>> cd6d1aa0
}

struct page *__get_node_page(struct f2fs_sb_info *sbi, pgoff_t nid,
					struct page *parent, int start)
{
<<<<<<< HEAD
	struct f2fs_sb_info *sbi = F2FS_P_SB(parent);
	struct blk_plug plug;
=======
>>>>>>> cd6d1aa0
	struct page *page;
	int err;

	if (!nid)
		return ERR_PTR(-ENOENT);
	f2fs_bug_on(sbi, check_nid_range(sbi, nid));
repeat:
	page = grab_cache_page(NODE_MAPPING(sbi), nid);
	if (!page)
		return ERR_PTR(-ENOMEM);

	err = read_node_page(page, READ_SYNC);
	if (err < 0) {
		f2fs_put_page(page, 1);
		return ERR_PTR(err);
	} else if (err == LOCKED_PAGE) {
		goto page_hit;
<<<<<<< HEAD
	}

	blk_start_plug(&plug);

	/* Then, try readahead for siblings of the desired node */
	end = start + MAX_RA_NODE;
	end = min(end, NIDS_PER_BLOCK);
	for (i = start + 1; i < end; i++) {
		nid = get_nid(parent, i, false);
		if (!nid)
			continue;
		ra_node_page(sbi, nid);
=======
>>>>>>> cd6d1aa0
	}

	if (parent)
		ra_node_pages(parent, start + 1);

	lock_page(page);
<<<<<<< HEAD
	if (unlikely(page->mapping != NODE_MAPPING(sbi))) {
=======

	if (unlikely(!PageUptodate(page))) {
>>>>>>> cd6d1aa0
		f2fs_put_page(page, 1);
		return ERR_PTR(-EIO);
	}
<<<<<<< HEAD
page_hit:
	if (unlikely(!PageUptodate(page))) {
=======
	if (unlikely(page->mapping != NODE_MAPPING(sbi))) {
>>>>>>> cd6d1aa0
		f2fs_put_page(page, 1);
		goto repeat;
	}
page_hit:
	mark_page_accessed(page);
	f2fs_bug_on(sbi, nid != nid_of_node(page));
	return page;
}

struct page *get_node_page(struct f2fs_sb_info *sbi, pgoff_t nid)
{
	return __get_node_page(sbi, nid, NULL, 0);
}

struct page *get_node_page_ra(struct page *parent, int start)
{
	struct f2fs_sb_info *sbi = F2FS_P_SB(parent);
	nid_t nid = get_nid(parent, start, false);

	return __get_node_page(sbi, nid, parent, start);
}

void sync_inode_page(struct dnode_of_data *dn)
{
	int ret = 0;

	if (IS_INODE(dn->node_page) || dn->inode_page == dn->node_page) {
		ret = update_inode(dn->inode, dn->node_page);
	} else if (dn->inode_page) {
		if (!dn->inode_page_locked)
			lock_page(dn->inode_page);
		ret = update_inode(dn->inode, dn->inode_page);
		if (!dn->inode_page_locked)
			unlock_page(dn->inode_page);
	} else {
		ret = update_inode_page(dn->inode);
	}
	dn->node_changed = ret ? true: false;
}

int sync_node_pages(struct f2fs_sb_info *sbi, nid_t ino,
					struct writeback_control *wbc)
{
	pgoff_t index, end;
	struct pagevec pvec;
	int step = ino ? 2 : 0;
	int nwritten = 0, wrote = 0;

	pagevec_init(&pvec, 0);

next_step:
	index = 0;
	end = LONG_MAX;

	while (index <= end) {
		int i, nr_pages;
		nr_pages = pagevec_lookup_tag(&pvec, NODE_MAPPING(sbi), &index,
				PAGECACHE_TAG_DIRTY,
				min(end - index, (pgoff_t)PAGEVEC_SIZE-1) + 1);
		if (nr_pages == 0)
			break;

		for (i = 0; i < nr_pages; i++) {
			struct page *page = pvec.pages[i];

			if (unlikely(f2fs_cp_error(sbi))) {
				pagevec_release(&pvec);
				return -EIO;
			}

			/*
			 * flushing sequence with step:
			 * 0. indirect nodes
			 * 1. dentry dnodes
			 * 2. file dnodes
			 */
			if (step == 0 && IS_DNODE(page))
				continue;
			if (step == 1 && (!IS_DNODE(page) ||
						is_cold_node(page)))
				continue;
			if (step == 2 && (!IS_DNODE(page) ||
						!is_cold_node(page)))
				continue;

			/*
			 * If an fsync mode,
			 * we should not skip writing node pages.
			 */
			if (ino && ino_of_node(page) == ino)
				lock_page(page);
			else if (!trylock_page(page))
				continue;

			if (unlikely(page->mapping != NODE_MAPPING(sbi))) {
continue_unlock:
				unlock_page(page);
				continue;
			}
			if (ino && ino_of_node(page) != ino)
				goto continue_unlock;

			if (!PageDirty(page)) {
				/* someone wrote it for us */
				goto continue_unlock;
			}

			if (!clear_page_dirty_for_io(page))
				goto continue_unlock;

			/* called by fsync() */
			if (ino && IS_DNODE(page)) {
				set_fsync_mark(page, 1);
				if (IS_INODE(page))
					set_dentry_mark(page,
						need_dentry_mark(sbi, ino));
				nwritten++;
			} else {
				set_fsync_mark(page, 0);
				set_dentry_mark(page, 0);
			}

			if (NODE_MAPPING(sbi)->a_ops->writepage(page, wbc))
				unlock_page(page);
			else
				wrote++;

			if (--wbc->nr_to_write == 0)
				break;
		}
		pagevec_release(&pvec);
		cond_resched();

		if (wbc->nr_to_write == 0) {
			step = 2;
			break;
		}
	}

	if (step < 2) {
		step++;
		goto next_step;
	}

	if (wrote)
		f2fs_submit_merged_bio(sbi, NODE, WRITE);
	return nwritten;
}

int wait_on_node_pages_writeback(struct f2fs_sb_info *sbi, nid_t ino)
{
	pgoff_t index = 0, end = LONG_MAX;
	struct pagevec pvec;
	int ret2 = 0, ret = 0;

	pagevec_init(&pvec, 0);

	while (index <= end) {
		int i, nr_pages;
		nr_pages = pagevec_lookup_tag(&pvec, NODE_MAPPING(sbi), &index,
				PAGECACHE_TAG_WRITEBACK,
				min(end - index, (pgoff_t)PAGEVEC_SIZE-1) + 1);
		if (nr_pages == 0)
			break;

		for (i = 0; i < nr_pages; i++) {
			struct page *page = pvec.pages[i];

			/* until radix tree lookup accepts end_index */
			if (unlikely(page->index > end))
				continue;

			if (ino && ino_of_node(page) == ino) {
				f2fs_wait_on_page_writeback(page, NODE);
				if (TestClearPageError(page))
					ret = -EIO;
			}
		}
		pagevec_release(&pvec);
		cond_resched();
	}

	if (unlikely(test_and_clear_bit(AS_ENOSPC, &NODE_MAPPING(sbi)->flags)))
		ret2 = -ENOSPC;
	if (unlikely(test_and_clear_bit(AS_EIO, &NODE_MAPPING(sbi)->flags)))
		ret2 = -EIO;
	if (!ret)
		ret = ret2;
	return ret;
}

static int f2fs_write_node_page(struct page *page,
				struct writeback_control *wbc)
{
	struct f2fs_sb_info *sbi = F2FS_P_SB(page);
	nid_t nid;
	struct node_info ni;
	struct f2fs_io_info fio = {
		.sbi = sbi,
		.type = NODE,
		.rw = (wbc->sync_mode == WB_SYNC_ALL) ? WRITE_SYNC : WRITE,
		.page = page,
		.encrypted_page = NULL,
	};

	trace_f2fs_writepage(page, NODE);

	if (unlikely(is_sbi_flag_set(sbi, SBI_POR_DOING)))
		goto redirty_out;
	if (unlikely(f2fs_cp_error(sbi)))
		goto redirty_out;

	f2fs_wait_on_page_writeback(page, NODE);

	/* get old block addr of this node page */
	nid = nid_of_node(page);
	f2fs_bug_on(sbi, page->index != nid);

	if (wbc->for_reclaim) {
		if (!down_read_trylock(&sbi->node_write))
			goto redirty_out;
	} else {
		down_read(&sbi->node_write);
	}

	get_node_info(sbi, nid, &ni);

	/* This page is already truncated */
	if (unlikely(ni.blk_addr == NULL_ADDR)) {
		ClearPageUptodate(page);
		dec_page_count(sbi, F2FS_DIRTY_NODES);
		up_read(&sbi->node_write);
		unlock_page(page);
		return 0;
	}

	set_page_writeback(page);
	fio.blk_addr = ni.blk_addr;
	write_node_page(nid, &fio);
	set_node_addr(sbi, &ni, fio.blk_addr, is_fsync_dnode(page));
	dec_page_count(sbi, F2FS_DIRTY_NODES);
	up_read(&sbi->node_write);
	unlock_page(page);

<<<<<<< HEAD
	if (wbc->for_reclaim)
=======
	if (wbc->for_reclaim || unlikely(f2fs_cp_error(sbi)))
>>>>>>> cd6d1aa0
		f2fs_submit_merged_bio(sbi, NODE, WRITE);

	return 0;

redirty_out:
	redirty_page_for_writepage(wbc, page);
	return AOP_WRITEPAGE_ACTIVATE;
}

static int f2fs_write_node_pages(struct address_space *mapping,
			    struct writeback_control *wbc)
{
	struct f2fs_sb_info *sbi = F2FS_M_SB(mapping);
	long diff;

	trace_f2fs_writepages(mapping->host, wbc, NODE);

	/* balancing f2fs's metadata in background */
	f2fs_balance_fs_bg(sbi);

	/* collect a number of dirty node pages and write together */
	if (get_pages(sbi, F2FS_DIRTY_NODES) < nr_pages_to_skip(sbi, NODE))
		goto skip_write;

	diff = nr_pages_to_write(sbi, NODE, wbc);
	wbc->sync_mode = WB_SYNC_NONE;
	sync_node_pages(sbi, 0, wbc);
	wbc->nr_to_write = max((long)0, wbc->nr_to_write - diff);
	return 0;

skip_write:
	wbc->pages_skipped += get_pages(sbi, F2FS_DIRTY_NODES);
	return 0;
}

static int f2fs_set_node_page_dirty(struct page *page)
{
	trace_f2fs_set_page_dirty(page, NODE);

	SetPageUptodate(page);
	if (!PageDirty(page)) {
		__set_page_dirty_nobuffers(page);
		inc_page_count(F2FS_P_SB(page), F2FS_DIRTY_NODES);
		SetPagePrivate(page);
		f2fs_trace_pid(page);
		return 1;
	}
	return 0;
}

/*
 * Structure of the f2fs node operations
 */
const struct address_space_operations f2fs_node_aops = {
	.writepage	= f2fs_write_node_page,
	.writepages	= f2fs_write_node_pages,
	.set_page_dirty	= f2fs_set_node_page_dirty,
	.invalidatepage	= f2fs_invalidate_page,
	.releasepage	= f2fs_release_page,
};

static struct free_nid *__lookup_free_nid_list(struct f2fs_nm_info *nm_i,
						nid_t n)
{
	return radix_tree_lookup(&nm_i->free_nid_root, n);
}

static void __del_from_free_nid_list(struct f2fs_nm_info *nm_i,
						struct free_nid *i)
{
	list_del(&i->list);
	radix_tree_delete(&nm_i->free_nid_root, i->nid);
}

static int add_free_nid(struct f2fs_sb_info *sbi, nid_t nid, bool build)
{
	struct f2fs_nm_info *nm_i = NM_I(sbi);
	struct free_nid *i;
	struct nat_entry *ne;
	bool allocated = false;

	if (!available_free_memory(sbi, FREE_NIDS))
		return -1;

	/* 0 nid should not be used */
	if (unlikely(nid == 0))
		return 0;

	if (build) {
		/* do not add allocated nids */
<<<<<<< HEAD
		down_read(&nm_i->nat_tree_lock);
		ne = __lookup_nat_cache(nm_i, nid);
		if (ne &&
			(!get_nat_flag(ne, IS_CHECKPOINTED) ||
				nat_get_blkaddr(ne) != NULL_ADDR))
			allocated = true;
		up_read(&nm_i->nat_tree_lock);
=======
		ne = __lookup_nat_cache(nm_i, nid);
		if (ne && (!get_nat_flag(ne, IS_CHECKPOINTED) ||
				nat_get_blkaddr(ne) != NULL_ADDR))
			allocated = true;
>>>>>>> cd6d1aa0
		if (allocated)
			return 0;
	}

	i = f2fs_kmem_cache_alloc(free_nid_slab, GFP_NOFS);
	i->nid = nid;
	i->state = NID_NEW;

	if (radix_tree_preload(GFP_NOFS)) {
		kmem_cache_free(free_nid_slab, i);
		return 0;
	}

	spin_lock(&nm_i->free_nid_list_lock);
	if (radix_tree_insert(&nm_i->free_nid_root, i->nid, i)) {
		spin_unlock(&nm_i->free_nid_list_lock);
		radix_tree_preload_end();
		kmem_cache_free(free_nid_slab, i);
		return 0;
	}
	list_add_tail(&i->list, &nm_i->free_nid_list);
	nm_i->fcnt++;
	spin_unlock(&nm_i->free_nid_list_lock);
	radix_tree_preload_end();
	return 1;
}

static void remove_free_nid(struct f2fs_nm_info *nm_i, nid_t nid)
{
	struct free_nid *i;
	bool need_free = false;

	spin_lock(&nm_i->free_nid_list_lock);
	i = __lookup_free_nid_list(nm_i, nid);
	if (i && i->state == NID_NEW) {
		__del_from_free_nid_list(nm_i, i);
		nm_i->fcnt--;
		need_free = true;
	}
	spin_unlock(&nm_i->free_nid_list_lock);

	if (need_free)
		kmem_cache_free(free_nid_slab, i);
}

static void scan_nat_page(struct f2fs_sb_info *sbi,
			struct page *nat_page, nid_t start_nid)
{
	struct f2fs_nm_info *nm_i = NM_I(sbi);
	struct f2fs_nat_block *nat_blk = page_address(nat_page);
	block_t blk_addr;
	int i;

	i = start_nid % NAT_ENTRY_PER_BLOCK;

	for (; i < NAT_ENTRY_PER_BLOCK; i++, start_nid++) {

		if (unlikely(start_nid >= nm_i->max_nid))
			break;

		blk_addr = le32_to_cpu(nat_blk->entries[i].block_addr);
		f2fs_bug_on(sbi, blk_addr == NEW_ADDR);
		if (blk_addr == NULL_ADDR) {
			if (add_free_nid(sbi, start_nid, true) < 0)
				break;
		}
	}
}

static void build_free_nids(struct f2fs_sb_info *sbi)
{
	struct f2fs_nm_info *nm_i = NM_I(sbi);
	struct curseg_info *curseg = CURSEG_I(sbi, CURSEG_HOT_DATA);
	struct f2fs_summary_block *sum = curseg->sum_blk;
	int i = 0;
	nid_t nid = nm_i->next_scan_nid;

	/* Enough entries */
	if (nm_i->fcnt > NAT_ENTRY_PER_BLOCK)
		return;

	/* readahead nat pages to be scanned */
	ra_meta_pages(sbi, NAT_BLOCK_OFFSET(nid), FREE_NID_PAGES,
							META_NAT, true);
<<<<<<< HEAD
=======

	down_read(&nm_i->nat_tree_lock);
>>>>>>> cd6d1aa0

	while (1) {
		struct page *page = get_current_nat_page(sbi, nid);

		scan_nat_page(sbi, page, nid);
		f2fs_put_page(page, 1);

		nid += (NAT_ENTRY_PER_BLOCK - (nid % NAT_ENTRY_PER_BLOCK));
		if (unlikely(nid >= nm_i->max_nid))
			nid = 0;

		if (++i >= FREE_NID_PAGES)
			break;
	}

	/* go to the next free nat pages to find free nids abundantly */
	nm_i->next_scan_nid = nid;

	/* find free nids from current sum_pages */
	mutex_lock(&curseg->curseg_mutex);
	for (i = 0; i < nats_in_cursum(sum); i++) {
		block_t addr = le32_to_cpu(nat_in_journal(sum, i).block_addr);
		nid = le32_to_cpu(nid_in_journal(sum, i));
		if (addr == NULL_ADDR)
			add_free_nid(sbi, nid, true);
		else
			remove_free_nid(nm_i, nid);
	}
	mutex_unlock(&curseg->curseg_mutex);
<<<<<<< HEAD
=======
	up_read(&nm_i->nat_tree_lock);
>>>>>>> cd6d1aa0

	ra_meta_pages(sbi, NAT_BLOCK_OFFSET(nm_i->next_scan_nid),
					nm_i->ra_nid_pages, META_NAT, false);
}

/*
 * If this function returns success, caller can obtain a new nid
 * from second parameter of this function.
 * The returned nid could be used ino as well as nid when inode is created.
 */
bool alloc_nid(struct f2fs_sb_info *sbi, nid_t *nid)
{
	struct f2fs_nm_info *nm_i = NM_I(sbi);
	struct free_nid *i = NULL;
retry:
	if (unlikely(sbi->total_valid_node_count + 1 > nm_i->available_nids))
		return false;

	spin_lock(&nm_i->free_nid_list_lock);

	/* We should not use stale free nids created by build_free_nids */
	if (nm_i->fcnt && !on_build_free_nids(nm_i)) {
<<<<<<< HEAD
		struct node_info ni;

=======
>>>>>>> cd6d1aa0
		f2fs_bug_on(sbi, list_empty(&nm_i->free_nid_list));
		list_for_each_entry(i, &nm_i->free_nid_list, list)
			if (i->state == NID_NEW)
				break;

		f2fs_bug_on(sbi, i->state != NID_NEW);
		*nid = i->nid;
		i->state = NID_ALLOC;
		nm_i->fcnt--;
		spin_unlock(&nm_i->free_nid_list_lock);

		/* check nid is allocated already */
		get_node_info(sbi, *nid, &ni);
		if (ni.blk_addr != NULL_ADDR) {
			alloc_nid_done(sbi, *nid);
			goto retry;
		}
		return true;
	}
	spin_unlock(&nm_i->free_nid_list_lock);

	/* Let's scan nat pages and its caches to get free nids */
	mutex_lock(&nm_i->build_lock);
	build_free_nids(sbi);
	mutex_unlock(&nm_i->build_lock);
	goto retry;
}

/*
 * alloc_nid() should be called prior to this function.
 */
void alloc_nid_done(struct f2fs_sb_info *sbi, nid_t nid)
{
	struct f2fs_nm_info *nm_i = NM_I(sbi);
	struct free_nid *i;

	spin_lock(&nm_i->free_nid_list_lock);
	i = __lookup_free_nid_list(nm_i, nid);
	f2fs_bug_on(sbi, !i || i->state != NID_ALLOC);
	__del_from_free_nid_list(nm_i, i);
	spin_unlock(&nm_i->free_nid_list_lock);

	kmem_cache_free(free_nid_slab, i);
}

/*
 * alloc_nid() should be called prior to this function.
 */
void alloc_nid_failed(struct f2fs_sb_info *sbi, nid_t nid)
{
	struct f2fs_nm_info *nm_i = NM_I(sbi);
	struct free_nid *i;
	bool need_free = false;

	if (!nid)
		return;

	spin_lock(&nm_i->free_nid_list_lock);
	i = __lookup_free_nid_list(nm_i, nid);
	f2fs_bug_on(sbi, !i || i->state != NID_ALLOC);
	if (!available_free_memory(sbi, FREE_NIDS)) {
		__del_from_free_nid_list(nm_i, i);
		need_free = true;
	} else {
		i->state = NID_NEW;
		nm_i->fcnt++;
	}
	spin_unlock(&nm_i->free_nid_list_lock);

	if (need_free)
		kmem_cache_free(free_nid_slab, i);
}

int try_to_free_nids(struct f2fs_sb_info *sbi, int nr_shrink)
{
	struct f2fs_nm_info *nm_i = NM_I(sbi);
	struct free_nid *i, *next;
	int nr = nr_shrink;

	if (!mutex_trylock(&nm_i->build_lock))
		return 0;

	spin_lock(&nm_i->free_nid_list_lock);
	list_for_each_entry_safe(i, next, &nm_i->free_nid_list, list) {
		if (nr_shrink <= 0 || nm_i->fcnt <= NAT_ENTRY_PER_BLOCK)
			break;
		if (i->state == NID_ALLOC)
			continue;
		__del_from_free_nid_list(nm_i, i);
		kmem_cache_free(free_nid_slab, i);
		nm_i->fcnt--;
		nr_shrink--;
	}
	spin_unlock(&nm_i->free_nid_list_lock);
	mutex_unlock(&nm_i->build_lock);

	return nr - nr_shrink;
}

void recover_inline_xattr(struct inode *inode, struct page *page)
{
	void *src_addr, *dst_addr;
	size_t inline_size;
	struct page *ipage;
	struct f2fs_inode *ri;

	ipage = get_node_page(F2FS_I_SB(inode), inode->i_ino);
	f2fs_bug_on(F2FS_I_SB(inode), IS_ERR(ipage));

	ri = F2FS_INODE(page);
	if (!(ri->i_inline & F2FS_INLINE_XATTR)) {
		clear_inode_flag(F2FS_I(inode), FI_INLINE_XATTR);
		goto update_inode;
	}

	dst_addr = inline_xattr_addr(ipage);
	src_addr = inline_xattr_addr(page);
	inline_size = inline_xattr_size(inode);

	f2fs_wait_on_page_writeback(ipage, NODE);
	memcpy(dst_addr, src_addr, inline_size);
update_inode:
	update_inode(inode, ipage);
	f2fs_put_page(ipage, 1);
}

void recover_xattr_data(struct inode *inode, struct page *page, block_t blkaddr)
{
	struct f2fs_sb_info *sbi = F2FS_I_SB(inode);
	nid_t prev_xnid = F2FS_I(inode)->i_xattr_nid;
	nid_t new_xnid = nid_of_node(page);
	struct node_info ni;

	/* 1: invalidate the previous xattr nid */
	if (!prev_xnid)
		goto recover_xnid;

	/* Deallocate node address */
	get_node_info(sbi, prev_xnid, &ni);
	f2fs_bug_on(sbi, ni.blk_addr == NULL_ADDR);
	invalidate_blocks(sbi, ni.blk_addr);
	dec_valid_node_count(sbi, inode);
	set_node_addr(sbi, &ni, NULL_ADDR, false);

recover_xnid:
	/* 2: allocate new xattr nid */
	if (unlikely(!inc_valid_node_count(sbi, inode)))
		f2fs_bug_on(sbi, 1);

	remove_free_nid(NM_I(sbi), new_xnid);
	get_node_info(sbi, new_xnid, &ni);
	ni.ino = inode->i_ino;
	set_node_addr(sbi, &ni, NEW_ADDR, false);
	F2FS_I(inode)->i_xattr_nid = new_xnid;

	/* 3: update xattr blkaddr */
	refresh_sit_entry(sbi, NEW_ADDR, blkaddr);
	set_node_addr(sbi, &ni, blkaddr, false);

	update_inode_page(inode);
}

int recover_inode_page(struct f2fs_sb_info *sbi, struct page *page)
{
	struct f2fs_inode *src, *dst;
	nid_t ino = ino_of_node(page);
	struct node_info old_ni, new_ni;
	struct page *ipage;

	get_node_info(sbi, ino, &old_ni);

	if (unlikely(old_ni.blk_addr != NULL_ADDR))
		return -EINVAL;

	ipage = grab_cache_page(NODE_MAPPING(sbi), ino);
	if (!ipage)
		return -ENOMEM;

	/* Should not use this inode from free nid list */
	remove_free_nid(NM_I(sbi), ino);

	SetPageUptodate(ipage);
	fill_node_footer(ipage, ino, ino, 0, true);

	src = F2FS_INODE(page);
	dst = F2FS_INODE(ipage);

	memcpy(dst, src, (unsigned long)&src->i_ext - (unsigned long)src);
	dst->i_size = 0;
	dst->i_blocks = cpu_to_le64(1);
	dst->i_links = cpu_to_le32(1);
	dst->i_xattr_nid = 0;
	dst->i_inline = src->i_inline & F2FS_INLINE_XATTR;

	new_ni = old_ni;
	new_ni.ino = ino;

	if (unlikely(!inc_valid_node_count(sbi, NULL)))
		WARN_ON(1);
	set_node_addr(sbi, &new_ni, NEW_ADDR, false);
	inc_valid_inode_count(sbi);
	set_page_dirty(ipage);
	f2fs_put_page(ipage, 1);
	return 0;
}

int restore_node_summary(struct f2fs_sb_info *sbi,
			unsigned int segno, struct f2fs_summary_block *sum)
{
	struct f2fs_node *rn;
	struct f2fs_summary *sum_entry;
	block_t addr;
	int bio_blocks = MAX_BIO_BLOCKS(sbi);
	int i, idx, last_offset, nrpages;

	/* scan the node segment */
	last_offset = sbi->blocks_per_seg;
	addr = START_BLOCK(sbi, segno);
	sum_entry = &sum->entries[0];

	for (i = 0; i < last_offset; i += nrpages, addr += nrpages) {
		nrpages = min(last_offset - i, bio_blocks);
<<<<<<< HEAD

		/* readahead node pages */
		ra_meta_pages(sbi, addr, nrpages, META_POR, true);

		for (idx = addr; idx < addr + nrpages; idx++) {
			struct page *page = get_tmp_page(sbi, idx);

=======

		/* readahead node pages */
		ra_meta_pages(sbi, addr, nrpages, META_POR, true);

		for (idx = addr; idx < addr + nrpages; idx++) {
			struct page *page = get_tmp_page(sbi, idx);

>>>>>>> cd6d1aa0
			rn = F2FS_NODE(page);
			sum_entry->nid = rn->footer.nid;
			sum_entry->version = 0;
			sum_entry->ofs_in_node = 0;
			sum_entry++;
			f2fs_put_page(page, 1);
		}

		invalidate_mapping_pages(META_MAPPING(sbi), addr,
							addr + nrpages);
	}
	return 0;
}

static void remove_nats_in_journal(struct f2fs_sb_info *sbi)
{
	struct f2fs_nm_info *nm_i = NM_I(sbi);
	struct curseg_info *curseg = CURSEG_I(sbi, CURSEG_HOT_DATA);
	struct f2fs_summary_block *sum = curseg->sum_blk;
	int i;

	mutex_lock(&curseg->curseg_mutex);
	for (i = 0; i < nats_in_cursum(sum); i++) {
		struct nat_entry *ne;
		struct f2fs_nat_entry raw_ne;
		nid_t nid = le32_to_cpu(nid_in_journal(sum, i));

		raw_ne = nat_in_journal(sum, i);

<<<<<<< HEAD
		down_write(&nm_i->nat_tree_lock);
=======
>>>>>>> cd6d1aa0
		ne = __lookup_nat_cache(nm_i, nid);
		if (!ne) {
			ne = grab_nat_entry(nm_i, nid);
			node_info_from_raw_nat(&ne->ni, &raw_ne);
		}
		__set_nat_cache_dirty(nm_i, ne);
<<<<<<< HEAD
		up_write(&nm_i->nat_tree_lock);
=======
>>>>>>> cd6d1aa0
	}
	update_nats_in_cursum(sum, -i);
	mutex_unlock(&curseg->curseg_mutex);
}

static void __adjust_nat_entry_set(struct nat_entry_set *nes,
						struct list_head *head, int max)
{
	struct nat_entry_set *cur;

	if (nes->entry_cnt >= max)
		goto add_out;

	list_for_each_entry(cur, head, set_list) {
		if (cur->entry_cnt >= nes->entry_cnt) {
			list_add(&nes->set_list, cur->set_list.prev);
			return;
		}
	}
add_out:
	list_add_tail(&nes->set_list, head);
}

static void __flush_nat_entry_set(struct f2fs_sb_info *sbi,
					struct nat_entry_set *set)
{
	struct curseg_info *curseg = CURSEG_I(sbi, CURSEG_HOT_DATA);
	struct f2fs_summary_block *sum = curseg->sum_blk;
	nid_t start_nid = set->set * NAT_ENTRY_PER_BLOCK;
	bool to_journal = true;
	struct f2fs_nat_block *nat_blk;
	struct nat_entry *ne, *cur;
	struct page *page = NULL;
<<<<<<< HEAD
	struct f2fs_nm_info *nm_i = NM_I(sbi);
=======
>>>>>>> cd6d1aa0

	/*
	 * there are two steps to flush nat entries:
	 * #1, flush nat entries to journal in current hot data summary block.
	 * #2, flush nat entries to nat page.
	 */
	if (!__has_cursum_space(sum, set->entry_cnt, NAT_JOURNAL))
		to_journal = false;

	if (to_journal) {
		mutex_lock(&curseg->curseg_mutex);
	} else {
		page = get_next_nat_page(sbi, start_nid);
		nat_blk = page_address(page);
		f2fs_bug_on(sbi, !nat_blk);
	}

	/* flush dirty nats in nat entry set */
	list_for_each_entry_safe(ne, cur, &set->entry_list, list) {
		struct f2fs_nat_entry *raw_ne;
		nid_t nid = nat_get_nid(ne);
		int offset;

		if (nat_get_blkaddr(ne) == NEW_ADDR)
			continue;

		if (to_journal) {
			offset = lookup_journal_in_cursum(sum,
							NAT_JOURNAL, nid, 1);
			f2fs_bug_on(sbi, offset < 0);
			raw_ne = &nat_in_journal(sum, offset);
			nid_in_journal(sum, offset) = cpu_to_le32(nid);
		} else {
			raw_ne = &nat_blk->entries[nid - start_nid];
		}
		raw_nat_from_node_info(raw_ne, &ne->ni);
<<<<<<< HEAD

		down_write(&NM_I(sbi)->nat_tree_lock);
		nat_reset_flag(ne);
		__clear_nat_cache_dirty(NM_I(sbi), ne);
		up_write(&NM_I(sbi)->nat_tree_lock);

		if (nat_get_blkaddr(ne) == NULL_ADDR)
			add_free_nid(sbi, nid, false);
	}

	if (to_journal)
		mutex_unlock(&curseg->curseg_mutex);
	else
		f2fs_put_page(page, 1);

	f2fs_bug_on(sbi, set->entry_cnt);

	down_write(&nm_i->nat_tree_lock);
	radix_tree_delete(&NM_I(sbi)->nat_set_root, set->set);
	up_write(&nm_i->nat_tree_lock);
	kmem_cache_free(nat_entry_set_slab, set);
}

=======
		nat_reset_flag(ne);
		__clear_nat_cache_dirty(NM_I(sbi), ne);
		if (nat_get_blkaddr(ne) == NULL_ADDR)
			add_free_nid(sbi, nid, false);
	}

	if (to_journal)
		mutex_unlock(&curseg->curseg_mutex);
	else
		f2fs_put_page(page, 1);

	f2fs_bug_on(sbi, set->entry_cnt);

	radix_tree_delete(&NM_I(sbi)->nat_set_root, set->set);
	kmem_cache_free(nat_entry_set_slab, set);
}

>>>>>>> cd6d1aa0
/*
 * This function is called during the checkpointing process.
 */
void flush_nat_entries(struct f2fs_sb_info *sbi)
{
	struct f2fs_nm_info *nm_i = NM_I(sbi);
	struct curseg_info *curseg = CURSEG_I(sbi, CURSEG_HOT_DATA);
	struct f2fs_summary_block *sum = curseg->sum_blk;
	struct nat_entry_set *setvec[SETVEC_SIZE];
	struct nat_entry_set *set, *tmp;
	unsigned int found;
	nid_t set_idx = 0;
	LIST_HEAD(sets);

	if (!nm_i->dirty_nat_cnt)
		return;
<<<<<<< HEAD
=======

	down_write(&nm_i->nat_tree_lock);

>>>>>>> cd6d1aa0
	/*
	 * if there are no enough space in journal to store dirty nat
	 * entries, remove all entries from journal and merge them
	 * into nat entry set.
	 */
	if (!__has_cursum_space(sum, nm_i->dirty_nat_cnt, NAT_JOURNAL))
		remove_nats_in_journal(sbi);

<<<<<<< HEAD
	down_write(&nm_i->nat_tree_lock);
=======
>>>>>>> cd6d1aa0
	while ((found = __gang_lookup_nat_set(nm_i,
					set_idx, SETVEC_SIZE, setvec))) {
		unsigned idx;
		set_idx = setvec[found - 1]->set + 1;
		for (idx = 0; idx < found; idx++)
			__adjust_nat_entry_set(setvec[idx], &sets,
							MAX_NAT_JENTRIES(sum));
	}
<<<<<<< HEAD
	up_write(&nm_i->nat_tree_lock);

	/* flush dirty nats in nat entry set */
	list_for_each_entry_safe(set, tmp, &sets, set_list)
		__flush_nat_entry_set(sbi, set);

=======

	/* flush dirty nats in nat entry set */
	list_for_each_entry_safe(set, tmp, &sets, set_list)
		__flush_nat_entry_set(sbi, set);

	up_write(&nm_i->nat_tree_lock);

>>>>>>> cd6d1aa0
	f2fs_bug_on(sbi, nm_i->dirty_nat_cnt);
}

static int init_node_manager(struct f2fs_sb_info *sbi)
{
	struct f2fs_super_block *sb_raw = F2FS_RAW_SUPER(sbi);
	struct f2fs_nm_info *nm_i = NM_I(sbi);
	unsigned char *version_bitmap;
	unsigned int nat_segs, nat_blocks;

	nm_i->nat_blkaddr = le32_to_cpu(sb_raw->nat_blkaddr);

	/* segment_count_nat includes pair segment so divide to 2. */
	nat_segs = le32_to_cpu(sb_raw->segment_count_nat) >> 1;
	nat_blocks = nat_segs << le32_to_cpu(sb_raw->log_blocks_per_seg);

	nm_i->max_nid = NAT_ENTRY_PER_BLOCK * nat_blocks;

	/* not used nids: 0, node, meta, (and root counted as valid node) */
	nm_i->available_nids = nm_i->max_nid - F2FS_RESERVED_NODE_NUM;
	nm_i->fcnt = 0;
	nm_i->nat_cnt = 0;
	nm_i->ram_thresh = DEF_RAM_THRESHOLD;
	nm_i->ra_nid_pages = DEF_RA_NID_PAGES;

	INIT_RADIX_TREE(&nm_i->free_nid_root, GFP_ATOMIC);
	INIT_LIST_HEAD(&nm_i->free_nid_list);
	INIT_RADIX_TREE(&nm_i->nat_root, GFP_NOIO);
	INIT_RADIX_TREE(&nm_i->nat_set_root, GFP_NOIO);
	INIT_LIST_HEAD(&nm_i->nat_entries);

	mutex_init(&nm_i->build_lock);
	spin_lock_init(&nm_i->free_nid_list_lock);
	init_rwsem(&nm_i->nat_tree_lock);

	nm_i->next_scan_nid = le32_to_cpu(sbi->ckpt->next_free_nid);
	nm_i->bitmap_size = __bitmap_size(sbi, NAT_BITMAP);
	version_bitmap = __bitmap_ptr(sbi, NAT_BITMAP);
	if (!version_bitmap)
		return -EFAULT;

	nm_i->nat_bitmap = kmemdup(version_bitmap, nm_i->bitmap_size,
					GFP_KERNEL);
	if (!nm_i->nat_bitmap)
		return -ENOMEM;
	return 0;
}

int build_node_manager(struct f2fs_sb_info *sbi)
{
	int err;

	sbi->nm_info = kzalloc(sizeof(struct f2fs_nm_info), GFP_KERNEL);
	if (!sbi->nm_info)
		return -ENOMEM;

	err = init_node_manager(sbi);
	if (err)
		return err;

	build_free_nids(sbi);
	return 0;
}

void destroy_node_manager(struct f2fs_sb_info *sbi)
{
	struct f2fs_nm_info *nm_i = NM_I(sbi);
	struct free_nid *i, *next_i;
	struct nat_entry *natvec[NATVEC_SIZE];
	struct nat_entry_set *setvec[SETVEC_SIZE];
	nid_t nid = 0;
	unsigned int found;

	if (!nm_i)
		return;

	/* destroy free nid list */
	spin_lock(&nm_i->free_nid_list_lock);
	list_for_each_entry_safe(i, next_i, &nm_i->free_nid_list, list) {
		f2fs_bug_on(sbi, i->state == NID_ALLOC);
		__del_from_free_nid_list(nm_i, i);
		nm_i->fcnt--;
		spin_unlock(&nm_i->free_nid_list_lock);
		kmem_cache_free(free_nid_slab, i);
		spin_lock(&nm_i->free_nid_list_lock);
	}
	f2fs_bug_on(sbi, nm_i->fcnt);
	spin_unlock(&nm_i->free_nid_list_lock);

	/* destroy nat cache */
	down_write(&nm_i->nat_tree_lock);
	while ((found = __gang_lookup_nat_cache(nm_i,
					nid, NATVEC_SIZE, natvec))) {
		unsigned idx;

		nid = nat_get_nid(natvec[found - 1]) + 1;
		for (idx = 0; idx < found; idx++)
			__del_from_nat_cache(nm_i, natvec[idx]);
	}
	f2fs_bug_on(sbi, nm_i->nat_cnt);

	/* destroy nat set cache */
	nid = 0;
	while ((found = __gang_lookup_nat_set(nm_i,
					nid, SETVEC_SIZE, setvec))) {
		unsigned idx;

		nid = setvec[found - 1]->set + 1;
		for (idx = 0; idx < found; idx++) {
			/* entry_cnt is not zero, when cp_error was occurred */
			f2fs_bug_on(sbi, !list_empty(&setvec[idx]->entry_list));
			radix_tree_delete(&nm_i->nat_set_root, setvec[idx]->set);
			kmem_cache_free(nat_entry_set_slab, setvec[idx]);
		}
	}
	up_write(&nm_i->nat_tree_lock);

	kfree(nm_i->nat_bitmap);
	sbi->nm_info = NULL;
	kfree(nm_i);
}

int __init create_node_manager_caches(void)
{
	nat_entry_slab = f2fs_kmem_cache_create("nat_entry",
			sizeof(struct nat_entry));
	if (!nat_entry_slab)
		goto fail;

	free_nid_slab = f2fs_kmem_cache_create("free_nid",
			sizeof(struct free_nid));
	if (!free_nid_slab)
		goto destroy_nat_entry;

	nat_entry_set_slab = f2fs_kmem_cache_create("nat_entry_set",
			sizeof(struct nat_entry_set));
	if (!nat_entry_set_slab)
		goto destroy_free_nid;
	return 0;

destroy_free_nid:
	kmem_cache_destroy(free_nid_slab);
destroy_nat_entry:
	kmem_cache_destroy(nat_entry_slab);
fail:
	return -ENOMEM;
}

void destroy_node_manager_caches(void)
{
	kmem_cache_destroy(nat_entry_set_slab);
	kmem_cache_destroy(free_nid_slab);
	kmem_cache_destroy(nat_entry_slab);
}<|MERGE_RESOLUTION|>--- conflicted
+++ resolved
@@ -65,23 +65,14 @@
 				sizeof(struct ino_entry)) >> PAGE_CACHE_SHIFT;
 		res = mem_size < ((avail_ram * nm_i->ram_thresh / 100) >> 1);
 	} else if (type == EXTENT_CACHE) {
-<<<<<<< HEAD
-		mem_size = (sbi->total_ext_tree * sizeof(struct extent_tree) +
-=======
 		mem_size = (atomic_read(&sbi->total_ext_tree) *
 				sizeof(struct extent_tree) +
->>>>>>> cd6d1aa0
 				atomic_read(&sbi->total_ext_node) *
 				sizeof(struct extent_node)) >> PAGE_CACHE_SHIFT;
 		res = mem_size < ((avail_ram * nm_i->ram_thresh / 100) >> 1);
 	} else {
-<<<<<<< HEAD
-		if (sbi->sb->s_bdi->dirty_exceeded)
-			return false;
-=======
 		if (!sbi->sb->s_bdi->dirty_exceeded)
 			return true;
->>>>>>> cd6d1aa0
 	}
 	return res;
 }
@@ -271,19 +262,11 @@
 {
 	struct nat_entry *e;
 
-<<<<<<< HEAD
-	down_write(&nm_i->nat_tree_lock);
-=======
->>>>>>> cd6d1aa0
 	e = __lookup_nat_cache(nm_i, nid);
 	if (!e) {
 		e = grab_nat_entry(nm_i, nid);
 		node_info_from_raw_nat(&e->ni, ne);
 	}
-<<<<<<< HEAD
-	up_write(&nm_i->nat_tree_lock);
-=======
->>>>>>> cd6d1aa0
 }
 
 static void set_node_addr(struct f2fs_sb_info *sbi, struct node_info *ni,
@@ -395,11 +378,8 @@
 
 	memset(&ne, 0, sizeof(struct f2fs_nat_entry));
 
-<<<<<<< HEAD
-=======
 	down_write(&nm_i->nat_tree_lock);
 
->>>>>>> cd6d1aa0
 	/* Check current segment summary */
 	mutex_lock(&curseg->curseg_mutex);
 	i = lookup_journal_in_cursum(sum, NAT_JOURNAL, nid, 0);
@@ -1000,12 +980,8 @@
 	fill_node_footer(page, dn->nid, dn->inode->i_ino, ofs, true);
 	set_cold_node(dn->inode, page);
 	SetPageUptodate(page);
-<<<<<<< HEAD
-	set_page_dirty(page);
-=======
 	if (set_page_dirty(page))
 		dn->node_changed = true;
->>>>>>> cd6d1aa0
 
 	if (f2fs_has_xattr_block(ofs))
 		F2FS_I(dn->inode)->i_xattr_nid = dn->nid;
@@ -1065,13 +1041,10 @@
 	struct page *apage;
 	int err;
 
-<<<<<<< HEAD
-=======
 	if (!nid)
 		return;
 	f2fs_bug_on(sbi, check_nid_range(sbi, nid));
 
->>>>>>> cd6d1aa0
 	apage = find_get_page(NODE_MAPPING(sbi), nid);
 	if (apage && PageUptodate(apage)) {
 		f2fs_put_page(apage, 0);
@@ -1092,34 +1065,6 @@
  */
 void ra_node_pages(struct page *parent, int start)
 {
-<<<<<<< HEAD
-	struct page *page;
-	int err;
-repeat:
-	page = grab_cache_page(NODE_MAPPING(sbi), nid);
-	if (!page)
-		return ERR_PTR(-ENOMEM);
-
-	err = read_node_page(page, READ_SYNC);
-	if (err < 0) {
-		f2fs_put_page(page, 1);
-		return ERR_PTR(err);
-	} else if (err != LOCKED_PAGE) {
-		lock_page(page);
-	}
-
-	if (unlikely(!PageUptodate(page) || nid != nid_of_node(page))) {
-		ClearPageUptodate(page);
-		f2fs_put_page(page, 1);
-		return ERR_PTR(-EIO);
-	}
-	if (unlikely(page->mapping != NODE_MAPPING(sbi))) {
-		f2fs_put_page(page, 1);
-		goto repeat;
-	}
-	mark_page_accessed(page);
-	return page;
-=======
 	struct f2fs_sb_info *sbi = F2FS_P_SB(parent);
 	struct blk_plug plug;
 	int i, end;
@@ -1135,17 +1080,11 @@
 		ra_node_page(sbi, nid);
 	}
 	blk_finish_plug(&plug);
->>>>>>> cd6d1aa0
 }
 
 struct page *__get_node_page(struct f2fs_sb_info *sbi, pgoff_t nid,
 					struct page *parent, int start)
 {
-<<<<<<< HEAD
-	struct f2fs_sb_info *sbi = F2FS_P_SB(parent);
-	struct blk_plug plug;
-=======
->>>>>>> cd6d1aa0
 	struct page *page;
 	int err;
 
@@ -1163,42 +1102,18 @@
 		return ERR_PTR(err);
 	} else if (err == LOCKED_PAGE) {
 		goto page_hit;
-<<<<<<< HEAD
-	}
-
-	blk_start_plug(&plug);
-
-	/* Then, try readahead for siblings of the desired node */
-	end = start + MAX_RA_NODE;
-	end = min(end, NIDS_PER_BLOCK);
-	for (i = start + 1; i < end; i++) {
-		nid = get_nid(parent, i, false);
-		if (!nid)
-			continue;
-		ra_node_page(sbi, nid);
-=======
->>>>>>> cd6d1aa0
 	}
 
 	if (parent)
 		ra_node_pages(parent, start + 1);
 
 	lock_page(page);
-<<<<<<< HEAD
-	if (unlikely(page->mapping != NODE_MAPPING(sbi))) {
-=======
 
 	if (unlikely(!PageUptodate(page))) {
->>>>>>> cd6d1aa0
 		f2fs_put_page(page, 1);
 		return ERR_PTR(-EIO);
 	}
-<<<<<<< HEAD
-page_hit:
-	if (unlikely(!PageUptodate(page))) {
-=======
 	if (unlikely(page->mapping != NODE_MAPPING(sbi))) {
->>>>>>> cd6d1aa0
 		f2fs_put_page(page, 1);
 		goto repeat;
 	}
@@ -1443,11 +1358,7 @@
 	up_read(&sbi->node_write);
 	unlock_page(page);
 
-<<<<<<< HEAD
-	if (wbc->for_reclaim)
-=======
 	if (wbc->for_reclaim || unlikely(f2fs_cp_error(sbi)))
->>>>>>> cd6d1aa0
 		f2fs_submit_merged_bio(sbi, NODE, WRITE);
 
 	return 0;
@@ -1538,20 +1449,10 @@
 
 	if (build) {
 		/* do not add allocated nids */
-<<<<<<< HEAD
-		down_read(&nm_i->nat_tree_lock);
-		ne = __lookup_nat_cache(nm_i, nid);
-		if (ne &&
-			(!get_nat_flag(ne, IS_CHECKPOINTED) ||
-				nat_get_blkaddr(ne) != NULL_ADDR))
-			allocated = true;
-		up_read(&nm_i->nat_tree_lock);
-=======
 		ne = __lookup_nat_cache(nm_i, nid);
 		if (ne && (!get_nat_flag(ne, IS_CHECKPOINTED) ||
 				nat_get_blkaddr(ne) != NULL_ADDR))
 			allocated = true;
->>>>>>> cd6d1aa0
 		if (allocated)
 			return 0;
 	}
@@ -1636,11 +1537,8 @@
 	/* readahead nat pages to be scanned */
 	ra_meta_pages(sbi, NAT_BLOCK_OFFSET(nid), FREE_NID_PAGES,
 							META_NAT, true);
-<<<<<<< HEAD
-=======
 
 	down_read(&nm_i->nat_tree_lock);
->>>>>>> cd6d1aa0
 
 	while (1) {
 		struct page *page = get_current_nat_page(sbi, nid);
@@ -1670,10 +1568,7 @@
 			remove_free_nid(nm_i, nid);
 	}
 	mutex_unlock(&curseg->curseg_mutex);
-<<<<<<< HEAD
-=======
 	up_read(&nm_i->nat_tree_lock);
->>>>>>> cd6d1aa0
 
 	ra_meta_pages(sbi, NAT_BLOCK_OFFSET(nm_i->next_scan_nid),
 					nm_i->ra_nid_pages, META_NAT, false);
@@ -1696,11 +1591,6 @@
 
 	/* We should not use stale free nids created by build_free_nids */
 	if (nm_i->fcnt && !on_build_free_nids(nm_i)) {
-<<<<<<< HEAD
-		struct node_info ni;
-
-=======
->>>>>>> cd6d1aa0
 		f2fs_bug_on(sbi, list_empty(&nm_i->free_nid_list));
 		list_for_each_entry(i, &nm_i->free_nid_list, list)
 			if (i->state == NID_NEW)
@@ -1711,13 +1601,6 @@
 		i->state = NID_ALLOC;
 		nm_i->fcnt--;
 		spin_unlock(&nm_i->free_nid_list_lock);
-
-		/* check nid is allocated already */
-		get_node_info(sbi, *nid, &ni);
-		if (ni.blk_addr != NULL_ADDR) {
-			alloc_nid_done(sbi, *nid);
-			goto retry;
-		}
 		return true;
 	}
 	spin_unlock(&nm_i->free_nid_list_lock);
@@ -1923,7 +1806,6 @@
 
 	for (i = 0; i < last_offset; i += nrpages, addr += nrpages) {
 		nrpages = min(last_offset - i, bio_blocks);
-<<<<<<< HEAD
 
 		/* readahead node pages */
 		ra_meta_pages(sbi, addr, nrpages, META_POR, true);
@@ -1931,15 +1813,6 @@
 		for (idx = addr; idx < addr + nrpages; idx++) {
 			struct page *page = get_tmp_page(sbi, idx);
 
-=======
-
-		/* readahead node pages */
-		ra_meta_pages(sbi, addr, nrpages, META_POR, true);
-
-		for (idx = addr; idx < addr + nrpages; idx++) {
-			struct page *page = get_tmp_page(sbi, idx);
-
->>>>>>> cd6d1aa0
 			rn = F2FS_NODE(page);
 			sum_entry->nid = rn->footer.nid;
 			sum_entry->version = 0;
@@ -1969,20 +1842,12 @@
 
 		raw_ne = nat_in_journal(sum, i);
 
-<<<<<<< HEAD
-		down_write(&nm_i->nat_tree_lock);
-=======
->>>>>>> cd6d1aa0
 		ne = __lookup_nat_cache(nm_i, nid);
 		if (!ne) {
 			ne = grab_nat_entry(nm_i, nid);
 			node_info_from_raw_nat(&ne->ni, &raw_ne);
 		}
 		__set_nat_cache_dirty(nm_i, ne);
-<<<<<<< HEAD
-		up_write(&nm_i->nat_tree_lock);
-=======
->>>>>>> cd6d1aa0
 	}
 	update_nats_in_cursum(sum, -i);
 	mutex_unlock(&curseg->curseg_mutex);
@@ -2016,10 +1881,6 @@
 	struct f2fs_nat_block *nat_blk;
 	struct nat_entry *ne, *cur;
 	struct page *page = NULL;
-<<<<<<< HEAD
-	struct f2fs_nm_info *nm_i = NM_I(sbi);
-=======
->>>>>>> cd6d1aa0
 
 	/*
 	 * there are two steps to flush nat entries:
@@ -2056,13 +1917,8 @@
 			raw_ne = &nat_blk->entries[nid - start_nid];
 		}
 		raw_nat_from_node_info(raw_ne, &ne->ni);
-<<<<<<< HEAD
-
-		down_write(&NM_I(sbi)->nat_tree_lock);
 		nat_reset_flag(ne);
 		__clear_nat_cache_dirty(NM_I(sbi), ne);
-		up_write(&NM_I(sbi)->nat_tree_lock);
-
 		if (nat_get_blkaddr(ne) == NULL_ADDR)
 			add_free_nid(sbi, nid, false);
 	}
@@ -2074,31 +1930,10 @@
 
 	f2fs_bug_on(sbi, set->entry_cnt);
 
-	down_write(&nm_i->nat_tree_lock);
-	radix_tree_delete(&NM_I(sbi)->nat_set_root, set->set);
-	up_write(&nm_i->nat_tree_lock);
-	kmem_cache_free(nat_entry_set_slab, set);
-}
-
-=======
-		nat_reset_flag(ne);
-		__clear_nat_cache_dirty(NM_I(sbi), ne);
-		if (nat_get_blkaddr(ne) == NULL_ADDR)
-			add_free_nid(sbi, nid, false);
-	}
-
-	if (to_journal)
-		mutex_unlock(&curseg->curseg_mutex);
-	else
-		f2fs_put_page(page, 1);
-
-	f2fs_bug_on(sbi, set->entry_cnt);
-
 	radix_tree_delete(&NM_I(sbi)->nat_set_root, set->set);
 	kmem_cache_free(nat_entry_set_slab, set);
 }
 
->>>>>>> cd6d1aa0
 /*
  * This function is called during the checkpointing process.
  */
@@ -2115,12 +1950,9 @@
 
 	if (!nm_i->dirty_nat_cnt)
 		return;
-<<<<<<< HEAD
-=======
 
 	down_write(&nm_i->nat_tree_lock);
 
->>>>>>> cd6d1aa0
 	/*
 	 * if there are no enough space in journal to store dirty nat
 	 * entries, remove all entries from journal and merge them
@@ -2129,10 +1961,6 @@
 	if (!__has_cursum_space(sum, nm_i->dirty_nat_cnt, NAT_JOURNAL))
 		remove_nats_in_journal(sbi);
 
-<<<<<<< HEAD
-	down_write(&nm_i->nat_tree_lock);
-=======
->>>>>>> cd6d1aa0
 	while ((found = __gang_lookup_nat_set(nm_i,
 					set_idx, SETVEC_SIZE, setvec))) {
 		unsigned idx;
@@ -2141,22 +1969,13 @@
 			__adjust_nat_entry_set(setvec[idx], &sets,
 							MAX_NAT_JENTRIES(sum));
 	}
-<<<<<<< HEAD
-	up_write(&nm_i->nat_tree_lock);
 
 	/* flush dirty nats in nat entry set */
 	list_for_each_entry_safe(set, tmp, &sets, set_list)
 		__flush_nat_entry_set(sbi, set);
 
-=======
-
-	/* flush dirty nats in nat entry set */
-	list_for_each_entry_safe(set, tmp, &sets, set_list)
-		__flush_nat_entry_set(sbi, set);
-
 	up_write(&nm_i->nat_tree_lock);
 
->>>>>>> cd6d1aa0
 	f2fs_bug_on(sbi, nm_i->dirty_nat_cnt);
 }
 
