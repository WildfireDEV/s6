--- conflicted
+++ resolved
@@ -277,12 +277,8 @@
 }
 
 struct f2fs_dir_entry *find_in_inline_dir(struct inode *dir,
-<<<<<<< HEAD
-			struct f2fs_filename *fname, struct page **res_page,
+			struct fscrypt_name *fname, struct page **res_page,
 			unsigned int flags)
-=======
-			struct fscrypt_name *fname, struct page **res_page)
->>>>>>> d3999f6f
 {
 	struct f2fs_sb_info *sbi = F2FS_SB(dir->i_sb);
 	struct f2fs_inline_dentry *inline_dentry;
