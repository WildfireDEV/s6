/*
 * f2fs debugging statistics
 *
 * Copyright (c) 2012 Samsung Electronics Co., Ltd.
 *             http://www.samsung.com/
 * Copyright (c) 2012 Linux Foundation
 * Copyright (c) 2012 Greg Kroah-Hartman <gregkh@linuxfoundation.org>
 *
 * This program is free software; you can redistribute it and/or modify
 * it under the terms of the GNU General Public License version 2 as
 * published by the Free Software Foundation.
 */

#include <linux/fs.h>
#include <linux/backing-dev.h>
#include <linux/f2fs_fs.h>
#include <linux/blkdev.h>
#include <linux/debugfs.h>
#include <linux/seq_file.h>

#include "f2fs.h"
#include "node.h"
#include "segment.h"
#include "gc.h"

static LIST_HEAD(f2fs_stat_list);
static struct dentry *f2fs_debugfs_root;
static DEFINE_MUTEX(f2fs_stat_mutex);

static void update_general_status(struct f2fs_sb_info *sbi)
{
	struct f2fs_stat_info *si = F2FS_STAT(sbi);
	int i;

	/* validation check of the segment numbers */
	si->hit_largest = atomic64_read(&sbi->read_hit_largest);
	si->hit_cached = atomic64_read(&sbi->read_hit_cached);
	si->hit_rbtree = atomic64_read(&sbi->read_hit_rbtree);
	si->hit_total = si->hit_largest + si->hit_cached + si->hit_rbtree;
	si->total_ext = atomic64_read(&sbi->total_hit_ext);
<<<<<<< HEAD
	si->ext_tree = sbi->total_ext_tree;
=======
	si->ext_tree = atomic_read(&sbi->total_ext_tree);
	si->zombie_tree = atomic_read(&sbi->total_zombie_tree);
>>>>>>> cd6d1aa0
	si->ext_node = atomic_read(&sbi->total_ext_node);
	si->ndirty_node = get_pages(sbi, F2FS_DIRTY_NODES);
	si->ndirty_dent = get_pages(sbi, F2FS_DIRTY_DENTS);
	si->ndirty_meta = get_pages(sbi, F2FS_DIRTY_META);
<<<<<<< HEAD
=======
	si->ndirty_data = get_pages(sbi, F2FS_DIRTY_DATA);
	si->ndirty_dirs = sbi->ndirty_inode[DIR_INODE];
	si->ndirty_files = sbi->ndirty_inode[FILE_INODE];
>>>>>>> cd6d1aa0
	si->inmem_pages = get_pages(sbi, F2FS_INMEM_PAGES);
	si->wb_pages = get_pages(sbi, F2FS_WRITEBACK);
	si->total_count = (int)sbi->user_block_count / sbi->blocks_per_seg;
	si->rsvd_segs = reserved_segments(sbi);
	si->overp_segs = overprovision_segments(sbi);
	si->valid_count = valid_user_blocks(sbi);
	si->valid_node_count = valid_node_count(sbi);
	si->valid_inode_count = valid_inode_count(sbi);
	si->inline_xattr = atomic_read(&sbi->inline_xattr);
	si->inline_inode = atomic_read(&sbi->inline_inode);
	si->inline_dir = atomic_read(&sbi->inline_dir);
	si->utilization = utilization(sbi);

	si->free_segs = free_segments(sbi);
	si->free_secs = free_sections(sbi);
	si->prefree_count = prefree_segments(sbi);
	si->dirty_count = dirty_segments(sbi);
	si->node_pages = NODE_MAPPING(sbi)->nrpages;
	si->meta_pages = META_MAPPING(sbi)->nrpages;
	si->nats = NM_I(sbi)->nat_cnt;
	si->dirty_nats = NM_I(sbi)->dirty_nat_cnt;
	si->sits = MAIN_SEGS(sbi);
	si->dirty_sits = SIT_I(sbi)->dirty_sentries;
	si->fnids = NM_I(sbi)->fcnt;
	si->bg_gc = sbi->bg_gc;
	si->util_free = (int)(free_user_blocks(sbi) >> sbi->log_blocks_per_seg)
		* 100 / (int)(sbi->user_block_count >> sbi->log_blocks_per_seg)
		/ 2;
	si->util_valid = (int)(written_block_count(sbi) >>
						sbi->log_blocks_per_seg)
		* 100 / (int)(sbi->user_block_count >> sbi->log_blocks_per_seg)
		/ 2;
	si->util_invalid = 50 - si->util_free - si->util_valid;
	for (i = CURSEG_HOT_DATA; i <= CURSEG_COLD_NODE; i++) {
		struct curseg_info *curseg = CURSEG_I(sbi, i);
		si->curseg[i] = curseg->segno;
		si->cursec[i] = curseg->segno / sbi->segs_per_sec;
		si->curzone[i] = si->cursec[i] / sbi->secs_per_zone;
	}

	for (i = 0; i < 2; i++) {
		si->segment_count[i] = sbi->segment_count[i];
		si->block_count[i] = sbi->block_count[i];
	}

	si->inplace_count = atomic_read(&sbi->inplace_count);
}

/*
 * This function calculates BDF of every segments
 */
static void update_sit_info(struct f2fs_sb_info *sbi)
{
	struct f2fs_stat_info *si = F2FS_STAT(sbi);
	unsigned long long blks_per_sec, hblks_per_sec, total_vblocks;
	unsigned long long bimodal, dist;
	unsigned int segno, vblocks;
	int ndirty = 0;

	bimodal = 0;
	total_vblocks = 0;
	blks_per_sec = sbi->segs_per_sec * sbi->blocks_per_seg;
	hblks_per_sec = blks_per_sec / 2;
	for (segno = 0; segno < MAIN_SEGS(sbi); segno += sbi->segs_per_sec) {
		vblocks = get_valid_blocks(sbi, segno, sbi->segs_per_sec);
		dist = abs(vblocks - hblks_per_sec);
		bimodal += dist * dist;

		if (vblocks > 0 && vblocks < blks_per_sec) {
			total_vblocks += vblocks;
			ndirty++;
		}
	}
	dist = div_u64(MAIN_SECS(sbi) * hblks_per_sec * hblks_per_sec, 100);
	si->bimodal = div64_u64(bimodal, dist);
	if (si->dirty_count)
		si->avg_vblocks = div_u64(total_vblocks, ndirty);
	else
		si->avg_vblocks = 0;
}

/*
 * This function calculates memory footprint.
 */
static void update_mem_info(struct f2fs_sb_info *sbi)
{
	struct f2fs_stat_info *si = F2FS_STAT(sbi);
	unsigned npages;
	int i;

	if (si->base_mem)
		goto get_cache;

	si->base_mem = sizeof(struct f2fs_sb_info) + sbi->sb->s_blocksize;
	si->base_mem += 2 * sizeof(struct f2fs_inode_info);
	si->base_mem += sizeof(*sbi->ckpt);

	/* build sm */
	si->base_mem += sizeof(struct f2fs_sm_info);

	/* build sit */
	si->base_mem += sizeof(struct sit_info);
	si->base_mem += MAIN_SEGS(sbi) * sizeof(struct seg_entry);
	si->base_mem += f2fs_bitmap_size(MAIN_SEGS(sbi));
	si->base_mem += 3 * SIT_VBLOCK_MAP_SIZE * MAIN_SEGS(sbi);
	si->base_mem += SIT_VBLOCK_MAP_SIZE;
	if (sbi->segs_per_sec > 1)
		si->base_mem += MAIN_SECS(sbi) * sizeof(struct sec_entry);
	si->base_mem += __bitmap_size(sbi, SIT_BITMAP);

	/* build free segmap */
	si->base_mem += sizeof(struct free_segmap_info);
	si->base_mem += f2fs_bitmap_size(MAIN_SEGS(sbi));
	si->base_mem += f2fs_bitmap_size(MAIN_SECS(sbi));

	/* build curseg */
	si->base_mem += sizeof(struct curseg_info) * NR_CURSEG_TYPE;
	si->base_mem += PAGE_CACHE_SIZE * NR_CURSEG_TYPE;

	/* build dirty segmap */
	si->base_mem += sizeof(struct dirty_seglist_info);
	si->base_mem += NR_DIRTY_TYPE * f2fs_bitmap_size(MAIN_SEGS(sbi));
	si->base_mem += f2fs_bitmap_size(MAIN_SECS(sbi));

	/* build nm */
	si->base_mem += sizeof(struct f2fs_nm_info);
	si->base_mem += __bitmap_size(sbi, NAT_BITMAP);

get_cache:
	si->cache_mem = 0;

	/* build gc */
	if (sbi->gc_thread)
		si->cache_mem += sizeof(struct f2fs_gc_kthread);

	/* build merge flush thread */
	if (SM_I(sbi)->cmd_control_info)
		si->cache_mem += sizeof(struct flush_cmd_control);

	/* free nids */
	si->cache_mem += NM_I(sbi)->fcnt * sizeof(struct free_nid);
	si->cache_mem += NM_I(sbi)->nat_cnt * sizeof(struct nat_entry);
	si->cache_mem += NM_I(sbi)->dirty_nat_cnt *
					sizeof(struct nat_entry_set);
	si->cache_mem += si->inmem_pages * sizeof(struct inmem_pages);
<<<<<<< HEAD
	si->cache_mem += sbi->n_dirty_dirs * sizeof(struct inode_entry);
	for (i = 0; i <= UPDATE_INO; i++)
		si->cache_mem += sbi->im[i].ino_num * sizeof(struct ino_entry);
	si->cache_mem += sbi->total_ext_tree * sizeof(struct extent_tree);
=======
	for (i = 0; i <= UPDATE_INO; i++)
		si->cache_mem += sbi->im[i].ino_num * sizeof(struct ino_entry);
	si->cache_mem += atomic_read(&sbi->total_ext_tree) *
						sizeof(struct extent_tree);
>>>>>>> cd6d1aa0
	si->cache_mem += atomic_read(&sbi->total_ext_node) *
						sizeof(struct extent_node);

	si->page_mem = 0;
	npages = NODE_MAPPING(sbi)->nrpages;
	si->page_mem += (unsigned long long)npages << PAGE_CACHE_SHIFT;
	npages = META_MAPPING(sbi)->nrpages;
	si->page_mem += (unsigned long long)npages << PAGE_CACHE_SHIFT;
}

static int stat_show(struct seq_file *s, void *v)
{
	struct f2fs_stat_info *si;
	int i = 0;
	int j;

	mutex_lock(&f2fs_stat_mutex);
	list_for_each_entry(si, &f2fs_stat_list, stat_list) {
		char devname[BDEVNAME_SIZE];

		update_general_status(si->sbi);

		seq_printf(s, "\n=====[ partition info(%s). #%d ]=====\n",
			bdevname(si->sbi->sb->s_bdev, devname), i++);
		seq_printf(s, "[SB: 1] [CP: 2] [SIT: %d] [NAT: %d] ",
			   si->sit_area_segs, si->nat_area_segs);
		seq_printf(s, "[SSA: %d] [MAIN: %d",
			   si->ssa_area_segs, si->main_area_segs);
		seq_printf(s, "(OverProv:%d Resv:%d)]\n\n",
			   si->overp_segs, si->rsvd_segs);
		seq_printf(s, "Utilization: %d%% (%d valid blocks)\n",
			   si->utilization, si->valid_count);
		seq_printf(s, "  - Node: %u (Inode: %u, ",
			   si->valid_node_count, si->valid_inode_count);
		seq_printf(s, "Other: %u)\n  - Data: %u\n",
			   si->valid_node_count - si->valid_inode_count,
			   si->valid_count - si->valid_node_count);
		seq_printf(s, "  - Inline_xattr Inode: %u\n",
			   si->inline_xattr);
		seq_printf(s, "  - Inline_data Inode: %u\n",
			   si->inline_inode);
		seq_printf(s, "  - Inline_dentry Inode: %u\n",
			   si->inline_dir);
		seq_printf(s, "\nMain area: %d segs, %d secs %d zones\n",
			   si->main_area_segs, si->main_area_sections,
			   si->main_area_zones);
		seq_printf(s, "  - COLD  data: %d, %d, %d\n",
			   si->curseg[CURSEG_COLD_DATA],
			   si->cursec[CURSEG_COLD_DATA],
			   si->curzone[CURSEG_COLD_DATA]);
		seq_printf(s, "  - WARM  data: %d, %d, %d\n",
			   si->curseg[CURSEG_WARM_DATA],
			   si->cursec[CURSEG_WARM_DATA],
			   si->curzone[CURSEG_WARM_DATA]);
		seq_printf(s, "  - HOT   data: %d, %d, %d\n",
			   si->curseg[CURSEG_HOT_DATA],
			   si->cursec[CURSEG_HOT_DATA],
			   si->curzone[CURSEG_HOT_DATA]);
		seq_printf(s, "  - Dir   dnode: %d, %d, %d\n",
			   si->curseg[CURSEG_HOT_NODE],
			   si->cursec[CURSEG_HOT_NODE],
			   si->curzone[CURSEG_HOT_NODE]);
		seq_printf(s, "  - File   dnode: %d, %d, %d\n",
			   si->curseg[CURSEG_WARM_NODE],
			   si->cursec[CURSEG_WARM_NODE],
			   si->curzone[CURSEG_WARM_NODE]);
		seq_printf(s, "  - Indir nodes: %d, %d, %d\n",
			   si->curseg[CURSEG_COLD_NODE],
			   si->cursec[CURSEG_COLD_NODE],
			   si->curzone[CURSEG_COLD_NODE]);
		seq_printf(s, "\n  - Valid: %d\n  - Dirty: %d\n",
			   si->main_area_segs - si->dirty_count -
			   si->prefree_count - si->free_segs,
			   si->dirty_count);
		seq_printf(s, "  - Prefree: %d\n  - Free: %d (%d)\n\n",
			   si->prefree_count, si->free_segs, si->free_secs);
<<<<<<< HEAD
		seq_printf(s, "CP calls: %d\n", si->cp_count);
=======
		seq_printf(s, "CP calls: %d (BG: %d)\n",
				si->cp_count, si->bg_cp_count);
>>>>>>> cd6d1aa0
		seq_printf(s, "GC calls: %d (BG: %d)\n",
			   si->call_count, si->bg_gc);
		seq_printf(s, "  - data segments : %d (%d)\n",
				si->data_segs, si->bg_data_segs);
		seq_printf(s, "  - node segments : %d (%d)\n",
				si->node_segs, si->bg_node_segs);
		seq_printf(s, "Try to move %d blocks (BG: %d)\n", si->tot_blks,
				si->bg_data_blks + si->bg_node_blks);
		seq_printf(s, "  - data blocks : %d (%d)\n", si->data_blks,
				si->bg_data_blks);
		seq_printf(s, "  - node blocks : %d (%d)\n", si->node_blks,
				si->bg_node_blks);
		seq_puts(s, "\nExtent Cache:\n");
		seq_printf(s, "  - Hit Count: L1-1:%llu L1-2:%llu L2:%llu\n",
				si->hit_largest, si->hit_cached,
				si->hit_rbtree);
		seq_printf(s, "  - Hit Ratio: %llu%% (%llu / %llu)\n",
				!si->total_ext ? 0 :
				div64_u64(si->hit_total * 100, si->total_ext),
				si->hit_total, si->total_ext);
<<<<<<< HEAD
		seq_printf(s, "  - Inner Struct Count: tree: %d, node: %d\n",
				si->ext_tree, si->ext_node);
=======
		seq_printf(s, "  - Inner Struct Count: tree: %d(%d), node: %d\n",
				si->ext_tree, si->zombie_tree, si->ext_node);
>>>>>>> cd6d1aa0
		seq_puts(s, "\nBalancing F2FS Async:\n");
		seq_printf(s, "  - inmem: %4d, wb: %4d\n",
			   si->inmem_pages, si->wb_pages);
		seq_printf(s, "  - nodes: %4d in %4d\n",
			   si->ndirty_node, si->node_pages);
		seq_printf(s, "  - dents: %4d in dirs:%4d\n",
			   si->ndirty_dent, si->ndirty_dirs);
<<<<<<< HEAD
=======
		seq_printf(s, "  - datas: %4d in files:%4d\n",
			   si->ndirty_data, si->ndirty_files);
>>>>>>> cd6d1aa0
		seq_printf(s, "  - meta: %4d in %4d\n",
			   si->ndirty_meta, si->meta_pages);
		seq_printf(s, "  - NATs: %9d/%9d\n  - SITs: %9d/%9d\n",
			   si->dirty_nats, si->nats, si->dirty_sits, si->sits);
		seq_printf(s, "  - free_nids: %9d\n",
			   si->fnids);
		seq_puts(s, "\nDistribution of User Blocks:");
		seq_puts(s, " [ valid | invalid | free ]\n");
		seq_puts(s, "  [");

		for (j = 0; j < si->util_valid; j++)
			seq_putc(s, '-');
		seq_putc(s, '|');

		for (j = 0; j < si->util_invalid; j++)
			seq_putc(s, '-');
		seq_putc(s, '|');

		for (j = 0; j < si->util_free; j++)
			seq_putc(s, '-');
		seq_puts(s, "]\n\n");
		seq_printf(s, "IPU: %u blocks\n", si->inplace_count);
		seq_printf(s, "SSR: %u blocks in %u segments\n",
			   si->block_count[SSR], si->segment_count[SSR]);
		seq_printf(s, "LFS: %u blocks in %u segments\n",
			   si->block_count[LFS], si->segment_count[LFS]);

		/* segment usage info */
		update_sit_info(si->sbi);
		seq_printf(s, "\nBDF: %u, avg. vblocks: %u\n",
			   si->bimodal, si->avg_vblocks);

		/* memory footprint */
		update_mem_info(si->sbi);
		seq_printf(s, "\nMemory: %llu KB\n",
			(si->base_mem + si->cache_mem + si->page_mem) >> 10);
		seq_printf(s, "  - static: %llu KB\n",
				si->base_mem >> 10);
		seq_printf(s, "  - cached: %llu KB\n",
				si->cache_mem >> 10);
		seq_printf(s, "  - paged : %llu KB\n",
				si->page_mem >> 10);
	}
	mutex_unlock(&f2fs_stat_mutex);
	return 0;
}

static int stat_open(struct inode *inode, struct file *file)
{
	return single_open(file, stat_show, inode->i_private);
}

static const struct file_operations stat_fops = {
	.open = stat_open,
	.read = seq_read,
	.llseek = seq_lseek,
	.release = single_release,
};

int f2fs_build_stats(struct f2fs_sb_info *sbi)
{
	struct f2fs_super_block *raw_super = F2FS_RAW_SUPER(sbi);
	struct f2fs_stat_info *si;

	si = kzalloc(sizeof(struct f2fs_stat_info), GFP_KERNEL);
	if (!si)
		return -ENOMEM;

	si->all_area_segs = le32_to_cpu(raw_super->segment_count);
	si->sit_area_segs = le32_to_cpu(raw_super->segment_count_sit);
	si->nat_area_segs = le32_to_cpu(raw_super->segment_count_nat);
	si->ssa_area_segs = le32_to_cpu(raw_super->segment_count_ssa);
	si->main_area_segs = le32_to_cpu(raw_super->segment_count_main);
	si->main_area_sections = le32_to_cpu(raw_super->section_count);
	si->main_area_zones = si->main_area_sections /
				le32_to_cpu(raw_super->secs_per_zone);
	si->sbi = sbi;
	sbi->stat_info = si;

	atomic64_set(&sbi->total_hit_ext, 0);
	atomic64_set(&sbi->read_hit_rbtree, 0);
	atomic64_set(&sbi->read_hit_largest, 0);
	atomic64_set(&sbi->read_hit_cached, 0);

	atomic_set(&sbi->inline_xattr, 0);
	atomic_set(&sbi->inline_inode, 0);
	atomic_set(&sbi->inline_dir, 0);
	atomic_set(&sbi->inplace_count, 0);

	mutex_lock(&f2fs_stat_mutex);
	list_add_tail(&si->stat_list, &f2fs_stat_list);
	mutex_unlock(&f2fs_stat_mutex);

	return 0;
}

void f2fs_destroy_stats(struct f2fs_sb_info *sbi)
{
	struct f2fs_stat_info *si = F2FS_STAT(sbi);

	mutex_lock(&f2fs_stat_mutex);
	list_del(&si->stat_list);
	mutex_unlock(&f2fs_stat_mutex);

	kfree(si);
}

int __init f2fs_create_root_stats(void)
{
	struct dentry *file;

	f2fs_debugfs_root = debugfs_create_dir("f2fs", NULL);
	if (!f2fs_debugfs_root)
<<<<<<< HEAD
		return;
=======
		return -ENOMEM;
>>>>>>> cd6d1aa0

	file = debugfs_create_file("status", S_IRUGO, f2fs_debugfs_root,
			NULL, &stat_fops);
	if (!file) {
		debugfs_remove(f2fs_debugfs_root);
		f2fs_debugfs_root = NULL;
<<<<<<< HEAD
	}
=======
		return -ENOMEM;
	}

	return 0;
>>>>>>> cd6d1aa0
}

void f2fs_destroy_root_stats(void)
{
	if (!f2fs_debugfs_root)
		return;

	debugfs_remove_recursive(f2fs_debugfs_root);
	f2fs_debugfs_root = NULL;
}<|MERGE_RESOLUTION|>--- conflicted
+++ resolved
@@ -38,22 +38,15 @@
 	si->hit_rbtree = atomic64_read(&sbi->read_hit_rbtree);
 	si->hit_total = si->hit_largest + si->hit_cached + si->hit_rbtree;
 	si->total_ext = atomic64_read(&sbi->total_hit_ext);
-<<<<<<< HEAD
-	si->ext_tree = sbi->total_ext_tree;
-=======
 	si->ext_tree = atomic_read(&sbi->total_ext_tree);
 	si->zombie_tree = atomic_read(&sbi->total_zombie_tree);
->>>>>>> cd6d1aa0
 	si->ext_node = atomic_read(&sbi->total_ext_node);
 	si->ndirty_node = get_pages(sbi, F2FS_DIRTY_NODES);
 	si->ndirty_dent = get_pages(sbi, F2FS_DIRTY_DENTS);
 	si->ndirty_meta = get_pages(sbi, F2FS_DIRTY_META);
-<<<<<<< HEAD
-=======
 	si->ndirty_data = get_pages(sbi, F2FS_DIRTY_DATA);
 	si->ndirty_dirs = sbi->ndirty_inode[DIR_INODE];
 	si->ndirty_files = sbi->ndirty_inode[FILE_INODE];
->>>>>>> cd6d1aa0
 	si->inmem_pages = get_pages(sbi, F2FS_INMEM_PAGES);
 	si->wb_pages = get_pages(sbi, F2FS_WRITEBACK);
 	si->total_count = (int)sbi->user_block_count / sbi->blocks_per_seg;
@@ -199,17 +192,10 @@
 	si->cache_mem += NM_I(sbi)->dirty_nat_cnt *
 					sizeof(struct nat_entry_set);
 	si->cache_mem += si->inmem_pages * sizeof(struct inmem_pages);
-<<<<<<< HEAD
-	si->cache_mem += sbi->n_dirty_dirs * sizeof(struct inode_entry);
-	for (i = 0; i <= UPDATE_INO; i++)
-		si->cache_mem += sbi->im[i].ino_num * sizeof(struct ino_entry);
-	si->cache_mem += sbi->total_ext_tree * sizeof(struct extent_tree);
-=======
 	for (i = 0; i <= UPDATE_INO; i++)
 		si->cache_mem += sbi->im[i].ino_num * sizeof(struct ino_entry);
 	si->cache_mem += atomic_read(&sbi->total_ext_tree) *
 						sizeof(struct extent_tree);
->>>>>>> cd6d1aa0
 	si->cache_mem += atomic_read(&sbi->total_ext_node) *
 						sizeof(struct extent_node);
 
@@ -286,12 +272,8 @@
 			   si->dirty_count);
 		seq_printf(s, "  - Prefree: %d\n  - Free: %d (%d)\n\n",
 			   si->prefree_count, si->free_segs, si->free_secs);
-<<<<<<< HEAD
-		seq_printf(s, "CP calls: %d\n", si->cp_count);
-=======
 		seq_printf(s, "CP calls: %d (BG: %d)\n",
 				si->cp_count, si->bg_cp_count);
->>>>>>> cd6d1aa0
 		seq_printf(s, "GC calls: %d (BG: %d)\n",
 			   si->call_count, si->bg_gc);
 		seq_printf(s, "  - data segments : %d (%d)\n",
@@ -312,13 +294,8 @@
 				!si->total_ext ? 0 :
 				div64_u64(si->hit_total * 100, si->total_ext),
 				si->hit_total, si->total_ext);
-<<<<<<< HEAD
-		seq_printf(s, "  - Inner Struct Count: tree: %d, node: %d\n",
-				si->ext_tree, si->ext_node);
-=======
 		seq_printf(s, "  - Inner Struct Count: tree: %d(%d), node: %d\n",
 				si->ext_tree, si->zombie_tree, si->ext_node);
->>>>>>> cd6d1aa0
 		seq_puts(s, "\nBalancing F2FS Async:\n");
 		seq_printf(s, "  - inmem: %4d, wb: %4d\n",
 			   si->inmem_pages, si->wb_pages);
@@ -326,11 +303,8 @@
 			   si->ndirty_node, si->node_pages);
 		seq_printf(s, "  - dents: %4d in dirs:%4d\n",
 			   si->ndirty_dent, si->ndirty_dirs);
-<<<<<<< HEAD
-=======
 		seq_printf(s, "  - datas: %4d in files:%4d\n",
 			   si->ndirty_data, si->ndirty_files);
->>>>>>> cd6d1aa0
 		seq_printf(s, "  - meta: %4d in %4d\n",
 			   si->ndirty_meta, si->meta_pages);
 		seq_printf(s, "  - NATs: %9d/%9d\n  - SITs: %9d/%9d\n",
@@ -444,25 +418,17 @@
 
 	f2fs_debugfs_root = debugfs_create_dir("f2fs", NULL);
 	if (!f2fs_debugfs_root)
-<<<<<<< HEAD
-		return;
-=======
 		return -ENOMEM;
->>>>>>> cd6d1aa0
 
 	file = debugfs_create_file("status", S_IRUGO, f2fs_debugfs_root,
 			NULL, &stat_fops);
 	if (!file) {
 		debugfs_remove(f2fs_debugfs_root);
 		f2fs_debugfs_root = NULL;
-<<<<<<< HEAD
-	}
-=======
 		return -ENOMEM;
 	}
 
 	return 0;
->>>>>>> cd6d1aa0
 }
 
 void f2fs_destroy_root_stats(void)
