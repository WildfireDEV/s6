/*
 * fs/f2fs/file.c
 *
 * Copyright (c) 2012 Samsung Electronics Co., Ltd.
 *             http://www.samsung.com/
 *
 * This program is free software; you can redistribute it and/or modify
 * it under the terms of the GNU General Public License version 2 as
 * published by the Free Software Foundation.
 */
#include <linux/fs.h>
#include <linux/f2fs_fs.h>
#include <linux/stat.h>
#include <linux/buffer_head.h>
#include <linux/writeback.h>
#include <linux/blkdev.h>
#include <linux/falloc.h>
#include <linux/types.h>
#include <linux/compat.h>
#include <linux/uaccess.h>
#include <linux/mount.h>
#include <linux/pagevec.h>
#include <linux/random.h>

#include "f2fs.h"
#include "node.h"
#include "segment.h"
#include "xattr.h"
#include "acl.h"
#include "gc.h"
#include "trace.h"
#include <trace/events/f2fs.h>

static int f2fs_vm_page_mkwrite(struct vm_area_struct *vma,
						struct vm_fault *vmf)
{
	struct page *page = vmf->page;
	struct inode *inode = file_inode(vma->vm_file);
	struct f2fs_sb_info *sbi = F2FS_I_SB(inode);
	struct dnode_of_data dn;
	int err;
<<<<<<< HEAD

	f2fs_balance_fs(sbi);
=======
>>>>>>> cd6d1aa0

	sb_start_pagefault(inode->i_sb);

	f2fs_bug_on(sbi, f2fs_has_inline_data(inode));

	/* block allocation */
	f2fs_lock_op(sbi);
	set_new_dnode(&dn, inode, NULL, NULL, 0);
	err = f2fs_reserve_block(&dn, page->index);
	if (err) {
		f2fs_unlock_op(sbi);
		goto out;
	}
	f2fs_put_dnode(&dn);
	f2fs_unlock_op(sbi);

<<<<<<< HEAD
=======
	f2fs_balance_fs(sbi, dn.node_changed);

>>>>>>> cd6d1aa0
	file_update_time(vma->vm_file);
	lock_page(page);
	if (unlikely(page->mapping != inode->i_mapping ||
			page_offset(page) > i_size_read(inode) ||
			!PageUptodate(page))) {
		unlock_page(page);
		err = -EFAULT;
		goto out;
	}

	/*
	 * check to see if the page is mapped already (no holes)
	 */
	if (PageMappedToDisk(page))
		goto mapped;

	/* page is wholly or partially inside EOF */
	if (((loff_t)(page->index + 1) << PAGE_CACHE_SHIFT) >
						i_size_read(inode)) {
		unsigned offset;
		offset = i_size_read(inode) & ~PAGE_CACHE_MASK;
		zero_user_segment(page, offset, PAGE_CACHE_SIZE);
	}
	set_page_dirty(page);
	SetPageUptodate(page);

	trace_f2fs_vm_page_mkwrite(page, DATA);
mapped:
	/* fill the page */
	f2fs_wait_on_page_writeback(page, DATA);

	/* wait for GCed encrypted page writeback */
	if (f2fs_encrypted_inode(inode) && S_ISREG(inode->i_mode))
		f2fs_wait_on_encrypted_page_writeback(sbi, dn.data_blkaddr);

	/* if gced page is attached, don't write to cold segment */
	clear_cold_data(page);
out:
	sb_end_pagefault(inode->i_sb);
	f2fs_update_time(sbi, REQ_TIME);
	return block_page_mkwrite_return(err);
}

static const struct vm_operations_struct f2fs_file_vm_ops = {
	.fault		= filemap_fault,
	.page_mkwrite	= f2fs_vm_page_mkwrite,
};

static int get_parent_ino(struct inode *inode, nid_t *pino)
{
	struct dentry *dentry;

	inode = igrab(inode);
	dentry = d_find_any_alias(inode);
	iput(inode);
	if (!dentry)
		return 0;

	if (update_dent_inode(inode, inode, &dentry->d_name)) {
		dput(dentry);
		return 0;
	}

	*pino = parent_ino(dentry);
	dput(dentry);
	return 1;
}

static inline bool need_do_checkpoint(struct inode *inode)
{
	struct f2fs_sb_info *sbi = F2FS_I_SB(inode);
	bool need_cp = false;

	if (!S_ISREG(inode->i_mode) || inode->i_nlink != 1)
		need_cp = true;
	else if (file_enc_name(inode) && need_dentry_mark(sbi, inode->i_ino))
		need_cp = true;
	else if (file_wrong_pino(inode))
		need_cp = true;
	else if (!space_for_roll_forward(sbi))
		need_cp = true;
	else if (!is_checkpointed_node(sbi, F2FS_I(inode)->i_pino))
		need_cp = true;
	else if (F2FS_I(inode)->xattr_ver == cur_cp_version(F2FS_CKPT(sbi)))
		need_cp = true;
	else if (test_opt(sbi, FASTBOOT))
		need_cp = true;
	else if (sbi->active_logs == 2)
		need_cp = true;

	return need_cp;
}

static bool need_inode_page_update(struct f2fs_sb_info *sbi, nid_t ino)
{
	struct page *i = find_get_page(NODE_MAPPING(sbi), ino);
	bool ret = false;
	/* But we need to avoid that there are some inode updates */
	if ((i && PageDirty(i)) || need_inode_block_update(sbi, ino))
		ret = true;
	f2fs_put_page(i, 0);
	return ret;
}

static void try_to_fix_pino(struct inode *inode)
{
	struct f2fs_inode_info *fi = F2FS_I(inode);
	nid_t pino;

	down_write(&fi->i_sem);
	fi->xattr_ver = 0;
	if (file_wrong_pino(inode) && inode->i_nlink == 1 &&
			get_parent_ino(inode, &pino)) {
		fi->i_pino = pino;
		file_got_pino(inode);
		up_write(&fi->i_sem);

		mark_inode_dirty_sync(inode);
		f2fs_write_inode(inode, NULL);
	} else {
		up_write(&fi->i_sem);
	}
}

int f2fs_sync_file(struct file *file, loff_t start, loff_t end, int datasync)
{
	struct inode *inode = file->f_mapping->host;
	struct f2fs_inode_info *fi = F2FS_I(inode);
	struct f2fs_sb_info *sbi = F2FS_I_SB(inode);
	nid_t ino = inode->i_ino;
	int ret = 0;
	bool need_cp = false;
	struct writeback_control wbc = {
		.sync_mode = WB_SYNC_ALL,
		.nr_to_write = LONG_MAX,
		.for_reclaim = 0,
	};

	if (unlikely(f2fs_readonly(inode->i_sb)))
		return 0;

	trace_f2fs_sync_file_enter(inode);

	/* if fdatasync is triggered, let's do in-place-update */
<<<<<<< HEAD
	if (get_dirty_pages(inode) <= SM_I(sbi)->min_fsync_blocks)
=======
	if (datasync || get_dirty_pages(inode) <= SM_I(sbi)->min_fsync_blocks)
>>>>>>> cd6d1aa0
		set_inode_flag(fi, FI_NEED_IPU);
	ret = filemap_write_and_wait_range(inode->i_mapping, start, end);
	clear_inode_flag(fi, FI_NEED_IPU);

	if (ret) {
		trace_f2fs_sync_file_exit(inode, need_cp, datasync, ret);
		return ret;
	}

	/* if the inode is dirty, let's recover all the time */
	if (!datasync) {
		f2fs_write_inode(inode, NULL);
		goto go_write;
	}

	/*
	 * if there is no written data, don't waste time to write recovery info.
	 */
	if (!is_inode_flag_set(fi, FI_APPEND_WRITE) &&
			!exist_written_data(sbi, ino, APPEND_INO)) {

		/* it may call write_inode just prior to fsync */
		if (need_inode_page_update(sbi, ino))
			goto go_write;
<<<<<<< HEAD

		if (is_inode_flag_set(fi, FI_UPDATE_WRITE) ||
				exist_written_data(sbi, ino, UPDATE_INO))
			goto flush_out;
		goto out;
	}
go_write:
	/* guarantee free sections for fsync */
	f2fs_balance_fs(sbi);

=======

		if (is_inode_flag_set(fi, FI_UPDATE_WRITE) ||
				exist_written_data(sbi, ino, UPDATE_INO))
			goto flush_out;
		goto out;
	}
go_write:
>>>>>>> cd6d1aa0
	/*
	 * Both of fdatasync() and fsync() are able to be recovered from
	 * sudden-power-off.
	 */
	down_read(&fi->i_sem);
	need_cp = need_do_checkpoint(inode);
	up_read(&fi->i_sem);

	if (need_cp) {
		/* all the dirty node pages should be flushed for POR */
		ret = f2fs_sync_fs(inode->i_sb, 1);

		/*
		 * We've secured consistency through sync_fs. Following pino
		 * will be used only for fsynced inodes after checkpoint.
		 */
		try_to_fix_pino(inode);
		clear_inode_flag(fi, FI_APPEND_WRITE);
		clear_inode_flag(fi, FI_UPDATE_WRITE);
		goto out;
<<<<<<< HEAD
	}
sync_nodes:
	sync_node_pages(sbi, ino, &wbc);

	/* if cp_error was enabled, we should avoid infinite loop */
	if (unlikely(f2fs_cp_error(sbi)))
		goto out;

	if (need_inode_block_update(sbi, ino)) {
		mark_inode_dirty_sync(inode);
		f2fs_write_inode(inode, NULL);
		goto sync_nodes;
	}
=======
	}
sync_nodes:
	sync_node_pages(sbi, ino, &wbc);

	/* if cp_error was enabled, we should avoid infinite loop */
	if (unlikely(f2fs_cp_error(sbi))) {
		ret = -EIO;
		goto out;
	}

	if (need_inode_block_update(sbi, ino)) {
		mark_inode_dirty_sync(inode);
		f2fs_write_inode(inode, NULL);
		goto sync_nodes;
	}
>>>>>>> cd6d1aa0

	ret = wait_on_node_pages_writeback(sbi, ino);
	if (ret)
		goto out;

	/* once recovery info is written, don't need to tack this */
<<<<<<< HEAD
	remove_dirty_inode(sbi, ino, APPEND_INO);
	clear_inode_flag(fi, FI_APPEND_WRITE);
flush_out:
	remove_dirty_inode(sbi, ino, UPDATE_INO);
	clear_inode_flag(fi, FI_UPDATE_WRITE);
	ret = f2fs_issue_flush(sbi);
=======
	remove_ino_entry(sbi, ino, APPEND_INO);
	clear_inode_flag(fi, FI_APPEND_WRITE);
flush_out:
	remove_ino_entry(sbi, ino, UPDATE_INO);
	clear_inode_flag(fi, FI_UPDATE_WRITE);
	ret = f2fs_issue_flush(sbi);
	f2fs_update_time(sbi, REQ_TIME);
>>>>>>> cd6d1aa0
out:
	trace_f2fs_sync_file_exit(inode, need_cp, datasync, ret);
	f2fs_trace_ios(NULL, 1);
	return ret;
}

static pgoff_t __get_first_dirty_index(struct address_space *mapping,
						pgoff_t pgofs, int whence)
{
	struct pagevec pvec;
	int nr_pages;

	if (whence != SEEK_DATA)
		return 0;

	/* find first dirty page index */
	pagevec_init(&pvec, 0);
	nr_pages = pagevec_lookup_tag(&pvec, mapping, &pgofs,
					PAGECACHE_TAG_DIRTY, 1);
	pgofs = nr_pages ? pvec.pages[0]->index : LONG_MAX;
	pagevec_release(&pvec);
	return pgofs;
}

static bool __found_offset(block_t blkaddr, pgoff_t dirty, pgoff_t pgofs,
							int whence)
{
	switch (whence) {
	case SEEK_DATA:
		if ((blkaddr == NEW_ADDR && dirty == pgofs) ||
			(blkaddr != NEW_ADDR && blkaddr != NULL_ADDR))
			return true;
		break;
	case SEEK_HOLE:
		if (blkaddr == NULL_ADDR)
			return true;
		break;
	}
	return false;
}

static inline int unsigned_offsets(struct file *file)
{
	return file->f_mode & FMODE_UNSIGNED_OFFSET;
}

static loff_t vfs_setpos(struct file *file, loff_t offset, loff_t maxsize)
{
	if (offset < 0 && !unsigned_offsets(file))
		return -EINVAL;
	if (offset > maxsize)
		return -EINVAL;

	if (offset != file->f_pos) {
		file->f_pos = offset;
		file->f_version = 0;
	}
	return offset;
}

static loff_t f2fs_seek_block(struct file *file, loff_t offset, int whence)
{
	struct inode *inode = file->f_mapping->host;
	loff_t maxbytes = inode->i_sb->s_maxbytes;
	struct dnode_of_data dn;
	pgoff_t pgofs, end_offset, dirty;
	loff_t data_ofs = offset;
	loff_t isize;
	int err = 0;

	mutex_lock(&inode->i_mutex);

	isize = i_size_read(inode);
	if (offset >= isize)
		goto fail;

	/* handle inline data case */
	if (f2fs_has_inline_data(inode) || f2fs_has_inline_dentry(inode)) {
		if (whence == SEEK_HOLE)
			data_ofs = isize;
		goto found;
	}

	pgofs = (pgoff_t)(offset >> PAGE_CACHE_SHIFT);

	dirty = __get_first_dirty_index(inode->i_mapping, pgofs, whence);

	for (; data_ofs < isize; data_ofs = (loff_t)pgofs << PAGE_CACHE_SHIFT) {
		set_new_dnode(&dn, inode, NULL, NULL, 0);
		err = get_dnode_of_data(&dn, pgofs, LOOKUP_NODE_RA);
		if (err && err != -ENOENT) {
			goto fail;
		} else if (err == -ENOENT) {
			/* direct node does not exists */
			if (whence == SEEK_DATA) {
				pgofs = PGOFS_OF_NEXT_DNODE(pgofs,
							F2FS_I(inode));
				continue;
			} else {
				goto found;
			}
		}

		end_offset = ADDRS_PER_PAGE(dn.node_page, F2FS_I(inode));

		/* find data/hole in dnode block */
		for (; dn.ofs_in_node < end_offset;
				dn.ofs_in_node++, pgofs++,
				data_ofs = (loff_t)pgofs << PAGE_CACHE_SHIFT) {
			block_t blkaddr;
			blkaddr = datablock_addr(dn.node_page, dn.ofs_in_node);

			if (__found_offset(blkaddr, dirty, pgofs, whence)) {
				f2fs_put_dnode(&dn);
				goto found;
			}
		}
		f2fs_put_dnode(&dn);
	}

	if (whence == SEEK_DATA)
		goto fail;
found:
	if (whence == SEEK_HOLE && data_ofs > isize)
		data_ofs = isize;
	mutex_unlock(&inode->i_mutex);
	return vfs_setpos(file, data_ofs, maxbytes);
fail:
	mutex_unlock(&inode->i_mutex);
	return -ENXIO;
}

static loff_t f2fs_llseek(struct file *file, loff_t offset, int whence)
{
	struct inode *inode = file->f_mapping->host;
	loff_t maxbytes = inode->i_sb->s_maxbytes;

	switch (whence) {
	case SEEK_SET:
	case SEEK_CUR:
	case SEEK_END:
		return generic_file_llseek_size(file, offset, whence,
						maxbytes, i_size_read(inode));
	case SEEK_DATA:
	case SEEK_HOLE:
		if (offset < 0)
			return -ENXIO;
		return f2fs_seek_block(file, offset, whence);
	}

	return -EINVAL;
}

static int f2fs_file_mmap(struct file *file, struct vm_area_struct *vma)
{
	struct inode *inode = file_inode(file);
<<<<<<< HEAD

	if (f2fs_encrypted_inode(inode)) {
		int err = f2fs_get_encryption_info(inode);
=======
	int err;

	if (f2fs_encrypted_inode(inode)) {
		err = f2fs_get_encryption_info(inode);
>>>>>>> cd6d1aa0
		if (err)
			return 0;
	}

	/* we don't need to use inline_data strictly */
<<<<<<< HEAD
	if (f2fs_has_inline_data(inode)) {
		int err = f2fs_convert_inline_inode(inode);
		if (err)
			return err;
	}
=======
	err = f2fs_convert_inline_inode(inode);
	if (err)
		return err;
>>>>>>> cd6d1aa0

	file_accessed(file);
	vma->vm_ops = &f2fs_file_vm_ops;
	return 0;
}

static int f2fs_file_open(struct inode *inode, struct file *filp)
{
	int ret = generic_file_open(inode, filp);

	if (!ret && f2fs_encrypted_inode(inode)) {
		ret = f2fs_get_encryption_info(inode);
		if (ret)
			ret = -EACCES;
	}
	return ret;
}

int truncate_data_blocks_range(struct dnode_of_data *dn, int count)
{
	struct f2fs_sb_info *sbi = F2FS_I_SB(dn->inode);
	struct f2fs_node *raw_node;
	int nr_free = 0, ofs = dn->ofs_in_node, len = count;
	__le32 *addr;

	raw_node = F2FS_NODE(dn->node_page);
	addr = blkaddr_in_node(raw_node) + ofs;

	for (; count > 0; count--, addr++, dn->ofs_in_node++) {
		block_t blkaddr = le32_to_cpu(*addr);
		if (blkaddr == NULL_ADDR)
			continue;

		dn->data_blkaddr = NULL_ADDR;
		set_data_blkaddr(dn);
		invalidate_blocks(sbi, blkaddr);
		if (dn->ofs_in_node == 0 && IS_INODE(dn->node_page))
			clear_inode_flag(F2FS_I(dn->inode),
						FI_FIRST_BLOCK_WRITTEN);
		nr_free++;
	}

	if (nr_free) {
		pgoff_t fofs;
		/*
		 * once we invalidate valid blkaddr in range [ofs, ofs + count],
		 * we will invalidate all blkaddr in the whole range.
		 */
		fofs = start_bidx_of_node(ofs_of_node(dn->node_page),
						F2FS_I(dn->inode)) + ofs;
		f2fs_update_extent_cache_range(dn, fofs, 0, len);
		dec_valid_block_count(sbi, dn->inode, nr_free);
<<<<<<< HEAD
		set_page_dirty(dn->node_page);
=======
>>>>>>> cd6d1aa0
		sync_inode_page(dn);
	}
	dn->ofs_in_node = ofs;

	f2fs_update_time(sbi, REQ_TIME);
	trace_f2fs_truncate_data_blocks_range(dn->inode, dn->nid,
					 dn->ofs_in_node, nr_free);
	return nr_free;
}

void truncate_data_blocks(struct dnode_of_data *dn)
{
	truncate_data_blocks_range(dn, ADDRS_PER_BLOCK);
}

static int truncate_partial_data_page(struct inode *inode, u64 from,
								bool cache_only)
{
	unsigned offset = from & (PAGE_CACHE_SIZE - 1);
	pgoff_t index = from >> PAGE_CACHE_SHIFT;
	struct address_space *mapping = inode->i_mapping;
	struct page *page;

	if (!offset && !cache_only)
		return 0;

	if (cache_only) {
		page = f2fs_grab_cache_page(mapping, index, false);
		if (page && PageUptodate(page))
			goto truncate_out;
		f2fs_put_page(page, 1);
		return 0;
	}

	page = get_lock_data_page(inode, index, true);
	if (IS_ERR(page))
		return 0;
truncate_out:
	f2fs_wait_on_page_writeback(page, DATA);
	zero_user(page, offset, PAGE_CACHE_SIZE - offset);
	if (!cache_only || !f2fs_encrypted_inode(inode) || !S_ISREG(inode->i_mode))
		set_page_dirty(page);
	f2fs_put_page(page, 1);
	return 0;
}

int truncate_blocks(struct inode *inode, u64 from, bool lock)
{
	struct f2fs_sb_info *sbi = F2FS_I_SB(inode);
	unsigned int blocksize = inode->i_sb->s_blocksize;
	struct dnode_of_data dn;
	pgoff_t free_from;
	int count = 0, err = 0;
	struct page *ipage;
	bool truncate_page = false;

	trace_f2fs_truncate_blocks_enter(inode, from);

	free_from = (pgoff_t)F2FS_BYTES_TO_BLK(from + blocksize - 1);

	if (lock)
		f2fs_lock_op(sbi);

	ipage = get_node_page(sbi, inode->i_ino);
	if (IS_ERR(ipage)) {
		err = PTR_ERR(ipage);
		goto out;
	}

	if (f2fs_has_inline_data(inode)) {
		if (truncate_inline_inode(ipage, from))
			set_page_dirty(ipage);
		f2fs_put_page(ipage, 1);
		truncate_page = true;
		goto out;
	}

	set_new_dnode(&dn, inode, ipage, NULL, 0);
	err = get_dnode_of_data(&dn, free_from, LOOKUP_NODE);
	if (err) {
		if (err == -ENOENT)
			goto free_next;
		goto out;
	}

	count = ADDRS_PER_PAGE(dn.node_page, F2FS_I(inode));

	count -= dn.ofs_in_node;
	f2fs_bug_on(sbi, count < 0);

	if (dn.ofs_in_node || IS_INODE(dn.node_page)) {
		truncate_data_blocks_range(&dn, count);
		free_from += count;
	}

	f2fs_put_dnode(&dn);
free_next:
	err = truncate_inode_blocks(inode, free_from);
out:
	if (lock)
		f2fs_unlock_op(sbi);

	/* lastly zero out the first data page */
	if (!err)
		err = truncate_partial_data_page(inode, from, truncate_page);

	trace_f2fs_truncate_blocks_exit(inode, err);
	return err;
}

int f2fs_truncate(struct inode *inode, bool lock)
{
	int err;

	if (!(S_ISREG(inode->i_mode) || S_ISDIR(inode->i_mode) ||
				S_ISLNK(inode->i_mode)))
		return 0;

	trace_f2fs_truncate(inode);

	/* we should check inline_data size */
<<<<<<< HEAD
	if (f2fs_has_inline_data(inode) && !f2fs_may_inline_data(inode)) {
=======
	if (!f2fs_may_inline_data(inode)) {
>>>>>>> cd6d1aa0
		err = f2fs_convert_inline_inode(inode);
		if (err)
			return err;
	}

	err = truncate_blocks(inode, i_size_read(inode), lock);
	if (err)
		return err;

	inode->i_mtime = inode->i_ctime = CURRENT_TIME;
	mark_inode_dirty(inode);
	return 0;
}

int f2fs_getattr(struct vfsmount *mnt,
			 struct dentry *dentry, struct kstat *stat)
{
	struct inode *inode = dentry->d_inode;
	generic_fillattr(inode, stat);
	stat->blocks <<= 3;
	return 0;
}

#ifdef CONFIG_F2FS_FS_POSIX_ACL
static void __setattr_copy(struct inode *inode, const struct iattr *attr)
{
	struct f2fs_inode_info *fi = F2FS_I(inode);
	unsigned int ia_valid = attr->ia_valid;

	if (ia_valid & ATTR_UID)
		inode->i_uid = attr->ia_uid;
	if (ia_valid & ATTR_GID)
		inode->i_gid = attr->ia_gid;
	if (ia_valid & ATTR_ATIME)
		inode->i_atime = timespec_trunc(attr->ia_atime,
						inode->i_sb->s_time_gran);
	if (ia_valid & ATTR_MTIME)
		inode->i_mtime = timespec_trunc(attr->ia_mtime,
						inode->i_sb->s_time_gran);
	if (ia_valid & ATTR_CTIME)
		inode->i_ctime = timespec_trunc(attr->ia_ctime,
						inode->i_sb->s_time_gran);
	if (ia_valid & ATTR_MODE) {
		umode_t mode = attr->ia_mode;

		if (!in_group_p(inode->i_gid) && !capable(CAP_FSETID))
			mode &= ~S_ISGID;
		set_acl_inode(fi, mode);
	}
}
#else
#define __setattr_copy setattr_copy
#endif

int f2fs_setattr(struct dentry *dentry, struct iattr *attr)
{
	struct inode *inode = dentry->d_inode;
	struct f2fs_inode_info *fi = F2FS_I(inode);
	int err;

	err = inode_change_ok(inode, attr);
	if (err)
		return err;

	if (attr->ia_valid & ATTR_SIZE) {
		if (f2fs_encrypted_inode(inode) &&
				f2fs_get_encryption_info(inode))
			return -EACCES;

		if (attr->ia_size <= i_size_read(inode)) {
			truncate_setsize(inode, attr->ia_size);
			err = f2fs_truncate(inode, true);
			if (err)
				return err;
<<<<<<< HEAD
			f2fs_balance_fs(F2FS_I_SB(inode));
=======
			f2fs_balance_fs(F2FS_I_SB(inode), true);
>>>>>>> cd6d1aa0
		} else {
			/*
			 * do not trim all blocks after i_size if target size is
			 * larger than i_size.
			 */
			truncate_setsize(inode, attr->ia_size);
<<<<<<< HEAD
=======

			/* should convert inline inode here */
			if (!f2fs_may_inline_data(inode)) {
				err = f2fs_convert_inline_inode(inode);
				if (err)
					return err;
			}
>>>>>>> cd6d1aa0
			inode->i_mtime = inode->i_ctime = CURRENT_TIME;
		}
	}

	__setattr_copy(inode, attr);

	if (attr->ia_valid & ATTR_MODE) {
		err = f2fs_acl_chmod(inode);
		if (err || is_inode_flag_set(fi, FI_ACL_MODE)) {
			inode->i_mode = fi->i_acl_mode;
			clear_inode_flag(fi, FI_ACL_MODE);
		}
	}

	mark_inode_dirty(inode);
	return err;
}

const struct inode_operations f2fs_file_inode_operations = {
	.getattr	= f2fs_getattr,
	.setattr	= f2fs_setattr,
	.get_acl	= f2fs_get_acl,
#ifdef CONFIG_F2FS_FS_XATTR
	.setxattr	= generic_setxattr,
	.getxattr	= generic_getxattr,
	.listxattr	= f2fs_listxattr,
	.removexattr	= generic_removexattr,
#endif
	.fiemap		= f2fs_fiemap,
};

static int fill_zero(struct inode *inode, pgoff_t index,
					loff_t start, loff_t len)
{
	struct f2fs_sb_info *sbi = F2FS_I_SB(inode);
	struct page *page;

	if (!len)
		return 0;

	f2fs_balance_fs(sbi, true);

	f2fs_lock_op(sbi);
	page = get_new_data_page(inode, NULL, index, false);
	f2fs_unlock_op(sbi);

	if (IS_ERR(page))
		return PTR_ERR(page);

	f2fs_wait_on_page_writeback(page, DATA);
	zero_user(page, start, len);
	set_page_dirty(page);
	f2fs_put_page(page, 1);
	return 0;
}

int truncate_hole(struct inode *inode, pgoff_t pg_start, pgoff_t pg_end)
{
	int err;

	while (pg_start < pg_end) {
		struct dnode_of_data dn;
		pgoff_t end_offset, count;

		set_new_dnode(&dn, inode, NULL, NULL, 0);
		err = get_dnode_of_data(&dn, pg_start, LOOKUP_NODE);
		if (err) {
			if (err == -ENOENT) {
				pg_start++;
				continue;
			}
			return err;
		}

		end_offset = ADDRS_PER_PAGE(dn.node_page, F2FS_I(inode));
		count = min(end_offset - dn.ofs_in_node, pg_end - pg_start);

		f2fs_bug_on(F2FS_I_SB(inode), count == 0 || count > end_offset);

		truncate_data_blocks_range(&dn, count);
		f2fs_put_dnode(&dn);

		pg_start += count;
	}
	return 0;
}

static int punch_hole(struct inode *inode, loff_t offset, loff_t len)
{
	pgoff_t pg_start, pg_end;
	loff_t off_start, off_end;
	int ret;

	ret = f2fs_convert_inline_inode(inode);
	if (ret)
		return ret;

	if (f2fs_has_inline_data(inode)) {
		ret = f2fs_convert_inline_inode(inode);
		if (ret)
			return ret;
	}

	pg_start = ((unsigned long long) offset) >> PAGE_CACHE_SHIFT;
	pg_end = ((unsigned long long) offset + len) >> PAGE_CACHE_SHIFT;

	off_start = offset & (PAGE_CACHE_SIZE - 1);
	off_end = (offset + len) & (PAGE_CACHE_SIZE - 1);

	if (pg_start == pg_end) {
		ret = fill_zero(inode, pg_start, off_start,
						off_end - off_start);
		if (ret)
			return ret;
	} else {
		if (off_start) {
			ret = fill_zero(inode, pg_start++, off_start,
						PAGE_CACHE_SIZE - off_start);
			if (ret)
				return ret;
		}
		if (off_end) {
			ret = fill_zero(inode, pg_end, 0, off_end);
			if (ret)
				return ret;
		}

		if (pg_start < pg_end) {
			struct address_space *mapping = inode->i_mapping;
			loff_t blk_start, blk_end;
			struct f2fs_sb_info *sbi = F2FS_I_SB(inode);

			f2fs_balance_fs(sbi, true);

			blk_start = (loff_t)pg_start << PAGE_CACHE_SHIFT;
			blk_end = (loff_t)pg_end << PAGE_CACHE_SHIFT;
			truncate_inode_pages_range(mapping, blk_start,
					blk_end - 1);

			f2fs_lock_op(sbi);
			ret = truncate_hole(inode, pg_start, pg_end);
			f2fs_unlock_op(sbi);
		}
	}

	return ret;
}

static int __exchange_data_block(struct inode *inode, pgoff_t src,
					pgoff_t dst, bool full)
{
	struct f2fs_sb_info *sbi = F2FS_I_SB(inode);
	struct dnode_of_data dn;
	block_t new_addr;
	bool do_replace = false;
	int ret;

	set_new_dnode(&dn, inode, NULL, NULL, 0);
	ret = get_dnode_of_data(&dn, src, LOOKUP_NODE_RA);
	if (ret && ret != -ENOENT) {
		return ret;
	} else if (ret == -ENOENT) {
		new_addr = NULL_ADDR;
	} else {
		new_addr = dn.data_blkaddr;
		if (!is_checkpointed_data(sbi, new_addr)) {
			dn.data_blkaddr = NULL_ADDR;
			/* do not invalidate this block address */
			set_data_blkaddr(&dn);
			f2fs_update_extent_cache(&dn);
			do_replace = true;
		}
		f2fs_put_dnode(&dn);
	}

	if (new_addr == NULL_ADDR)
		return full ? truncate_hole(inode, dst, dst + 1) : 0;

	if (do_replace) {
		struct page *ipage = get_node_page(sbi, inode->i_ino);
		struct node_info ni;

		if (IS_ERR(ipage)) {
			ret = PTR_ERR(ipage);
			goto err_out;
		}

		set_new_dnode(&dn, inode, ipage, NULL, 0);
		ret = f2fs_reserve_block(&dn, dst);
		if (ret)
			goto err_out;
<<<<<<< HEAD

		truncate_data_blocks_range(&dn, 1);

		get_node_info(sbi, dn.nid, &ni);
		f2fs_replace_block(sbi, &dn, dn.data_blkaddr, new_addr,
				ni.version, true);
		f2fs_put_dnode(&dn);
	} else {
		struct page *psrc, *pdst;

		psrc = get_lock_data_page(inode, src, true);
		if (IS_ERR(psrc))
			return PTR_ERR(psrc);
		pdst = get_new_data_page(inode, NULL, dst, false);
		if (IS_ERR(pdst)) {
			f2fs_put_page(psrc, 1);
			return PTR_ERR(pdst);
		}
		f2fs_copy_page(psrc, pdst);
		set_page_dirty(pdst);
		f2fs_put_page(pdst, 1);
		f2fs_put_page(psrc, 1);

		return truncate_hole(inode, src, src + 1);
	}
	return 0;

err_out:
	if (!get_dnode_of_data(&dn, src, LOOKUP_NODE)) {
		dn.data_blkaddr = new_addr;
		set_data_blkaddr(&dn);
		f2fs_update_extent_cache(&dn);
		f2fs_put_dnode(&dn);
	}
	return ret;
}

static int f2fs_do_collapse(struct inode *inode, pgoff_t start, pgoff_t end)
{
	struct f2fs_sb_info *sbi = F2FS_I_SB(inode);
	pgoff_t nrpages = (i_size_read(inode) + PAGE_SIZE - 1) / PAGE_SIZE;
	int ret = 0;

	for (; end < nrpages; start++, end++) {
		f2fs_balance_fs(sbi);
		f2fs_lock_op(sbi);
		ret = __exchange_data_block(inode, end, start, true);
		f2fs_unlock_op(sbi);
		if (ret)
			break;
	}
	return ret;
}

static int f2fs_collapse_range(struct inode *inode, loff_t offset, loff_t len)
{
	pgoff_t pg_start, pg_end;
	loff_t new_size;
	int ret;

	if (offset + len >= i_size_read(inode))
		return -EINVAL;

	/* collapse range should be aligned to block size of f2fs. */
	if (offset & (F2FS_BLKSIZE - 1) || len & (F2FS_BLKSIZE - 1))
		return -EINVAL;

	f2fs_balance_fs(F2FS_I_SB(inode));

	if (f2fs_has_inline_data(inode)) {
		ret = f2fs_convert_inline_inode(inode);
		if (ret)
			return ret;
	}

	pg_start = offset >> PAGE_CACHE_SHIFT;
	pg_end = (offset + len) >> PAGE_CACHE_SHIFT;

	/* write out all dirty pages from offset */
	ret = filemap_write_and_wait_range(inode->i_mapping, offset, LLONG_MAX);
	if (ret)
		return ret;

	truncate_pagecache(inode, 0, offset);

	ret = f2fs_do_collapse(inode, pg_start, pg_end);
	if (ret)
		return ret;

	/* write out all moved pages, if possible */
	filemap_write_and_wait_range(inode->i_mapping, offset, LLONG_MAX);
	truncate_pagecache(inode, 0, offset);

	new_size = i_size_read(inode) - len;
	truncate_pagecache(inode, 0, new_size);

	ret = truncate_blocks(inode, new_size, true);
	if (!ret)
		i_size_write(inode, new_size);

	return ret;
}

static int f2fs_zero_range(struct inode *inode, loff_t offset, loff_t len,
								int mode)
{
	struct f2fs_sb_info *sbi = F2FS_I_SB(inode);
	struct address_space *mapping = inode->i_mapping;
	pgoff_t index, pg_start, pg_end;
	loff_t new_size = i_size_read(inode);
	loff_t off_start, off_end;
	int ret = 0;

	ret = inode_newsize_ok(inode, (len + offset));
	if (ret)
		return ret;

	f2fs_balance_fs(sbi);

	if (f2fs_has_inline_data(inode)) {
		ret = f2fs_convert_inline_inode(inode);
		if (ret)
			return ret;
	}

	ret = filemap_write_and_wait_range(mapping, offset, offset + len - 1);
	if (ret)
		return ret;

	truncate_pagecache_range(inode, offset, offset + len - 1);

	pg_start = ((unsigned long long) offset) >> PAGE_CACHE_SHIFT;
	pg_end = ((unsigned long long) offset + len) >> PAGE_CACHE_SHIFT;

	off_start = offset & (PAGE_CACHE_SIZE - 1);
	off_end = (offset + len) & (PAGE_CACHE_SIZE - 1);

	if (pg_start == pg_end) {
		ret = fill_zero(inode, pg_start, off_start,
						off_end - off_start);
		if (ret)
			return ret;

		if (offset + len > new_size)
			new_size = offset + len;
		new_size = max_t(loff_t, new_size, offset + len);
	} else {
		if (off_start) {
			ret = fill_zero(inode, pg_start++, off_start,
						PAGE_CACHE_SIZE - off_start);
			if (ret)
				return ret;

			new_size = max_t(loff_t, new_size,
					(loff_t)pg_start << PAGE_CACHE_SHIFT);
		}

		for (index = pg_start; index < pg_end; index++) {
			struct dnode_of_data dn;
			struct page *ipage;

			f2fs_lock_op(sbi);

			ipage = get_node_page(sbi, inode->i_ino);
			if (IS_ERR(ipage)) {
				ret = PTR_ERR(ipage);
				f2fs_unlock_op(sbi);
				goto out;
			}

			set_new_dnode(&dn, inode, ipage, NULL, 0);
			ret = f2fs_reserve_block(&dn, index);
			if (ret) {
				f2fs_unlock_op(sbi);
				goto out;
			}

			if (dn.data_blkaddr != NEW_ADDR) {
				invalidate_blocks(sbi, dn.data_blkaddr);

				dn.data_blkaddr = NEW_ADDR;
				set_data_blkaddr(&dn);

				dn.data_blkaddr = NULL_ADDR;
				f2fs_update_extent_cache(&dn);
			}
			f2fs_put_dnode(&dn);
			f2fs_unlock_op(sbi);

			new_size = max_t(loff_t, new_size,
				(loff_t)(index + 1) << PAGE_CACHE_SHIFT);
		}

		if (off_end) {
			ret = fill_zero(inode, pg_end, 0, off_end);
			if (ret)
				goto out;

			new_size = max_t(loff_t, new_size, offset + len);
		}
	}

out:
	if (!(mode & FALLOC_FL_KEEP_SIZE) && i_size_read(inode) < new_size) {
		i_size_write(inode, new_size);
		mark_inode_dirty(inode);
		update_inode_page(inode);
	}

	return ret;
}

static int f2fs_insert_range(struct inode *inode, loff_t offset, loff_t len)
{
	struct f2fs_sb_info *sbi = F2FS_I_SB(inode);
	pgoff_t pg_start, pg_end, delta, nrpages, idx;
	loff_t new_size;
	int ret = 0;

	new_size = i_size_read(inode) + len;
	if (new_size > inode->i_sb->s_maxbytes)
		return -EFBIG;

	if (offset >= i_size_read(inode))
		return -EINVAL;

	/* insert range should be aligned to block size of f2fs. */
	if (offset & (F2FS_BLKSIZE - 1) || len & (F2FS_BLKSIZE - 1))
		return -EINVAL;

	f2fs_balance_fs(sbi);

	if (f2fs_has_inline_data(inode)) {
		ret = f2fs_convert_inline_inode(inode);
		if (ret)
			return ret;
	}
=======

		truncate_data_blocks_range(&dn, 1);

		get_node_info(sbi, dn.nid, &ni);
		f2fs_replace_block(sbi, &dn, dn.data_blkaddr, new_addr,
				ni.version, true);
		f2fs_put_dnode(&dn);
	} else {
		struct page *psrc, *pdst;

		psrc = get_lock_data_page(inode, src, true);
		if (IS_ERR(psrc))
			return PTR_ERR(psrc);
		pdst = get_new_data_page(inode, NULL, dst, false);
		if (IS_ERR(pdst)) {
			f2fs_put_page(psrc, 1);
			return PTR_ERR(pdst);
		}
		f2fs_copy_page(psrc, pdst);
		set_page_dirty(pdst);
		f2fs_put_page(pdst, 1);
		f2fs_put_page(psrc, 1);

		return truncate_hole(inode, src, src + 1);
	}
	return 0;

err_out:
	if (!get_dnode_of_data(&dn, src, LOOKUP_NODE)) {
		dn.data_blkaddr = new_addr;
		set_data_blkaddr(&dn);
		f2fs_update_extent_cache(&dn);
		f2fs_put_dnode(&dn);
	}
	return ret;
}

static int f2fs_do_collapse(struct inode *inode, pgoff_t start, pgoff_t end)
{
	struct f2fs_sb_info *sbi = F2FS_I_SB(inode);
	pgoff_t nrpages = (i_size_read(inode) + PAGE_SIZE - 1) / PAGE_SIZE;
	int ret = 0;

	for (; end < nrpages; start++, end++) {
		f2fs_balance_fs(sbi, true);
		f2fs_lock_op(sbi);
		ret = __exchange_data_block(inode, end, start, true);
		f2fs_unlock_op(sbi);
		if (ret)
			break;
	}
	return ret;
}

static int f2fs_collapse_range(struct inode *inode, loff_t offset, loff_t len)
{
	pgoff_t pg_start, pg_end;
	loff_t new_size;
	int ret;

	if (offset + len >= i_size_read(inode))
		return -EINVAL;

	/* collapse range should be aligned to block size of f2fs. */
	if (offset & (F2FS_BLKSIZE - 1) || len & (F2FS_BLKSIZE - 1))
		return -EINVAL;

	ret = f2fs_convert_inline_inode(inode);
	if (ret)
		return ret;

	pg_start = offset >> PAGE_CACHE_SHIFT;
	pg_end = (offset + len) >> PAGE_CACHE_SHIFT;

	/* write out all dirty pages from offset */
	ret = filemap_write_and_wait_range(inode->i_mapping, offset, LLONG_MAX);
	if (ret)
		return ret;

	truncate_pagecache(inode, 0, offset);

	ret = f2fs_do_collapse(inode, pg_start, pg_end);
	if (ret)
		return ret;

	/* write out all moved pages, if possible */
	filemap_write_and_wait_range(inode->i_mapping, offset, LLONG_MAX);
	truncate_pagecache(inode, 0, offset);

	new_size = i_size_read(inode) - len;
	truncate_pagecache(inode, 0, new_size);

	ret = truncate_blocks(inode, new_size, true);
	if (!ret)
		i_size_write(inode, new_size);

	return ret;
}

static int f2fs_zero_range(struct inode *inode, loff_t offset, loff_t len,
								int mode)
{
	struct f2fs_sb_info *sbi = F2FS_I_SB(inode);
	struct address_space *mapping = inode->i_mapping;
	pgoff_t index, pg_start, pg_end;
	loff_t new_size = i_size_read(inode);
	loff_t off_start, off_end;
	int ret = 0;

	ret = inode_newsize_ok(inode, (len + offset));
	if (ret)
		return ret;

	ret = f2fs_convert_inline_inode(inode);
	if (ret)
		return ret;

	ret = filemap_write_and_wait_range(mapping, offset, offset + len - 1);
	if (ret)
		return ret;

	truncate_pagecache_range(inode, offset, offset + len - 1);

	pg_start = ((unsigned long long) offset) >> PAGE_CACHE_SHIFT;
	pg_end = ((unsigned long long) offset + len) >> PAGE_CACHE_SHIFT;

	off_start = offset & (PAGE_CACHE_SIZE - 1);
	off_end = (offset + len) & (PAGE_CACHE_SIZE - 1);

	if (pg_start == pg_end) {
		ret = fill_zero(inode, pg_start, off_start,
						off_end - off_start);
		if (ret)
			return ret;

		if (offset + len > new_size)
			new_size = offset + len;
		new_size = max_t(loff_t, new_size, offset + len);
	} else {
		if (off_start) {
			ret = fill_zero(inode, pg_start++, off_start,
						PAGE_CACHE_SIZE - off_start);
			if (ret)
				return ret;

			new_size = max_t(loff_t, new_size,
					(loff_t)pg_start << PAGE_CACHE_SHIFT);
		}

		for (index = pg_start; index < pg_end; index++) {
			struct dnode_of_data dn;
			struct page *ipage;

			f2fs_lock_op(sbi);

			ipage = get_node_page(sbi, inode->i_ino);
			if (IS_ERR(ipage)) {
				ret = PTR_ERR(ipage);
				f2fs_unlock_op(sbi);
				goto out;
			}

			set_new_dnode(&dn, inode, ipage, NULL, 0);
			ret = f2fs_reserve_block(&dn, index);
			if (ret) {
				f2fs_unlock_op(sbi);
				goto out;
			}

			if (dn.data_blkaddr != NEW_ADDR) {
				invalidate_blocks(sbi, dn.data_blkaddr);

				dn.data_blkaddr = NEW_ADDR;
				set_data_blkaddr(&dn);

				dn.data_blkaddr = NULL_ADDR;
				f2fs_update_extent_cache(&dn);
			}
			f2fs_put_dnode(&dn);
			f2fs_unlock_op(sbi);

			new_size = max_t(loff_t, new_size,
				(loff_t)(index + 1) << PAGE_CACHE_SHIFT);
		}

		if (off_end) {
			ret = fill_zero(inode, pg_end, 0, off_end);
			if (ret)
				goto out;

			new_size = max_t(loff_t, new_size, offset + len);
		}
	}

out:
	if (!(mode & FALLOC_FL_KEEP_SIZE) && i_size_read(inode) < new_size) {
		i_size_write(inode, new_size);
		mark_inode_dirty(inode);
		update_inode_page(inode);
	}

	return ret;
}

static int f2fs_insert_range(struct inode *inode, loff_t offset, loff_t len)
{
	struct f2fs_sb_info *sbi = F2FS_I_SB(inode);
	pgoff_t pg_start, pg_end, delta, nrpages, idx;
	loff_t new_size;
	int ret = 0;

	new_size = i_size_read(inode) + len;
	if (new_size > inode->i_sb->s_maxbytes)
		return -EFBIG;

	if (offset >= i_size_read(inode))
		return -EINVAL;

	/* insert range should be aligned to block size of f2fs. */
	if (offset & (F2FS_BLKSIZE - 1) || len & (F2FS_BLKSIZE - 1))
		return -EINVAL;

	ret = f2fs_convert_inline_inode(inode);
	if (ret)
		return ret;

	f2fs_balance_fs(sbi, true);
>>>>>>> cd6d1aa0

	ret = truncate_blocks(inode, i_size_read(inode), true);
	if (ret)
		return ret;

	/* write out all dirty pages from offset */
	ret = filemap_write_and_wait_range(inode->i_mapping, offset, LLONG_MAX);
	if (ret)
		return ret;

	truncate_pagecache(inode, 0, offset);

	pg_start = offset >> PAGE_CACHE_SHIFT;
	pg_end = (offset + len) >> PAGE_CACHE_SHIFT;
	delta = pg_end - pg_start;
	nrpages = (i_size_read(inode) + PAGE_SIZE - 1) / PAGE_SIZE;

	for (idx = nrpages - 1; idx >= pg_start && idx != -1; idx--) {
		f2fs_lock_op(sbi);
		ret = __exchange_data_block(inode, idx, idx + delta, false);
		f2fs_unlock_op(sbi);
		if (ret)
			break;
	}

	/* write out all moved pages, if possible */
	filemap_write_and_wait_range(inode->i_mapping, offset, LLONG_MAX);
	truncate_pagecache(inode, 0, offset);

	if (!ret)
		i_size_write(inode, new_size);
	return ret;
}

static int expand_inode_data(struct inode *inode, loff_t offset,
					loff_t len, int mode)
{
	struct f2fs_sb_info *sbi = F2FS_I_SB(inode);
	pgoff_t index, pg_start, pg_end;
	loff_t new_size = i_size_read(inode);
	loff_t off_start, off_end;
	int ret = 0;

<<<<<<< HEAD
	f2fs_balance_fs(sbi);

=======
>>>>>>> cd6d1aa0
	ret = inode_newsize_ok(inode, (len + offset));
	if (ret)
		return ret;

<<<<<<< HEAD
	if (f2fs_has_inline_data(inode)) {
		ret = f2fs_convert_inline_inode(inode);
		if (ret)
			return ret;
	}
=======
	ret = f2fs_convert_inline_inode(inode);
	if (ret)
		return ret;

	f2fs_balance_fs(sbi, true);
>>>>>>> cd6d1aa0

	pg_start = ((unsigned long long) offset) >> PAGE_CACHE_SHIFT;
	pg_end = ((unsigned long long) offset + len) >> PAGE_CACHE_SHIFT;

	off_start = offset & (PAGE_CACHE_SIZE - 1);
	off_end = (offset + len) & (PAGE_CACHE_SIZE - 1);

	f2fs_lock_op(sbi);

	for (index = pg_start; index <= pg_end; index++) {
		struct dnode_of_data dn;

		if (index == pg_end && !off_end)
			goto noalloc;

		set_new_dnode(&dn, inode, NULL, NULL, 0);
		ret = f2fs_reserve_block(&dn, index);
		if (ret)
			break;
noalloc:
		if (pg_start == pg_end)
			new_size = offset + len;
		else if (index == pg_start && off_start)
			new_size = (loff_t)(index + 1) << PAGE_CACHE_SHIFT;
		else if (index == pg_end)
			new_size = ((loff_t)index << PAGE_CACHE_SHIFT) +
								off_end;
		else
			new_size += PAGE_CACHE_SIZE;
	}

	if (!(mode & FALLOC_FL_KEEP_SIZE) &&
		i_size_read(inode) < new_size) {
		i_size_write(inode, new_size);
		mark_inode_dirty(inode);
		update_inode_page(inode);
	}
	f2fs_unlock_op(sbi);

	return ret;
}

#define FALLOC_FL_COLLAPSE_RANGE	0X08
#define FALLOC_FL_ZERO_RANGE		0X10
#define FALLOC_FL_INSERT_RANGE		0X20

static long f2fs_fallocate(struct file *file, int mode,
				loff_t offset, loff_t len)
{
	struct inode *inode = file_inode(file);
	long ret = 0;

	/* f2fs only support ->fallocate for regular file */
	if (!S_ISREG(inode->i_mode))
		return -EINVAL;

	if (f2fs_encrypted_inode(inode) &&
		(mode & (FALLOC_FL_COLLAPSE_RANGE | FALLOC_FL_INSERT_RANGE)))
		return -EOPNOTSUPP;

	if (mode & ~(FALLOC_FL_KEEP_SIZE | FALLOC_FL_PUNCH_HOLE |
			FALLOC_FL_COLLAPSE_RANGE | FALLOC_FL_ZERO_RANGE |
			FALLOC_FL_INSERT_RANGE))
		return -EOPNOTSUPP;

	mutex_lock(&inode->i_mutex);

	if (mode & FALLOC_FL_PUNCH_HOLE) {
		if (offset >= inode->i_size)
			goto out;

		ret = punch_hole(inode, offset, len);
	} else if (mode & FALLOC_FL_COLLAPSE_RANGE) {
		ret = f2fs_collapse_range(inode, offset, len);
	} else if (mode & FALLOC_FL_ZERO_RANGE) {
		ret = f2fs_zero_range(inode, offset, len, mode);
	} else if (mode & FALLOC_FL_INSERT_RANGE) {
		ret = f2fs_insert_range(inode, offset, len);
	} else {
		ret = expand_inode_data(inode, offset, len, mode);
	}

	if (!ret) {
		inode->i_mtime = inode->i_ctime = CURRENT_TIME;
		mark_inode_dirty(inode);
		f2fs_update_time(F2FS_I_SB(inode), REQ_TIME);
	}

out:
	mutex_unlock(&inode->i_mutex);

	trace_f2fs_fallocate(inode, mode, offset, len, ret);
	return ret;
}

static int f2fs_release_file(struct inode *inode, struct file *filp)
{
	/* some remained atomic pages should discarded */
	if (f2fs_is_atomic_file(inode))
		commit_inmem_pages(inode, true);
	if (f2fs_is_volatile_file(inode)) {
		set_inode_flag(F2FS_I(inode), FI_DROP_CACHE);
		filemap_fdatawrite(inode->i_mapping);
		clear_inode_flag(F2FS_I(inode), FI_DROP_CACHE);
	}
	return 0;
}

#define F2FS_REG_FLMASK		(~(FS_DIRSYNC_FL | FS_TOPDIR_FL))
#define F2FS_OTHER_FLMASK	(FS_NODUMP_FL | FS_NOATIME_FL)

static inline __u32 f2fs_mask_flags(umode_t mode, __u32 flags)
{
	if (S_ISDIR(mode))
		return flags;
	else if (S_ISREG(mode))
		return flags & F2FS_REG_FLMASK;
	else
		return flags & F2FS_OTHER_FLMASK;
}

static int f2fs_ioc_getflags(struct file *filp, unsigned long arg)
<<<<<<< HEAD
{
	struct inode *inode = file_inode(filp);
	struct f2fs_inode_info *fi = F2FS_I(inode);
	unsigned int flags = fi->i_flags & FS_FL_USER_VISIBLE;
	return put_user(flags, (int __user *)arg);
}

static int f2fs_ioc_setflags(struct file *filp, unsigned long arg)
=======
>>>>>>> cd6d1aa0
{
	struct inode *inode = file_inode(filp);
	struct f2fs_inode_info *fi = F2FS_I(inode);
	unsigned int flags = fi->i_flags & FS_FL_USER_VISIBLE;
<<<<<<< HEAD
=======
	return put_user(flags, (int __user *)arg);
}

static int f2fs_ioc_setflags(struct file *filp, unsigned long arg)
{
	struct inode *inode = file_inode(filp);
	struct f2fs_inode_info *fi = F2FS_I(inode);
	unsigned int flags = fi->i_flags & FS_FL_USER_VISIBLE;
>>>>>>> cd6d1aa0
	unsigned int oldflags;
	int ret;

	ret = mnt_want_write_file(filp);
	if (ret)
		return ret;

	if (!inode_owner_or_capable(inode)) {
		ret = -EACCES;
		goto out;
	}

	if (get_user(flags, (int __user *)arg)) {
		ret = -EFAULT;
		goto out;
	}

	flags = f2fs_mask_flags(inode->i_mode, flags);
<<<<<<< HEAD

	mutex_lock(&inode->i_mutex);

	oldflags = fi->i_flags;

	if ((flags ^ oldflags) & (FS_APPEND_FL | FS_IMMUTABLE_FL)) {
		if (!capable(CAP_LINUX_IMMUTABLE)) {
			mutex_unlock(&inode->i_mutex);
			ret = -EPERM;
=======

	mutex_lock(&inode->i_mutex);

	oldflags = fi->i_flags;

	if ((flags ^ oldflags) & (FS_APPEND_FL | FS_IMMUTABLE_FL)) {
		if (!capable(CAP_LINUX_IMMUTABLE)) {
			mutex_unlock(&inode->i_mutex);
			ret = -EPERM;
			goto out;
		}
	}

	flags = flags & FS_FL_USER_MODIFIABLE;
	flags |= oldflags & ~FS_FL_USER_MODIFIABLE;
	fi->i_flags = flags;
	mutex_unlock(&inode->i_mutex);

	f2fs_set_inode_flags(inode);
	inode->i_ctime = CURRENT_TIME;
	mark_inode_dirty(inode);
out:
	mnt_drop_write_file(filp);
	return ret;
}

static int f2fs_ioc_getversion(struct file *filp, unsigned long arg)
{
	struct inode *inode = file_inode(filp);

	return put_user(inode->i_generation, (int __user *)arg);
}

static int f2fs_ioc_start_atomic_write(struct file *filp)
{
	struct inode *inode = file_inode(filp);
	int ret;

	if (!inode_owner_or_capable(inode))
		return -EACCES;

	if (f2fs_is_atomic_file(inode))
		return 0;

	ret = f2fs_convert_inline_inode(inode);
	if (ret)
		return ret;

	set_inode_flag(F2FS_I(inode), FI_ATOMIC_FILE);
	f2fs_update_time(F2FS_I_SB(inode), REQ_TIME);

	return 0;
}

static int f2fs_ioc_commit_atomic_write(struct file *filp)
{
	struct inode *inode = file_inode(filp);
	int ret;

	if (!inode_owner_or_capable(inode))
		return -EACCES;

	if (f2fs_is_volatile_file(inode))
		return 0;

	ret = mnt_want_write_file(filp);
	if (ret)
		return ret;

	if (f2fs_is_atomic_file(inode)) {
		clear_inode_flag(F2FS_I(inode), FI_ATOMIC_FILE);
		ret = commit_inmem_pages(inode, false);
		if (ret) {
			set_inode_flag(F2FS_I(inode), FI_ATOMIC_FILE);
			goto err_out;
		}
	}

	ret = f2fs_sync_file(filp, 0, LLONG_MAX, 0);
err_out:
	mnt_drop_write_file(filp);
	return ret;
}

static int f2fs_ioc_start_volatile_write(struct file *filp)
{
	struct inode *inode = file_inode(filp);
	int ret;

	if (!inode_owner_or_capable(inode))
		return -EACCES;

	if (f2fs_is_volatile_file(inode))
		return 0;

	ret = f2fs_convert_inline_inode(inode);
	if (ret)
		return ret;

	set_inode_flag(F2FS_I(inode), FI_VOLATILE_FILE);
	f2fs_update_time(F2FS_I_SB(inode), REQ_TIME);
	return 0;
}

static int f2fs_ioc_release_volatile_write(struct file *filp)
{
	struct inode *inode = file_inode(filp);

	if (!inode_owner_or_capable(inode))
		return -EACCES;

	if (!f2fs_is_volatile_file(inode))
		return 0;

	if (!f2fs_is_first_block_written(inode))
		return truncate_partial_data_page(inode, 0, true);

	return punch_hole(inode, 0, F2FS_BLKSIZE);
}

static int f2fs_ioc_abort_volatile_write(struct file *filp)
{
	struct inode *inode = file_inode(filp);
	int ret;

	if (!inode_owner_or_capable(inode))
		return -EACCES;

	ret = mnt_want_write_file(filp);
	if (ret)
		return ret;

	if (f2fs_is_atomic_file(inode)) {
		clear_inode_flag(F2FS_I(inode), FI_ATOMIC_FILE);
		commit_inmem_pages(inode, true);
	}
	if (f2fs_is_volatile_file(inode)) {
		clear_inode_flag(F2FS_I(inode), FI_VOLATILE_FILE);
		ret = f2fs_sync_file(filp, 0, LLONG_MAX, 0);
	}

	mnt_drop_write_file(filp);
	f2fs_update_time(F2FS_I_SB(inode), REQ_TIME);
	return ret;
}

static int f2fs_ioc_shutdown(struct file *filp, unsigned long arg)
{
	struct inode *inode = file_inode(filp);
	struct f2fs_sb_info *sbi = F2FS_I_SB(inode);
	struct super_block *sb = sbi->sb;
	__u32 in;

	if (!capable(CAP_SYS_ADMIN))
		return -EPERM;

	if (get_user(in, (__u32 __user *)arg))
		return -EFAULT;

	switch (in) {
	case FS_GOING_DOWN_FULLSYNC:
		sb = freeze_bdev(sb->s_bdev);
		if (sb && !IS_ERR(sb)) {
			f2fs_stop_checkpoint(sbi);
			thaw_bdev(sb->s_bdev, sb);
		}
		break;
	case FS_GOING_DOWN_METASYNC:
		/* do checkpoint only */
		f2fs_sync_fs(sb, 1);
		f2fs_stop_checkpoint(sbi);
		break;
	case FS_GOING_DOWN_NOSYNC:
		f2fs_stop_checkpoint(sbi);
		break;
	case FS_GOING_DOWN_METAFLUSH:
		sync_meta_pages(sbi, META, LONG_MAX);
		f2fs_stop_checkpoint(sbi);
		break;
	default:
		return -EINVAL;
	}
	f2fs_update_time(sbi, REQ_TIME);
	return 0;
}

static int f2fs_ioc_fitrim(struct file *filp, unsigned long arg)
{
	struct inode *inode = file_inode(filp);
	struct super_block *sb = inode->i_sb;
	struct request_queue *q = bdev_get_queue(sb->s_bdev);
	struct fstrim_range range;
	int ret;

	if (!capable(CAP_SYS_ADMIN))
		return -EPERM;

	if (!blk_queue_discard(q))
		return -EOPNOTSUPP;

	if (copy_from_user(&range, (struct fstrim_range __user *)arg,
				sizeof(range)))
		return -EFAULT;

	range.minlen = max((unsigned int)range.minlen,
				q->limits.discard_granularity);
	ret = f2fs_trim_fs(F2FS_SB(sb), &range);
	if (ret < 0)
		return ret;

	if (copy_to_user((struct fstrim_range __user *)arg, &range,
				sizeof(range)))
		return -EFAULT;
	f2fs_update_time(F2FS_I_SB(inode), REQ_TIME);
	return 0;
}

static bool uuid_is_nonzero(__u8 u[16])
{
	int i;

	for (i = 0; i < 16; i++)
		if (u[i])
			return true;
	return false;
}

static int f2fs_ioc_set_encryption_policy(struct file *filp, unsigned long arg)
{
#ifdef CONFIG_F2FS_FS_ENCRYPTION
	struct f2fs_encryption_policy policy;
	struct inode *inode = file_inode(filp);

	if (copy_from_user(&policy, (struct f2fs_encryption_policy __user *)arg,
				sizeof(policy)))
		return -EFAULT;

	f2fs_update_time(F2FS_I_SB(inode), REQ_TIME);
	return f2fs_process_policy(&policy, inode);
#else
	return -EOPNOTSUPP;
#endif
}

static int f2fs_ioc_get_encryption_policy(struct file *filp, unsigned long arg)
{
#ifdef CONFIG_F2FS_FS_ENCRYPTION
	struct f2fs_encryption_policy policy;
	struct inode *inode = file_inode(filp);
	int err;

	err = f2fs_get_policy(inode, &policy);
	if (err)
		return err;

	if (copy_to_user((struct f2fs_encryption_policy __user *)arg, &policy,
							sizeof(policy)))
		return -EFAULT;
	return 0;
#else
	return -EOPNOTSUPP;
#endif
}

static int f2fs_ioc_get_encryption_pwsalt(struct file *filp, unsigned long arg)
{
	struct inode *inode = file_inode(filp);
	struct f2fs_sb_info *sbi = F2FS_I_SB(inode);
	int err;

	if (!f2fs_sb_has_crypto(inode->i_sb))
		return -EOPNOTSUPP;

	if (uuid_is_nonzero(sbi->raw_super->encrypt_pw_salt))
		goto got_it;

	err = mnt_want_write_file(filp);
	if (err)
		return err;

	/* update superblock with uuid */
	generate_random_uuid(sbi->raw_super->encrypt_pw_salt);

	err = f2fs_commit_super(sbi, false);
	if (err) {
		/* undo new data */
		memset(sbi->raw_super->encrypt_pw_salt, 0, 16);
		mnt_drop_write_file(filp);
		return err;
	}
	mnt_drop_write_file(filp);
got_it:
	if (copy_to_user((__u8 __user *)arg, sbi->raw_super->encrypt_pw_salt,
									16))
		return -EFAULT;
	return 0;
}

static int f2fs_ioc_gc(struct file *filp, unsigned long arg)
{
	struct inode *inode = file_inode(filp);
	struct f2fs_sb_info *sbi = F2FS_I_SB(inode);
	__u32 sync;

	if (!capable(CAP_SYS_ADMIN))
		return -EPERM;

	if (get_user(sync, (__u32 __user *)arg))
		return -EFAULT;

	if (f2fs_readonly(sbi->sb))
		return -EROFS;

	if (!sync) {
		if (!mutex_trylock(&sbi->gc_mutex))
			return -EBUSY;
	} else {
		mutex_lock(&sbi->gc_mutex);
	}

	return f2fs_gc(sbi, sync);
}

static int f2fs_ioc_write_checkpoint(struct file *filp, unsigned long arg)
{
	struct inode *inode = file_inode(filp);
	struct f2fs_sb_info *sbi = F2FS_I_SB(inode);

	if (!capable(CAP_SYS_ADMIN))
		return -EPERM;

	if (f2fs_readonly(sbi->sb))
		return -EROFS;

	return f2fs_sync_fs(sbi->sb, 1);
}

static int f2fs_defragment_range(struct f2fs_sb_info *sbi,
					struct file *filp,
					struct f2fs_defragment *range)
{
	struct inode *inode = file_inode(filp);
	struct f2fs_map_blocks map;
	struct extent_info ei;
	pgoff_t pg_start, pg_end;
	unsigned int blk_per_seg = sbi->blocks_per_seg;
	unsigned int total = 0, sec_num;
	unsigned int pages_per_sec = sbi->segs_per_sec * blk_per_seg;
	block_t blk_end = 0;
	bool fragmented = false;
	int err;

	/* if in-place-update policy is enabled, don't waste time here */
	if (need_inplace_update(inode))
		return -EINVAL;

	pg_start = range->start >> PAGE_CACHE_SHIFT;
	pg_end = (range->start + range->len) >> PAGE_CACHE_SHIFT;

	f2fs_balance_fs(sbi, true);

	mutex_lock(&inode->i_mutex);

	/* writeback all dirty pages in the range */
	err = filemap_write_and_wait_range(inode->i_mapping, range->start,
						range->start + range->len - 1);
	if (err)
		goto out;

	/*
	 * lookup mapping info in extent cache, skip defragmenting if physical
	 * block addresses are continuous.
	 */
	if (f2fs_lookup_extent_cache(inode, pg_start, &ei)) {
		if (ei.fofs + ei.len >= pg_end)
			goto out;
	}

	map.m_lblk = pg_start;

	/*
	 * lookup mapping info in dnode page cache, skip defragmenting if all
	 * physical block addresses are continuous even if there are hole(s)
	 * in logical blocks.
	 */
	while (map.m_lblk < pg_end) {
		map.m_len = pg_end - map.m_lblk;
		err = f2fs_map_blocks(inode, &map, 0, F2FS_GET_BLOCK_READ);
		if (err)
>>>>>>> cd6d1aa0
			goto out;

		if (!(map.m_flags & F2FS_MAP_FLAGS)) {
			map.m_lblk++;
			continue;
		}
	}

<<<<<<< HEAD
	flags = flags & FS_FL_USER_MODIFIABLE;
	flags |= oldflags & ~FS_FL_USER_MODIFIABLE;
	fi->i_flags = flags;
	mutex_unlock(&inode->i_mutex);

	f2fs_set_inode_flags(inode);
	inode->i_ctime = CURRENT_TIME;
	mark_inode_dirty(inode);
out:
	mnt_drop_write_file(filp);
	return ret;
}

static int f2fs_ioc_getversion(struct file *filp, unsigned long arg)
{
	struct inode *inode = file_inode(filp);

	return put_user(inode->i_generation, (int __user *)arg);
}

static int f2fs_ioc_start_atomic_write(struct file *filp)
{
	struct inode *inode = file_inode(filp);
	int ret;

	if (!inode_owner_or_capable(inode))
		return -EACCES;

	f2fs_balance_fs(F2FS_I_SB(inode));

	if (f2fs_is_atomic_file(inode))
		return 0;

	ret = f2fs_convert_inline_inode(inode);
	if (ret)
		return ret;

	set_inode_flag(F2FS_I(inode), FI_ATOMIC_FILE);
	return 0;
}

static int f2fs_ioc_commit_atomic_write(struct file *filp)
{
	struct inode *inode = file_inode(filp);
	int ret;

	if (!inode_owner_or_capable(inode))
		return -EACCES;

	if (f2fs_is_volatile_file(inode))
		return 0;

	ret = mnt_want_write_file(filp);
	if (ret)
		return ret;

	if (f2fs_is_atomic_file(inode)) {
		clear_inode_flag(F2FS_I(inode), FI_ATOMIC_FILE);
		ret = commit_inmem_pages(inode, false);
		if (ret)
			goto err_out;
	}

	ret = f2fs_sync_file(filp, 0, LLONG_MAX, 0);
err_out:
	mnt_drop_write_file(filp);
	return ret;
}

static int f2fs_ioc_start_volatile_write(struct file *filp)
{
	struct inode *inode = file_inode(filp);
	int ret;

	if (!inode_owner_or_capable(inode))
		return -EACCES;

	if (f2fs_is_volatile_file(inode))
		return 0;

	ret = f2fs_convert_inline_inode(inode);
	if (ret)
		return ret;

	set_inode_flag(F2FS_I(inode), FI_VOLATILE_FILE);
	return 0;
}

static int f2fs_ioc_release_volatile_write(struct file *filp)
{
	struct inode *inode = file_inode(filp);

	if (!inode_owner_or_capable(inode))
		return -EACCES;

	if (!f2fs_is_volatile_file(inode))
		return 0;

	if (!f2fs_is_first_block_written(inode))
		return truncate_partial_data_page(inode, 0, true);

	return punch_hole(inode, 0, F2FS_BLKSIZE);
}

static int f2fs_ioc_abort_volatile_write(struct file *filp)
{
	struct inode *inode = file_inode(filp);
	int ret;

	if (!inode_owner_or_capable(inode))
		return -EACCES;

	ret = mnt_want_write_file(filp);
	if (ret)
		return ret;

	f2fs_balance_fs(F2FS_I_SB(inode));

	clear_inode_flag(F2FS_I(inode), FI_ATOMIC_FILE);
	clear_inode_flag(F2FS_I(inode), FI_VOLATILE_FILE);
	commit_inmem_pages(inode, true);

	mnt_drop_write_file(filp);
	return ret;
}

static int f2fs_ioc_shutdown(struct file *filp, unsigned long arg)
{
	struct inode *inode = file_inode(filp);
	struct f2fs_sb_info *sbi = F2FS_I_SB(inode);
	struct super_block *sb = sbi->sb;
	__u32 in;

	if (!capable(CAP_SYS_ADMIN))
		return -EPERM;

	if (get_user(in, (__u32 __user *)arg))
		return -EFAULT;

	switch (in) {
	case FS_GOING_DOWN_FULLSYNC:
		sb = freeze_bdev(sb->s_bdev);
		if (sb && !IS_ERR(sb)) {
			f2fs_stop_checkpoint(sbi);
			thaw_bdev(sb->s_bdev, sb);
=======
		if (blk_end && blk_end != map.m_pblk) {
			fragmented = true;
			break;
		}
		blk_end = map.m_pblk + map.m_len;

		map.m_lblk += map.m_len;
	}

	if (!fragmented)
		goto out;

	map.m_lblk = pg_start;
	map.m_len = pg_end - pg_start;

	sec_num = (map.m_len + pages_per_sec - 1) / pages_per_sec;

	/*
	 * make sure there are enough free section for LFS allocation, this can
	 * avoid defragment running in SSR mode when free section are allocated
	 * intensively
	 */
	if (has_not_enough_free_secs(sbi, sec_num)) {
		err = -EAGAIN;
		goto out;
	}

	while (map.m_lblk < pg_end) {
		pgoff_t idx;
		int cnt = 0;

do_map:
		map.m_len = pg_end - map.m_lblk;
		err = f2fs_map_blocks(inode, &map, 0, F2FS_GET_BLOCK_READ);
		if (err)
			goto clear_out;

		if (!(map.m_flags & F2FS_MAP_FLAGS)) {
			map.m_lblk++;
			continue;
		}

		set_inode_flag(F2FS_I(inode), FI_DO_DEFRAG);

		idx = map.m_lblk;
		while (idx < map.m_lblk + map.m_len && cnt < blk_per_seg) {
			struct page *page;

			page = get_lock_data_page(inode, idx, true);
			if (IS_ERR(page)) {
				err = PTR_ERR(page);
				goto clear_out;
			}

			set_page_dirty(page);
			f2fs_put_page(page, 1);

			idx++;
			cnt++;
			total++;
>>>>>>> cd6d1aa0
		}
		break;
	case FS_GOING_DOWN_METASYNC:
		/* do checkpoint only */
		f2fs_sync_fs(sb, 1);
		f2fs_stop_checkpoint(sbi);
		break;
	case FS_GOING_DOWN_NOSYNC:
		f2fs_stop_checkpoint(sbi);
		break;
	case FS_GOING_DOWN_METAFLUSH:
		sync_meta_pages(sbi, META, LONG_MAX);
		f2fs_stop_checkpoint(sbi);
		break;
	default:
		return -EINVAL;
	}
	return 0;
}

<<<<<<< HEAD
static int f2fs_ioc_fitrim(struct file *filp, unsigned long arg)
{
	struct inode *inode = file_inode(filp);
	struct super_block *sb = inode->i_sb;
	struct request_queue *q = bdev_get_queue(sb->s_bdev);
	struct fstrim_range range;
	int ret;

	if (!capable(CAP_SYS_ADMIN))
		return -EPERM;

	if (!blk_queue_discard(q))
		return -EOPNOTSUPP;

	if (copy_from_user(&range, (struct fstrim_range __user *)arg,
				sizeof(range)))
		return -EFAULT;

	range.minlen = max((unsigned int)range.minlen,
				q->limits.discard_granularity);
	ret = f2fs_trim_fs(F2FS_SB(sb), &range);
	if (ret < 0)
		return ret;

	if (copy_to_user((struct fstrim_range __user *)arg, &range,
				sizeof(range)))
		return -EFAULT;
	return 0;
}

static bool uuid_is_nonzero(__u8 u[16])
{
	int i;

	for (i = 0; i < 16; i++)
		if (u[i])
			return true;
	return false;
}

static int f2fs_ioc_set_encryption_policy(struct file *filp, unsigned long arg)
{
#ifdef CONFIG_F2FS_FS_ENCRYPTION
	struct f2fs_encryption_policy policy;
	struct inode *inode = file_inode(filp);

	if (copy_from_user(&policy, (struct f2fs_encryption_policy __user *)arg,
				sizeof(policy)))
		return -EFAULT;

	return f2fs_process_policy(&policy, inode);
#else
	return -EOPNOTSUPP;
#endif
}

static int f2fs_ioc_get_encryption_policy(struct file *filp, unsigned long arg)
{
#ifdef CONFIG_F2FS_FS_ENCRYPTION
	struct f2fs_encryption_policy policy;
	struct inode *inode = file_inode(filp);
	int err;

	err = f2fs_get_policy(inode, &policy);
	if (err)
		return err;

	if (copy_to_user((struct f2fs_encryption_policy __user *)arg, &policy,
							sizeof(policy)))
		return -EFAULT;
	return 0;
#else
	return -EOPNOTSUPP;
#endif
}

static int f2fs_ioc_get_encryption_pwsalt(struct file *filp, unsigned long arg)
{
	struct inode *inode = file_inode(filp);
	struct f2fs_sb_info *sbi = F2FS_I_SB(inode);
	int err;

	if (!f2fs_sb_has_crypto(inode->i_sb))
		return -EOPNOTSUPP;

	if (uuid_is_nonzero(sbi->raw_super->encrypt_pw_salt))
		goto got_it;
=======
		map.m_lblk = idx;

		if (idx < pg_end && cnt < blk_per_seg)
			goto do_map;

		clear_inode_flag(F2FS_I(inode), FI_DO_DEFRAG);

		err = filemap_fdatawrite(inode->i_mapping);
		if (err)
			goto out;
	}
clear_out:
	clear_inode_flag(F2FS_I(inode), FI_DO_DEFRAG);
out:
	mutex_unlock(&inode->i_mutex);
	if (!err)
		range->len = (u64)total << PAGE_CACHE_SHIFT;
	return err;
}

static int f2fs_ioc_defragment(struct file *filp, unsigned long arg)
{
	struct inode *inode = file_inode(filp);
	struct f2fs_sb_info *sbi = F2FS_I_SB(inode);
	struct f2fs_defragment range;
	int err;

	if (!capable(CAP_SYS_ADMIN))
		return -EPERM;

	if (!S_ISREG(inode->i_mode))
		return -EINVAL;
>>>>>>> cd6d1aa0

	err = mnt_want_write_file(filp);
	if (err)
		return err;

<<<<<<< HEAD
	/* update superblock with uuid */
	generate_random_uuid(sbi->raw_super->encrypt_pw_salt);

	err = f2fs_commit_super(sbi, false);

	mnt_drop_write_file(filp);
	if (err) {
		/* undo new data */
		memset(sbi->raw_super->encrypt_pw_salt, 0, 16);
		return err;
	}
got_it:
	if (copy_to_user((__u8 __user *)arg, sbi->raw_super->encrypt_pw_salt,
									16))
		return -EFAULT;
	return 0;
}

static int f2fs_ioc_gc(struct file *filp, unsigned long arg)
{
	struct inode *inode = file_inode(filp);
	struct f2fs_sb_info *sbi = F2FS_I_SB(inode);
	__u32 sync;

	if (!capable(CAP_SYS_ADMIN))
		return -EPERM;

	if (get_user(sync, (__u32 __user *)arg))
		return -EFAULT;

	if (f2fs_readonly(sbi->sb))
		return -EROFS;

	if (!sync) {
		if (!mutex_trylock(&sbi->gc_mutex))
			return -EBUSY;
	} else {
		mutex_lock(&sbi->gc_mutex);
	}

	return f2fs_gc(sbi, sync);
}

static int f2fs_ioc_write_checkpoint(struct file *filp, unsigned long arg)
{
	struct inode *inode = file_inode(filp);
	struct f2fs_sb_info *sbi = F2FS_I_SB(inode);
	struct cp_control cpc;

	if (!capable(CAP_SYS_ADMIN))
		return -EPERM;

	if (f2fs_readonly(sbi->sb))
		return -EROFS;

	cpc.reason = __get_cp_reason(sbi);

	mutex_lock(&sbi->gc_mutex);
	write_checkpoint(sbi, &cpc);
	mutex_unlock(&sbi->gc_mutex);

	return 0;
=======
	if (f2fs_readonly(sbi->sb)) {
		err = -EROFS;
		goto out;
	}

	if (copy_from_user(&range, (struct f2fs_defragment __user *)arg,
							sizeof(range))) {
		err = -EFAULT;
		goto out;
	}

	/* verify alignment of offset & size */
	if (range.start & (F2FS_BLKSIZE - 1) ||
		range.len & (F2FS_BLKSIZE - 1)) {
		err = -EINVAL;
		goto out;
	}

	err = f2fs_defragment_range(sbi, filp, &range);
	f2fs_update_time(sbi, REQ_TIME);
	if (err < 0)
		goto out;

	if (copy_to_user((struct f2fs_defragment __user *)arg, &range,
							sizeof(range)))
		err = -EFAULT;
out:
	mnt_drop_write_file(filp);
	return err;
>>>>>>> cd6d1aa0
}

long f2fs_ioctl(struct file *filp, unsigned int cmd, unsigned long arg)
{
	switch (cmd) {
	case F2FS_IOC_GETFLAGS:
		return f2fs_ioc_getflags(filp, arg);
	case F2FS_IOC_SETFLAGS:
		return f2fs_ioc_setflags(filp, arg);
	case F2FS_IOC_GETVERSION:
		return f2fs_ioc_getversion(filp, arg);
	case F2FS_IOC_START_ATOMIC_WRITE:
		return f2fs_ioc_start_atomic_write(filp);
	case F2FS_IOC_COMMIT_ATOMIC_WRITE:
		return f2fs_ioc_commit_atomic_write(filp);
	case F2FS_IOC_START_VOLATILE_WRITE:
		return f2fs_ioc_start_volatile_write(filp);
	case F2FS_IOC_RELEASE_VOLATILE_WRITE:
		return f2fs_ioc_release_volatile_write(filp);
	case F2FS_IOC_ABORT_VOLATILE_WRITE:
		return f2fs_ioc_abort_volatile_write(filp);
	case FS_IOC_SHUTDOWN:
		return f2fs_ioc_shutdown(filp, arg);
	case FITRIM:
		return f2fs_ioc_fitrim(filp, arg);
	case F2FS_IOC_SET_ENCRYPTION_POLICY:
		return f2fs_ioc_set_encryption_policy(filp, arg);
	case F2FS_IOC_GET_ENCRYPTION_POLICY:
		return f2fs_ioc_get_encryption_policy(filp, arg);
	case F2FS_IOC_GET_ENCRYPTION_PWSALT:
		return f2fs_ioc_get_encryption_pwsalt(filp, arg);
	case F2FS_IOC_GARBAGE_COLLECT:
		return f2fs_ioc_gc(filp, arg);
	case F2FS_IOC_WRITE_CHECKPOINT:
		return f2fs_ioc_write_checkpoint(filp, arg);
<<<<<<< HEAD
=======
	case F2FS_IOC_DEFRAGMENT:
		return f2fs_ioc_defragment(filp, arg);
>>>>>>> cd6d1aa0
	default:
		return -ENOTTY;
	}
}

#ifdef CONFIG_COMPAT
long f2fs_compat_ioctl(struct file *file, unsigned int cmd, unsigned long arg)
{
	switch (cmd) {
	case F2FS_IOC32_GETFLAGS:
		cmd = F2FS_IOC_GETFLAGS;
		break;
	case F2FS_IOC32_SETFLAGS:
		cmd = F2FS_IOC_SETFLAGS;
		break;
	case F2FS_IOC32_GETVERSION:
		cmd = F2FS_IOC_GETVERSION;
		break;
	case F2FS_IOC_START_ATOMIC_WRITE:
	case F2FS_IOC_COMMIT_ATOMIC_WRITE:
	case F2FS_IOC_START_VOLATILE_WRITE:
	case F2FS_IOC_RELEASE_VOLATILE_WRITE:
	case F2FS_IOC_ABORT_VOLATILE_WRITE:
	case FS_IOC_SHUTDOWN:
	case F2FS_IOC_SET_ENCRYPTION_POLICY:
	case F2FS_IOC_GET_ENCRYPTION_PWSALT:
	case F2FS_IOC_GET_ENCRYPTION_POLICY:
	case F2FS_IOC_GARBAGE_COLLECT:
	case F2FS_IOC_WRITE_CHECKPOINT:
	case F2FS_IOC_DEFRAGMENT:
		break;
	default:
		return -ENOIOCTLCMD;
	}
	return f2fs_ioctl(file, cmd, (unsigned long) compat_ptr(arg));
}
#endif

const struct file_operations f2fs_file_operations = {
	.llseek		= f2fs_llseek,
	.read		= do_sync_read,
	.write		= do_sync_write,
	.aio_read	= generic_file_aio_read,
	.aio_write	= generic_file_aio_write,
	.open		= f2fs_file_open,
	.release	= f2fs_release_file,
	.mmap		= f2fs_file_mmap,
	.fsync		= f2fs_sync_file,
	.fallocate	= f2fs_fallocate,
	.unlocked_ioctl	= f2fs_ioctl,
#ifdef CONFIG_COMPAT
	.compat_ioctl	= f2fs_compat_ioctl,
#endif
	.splice_read	= generic_file_splice_read,
	.splice_write	= generic_file_splice_write,
};<|MERGE_RESOLUTION|>--- conflicted
+++ resolved
@@ -39,11 +39,6 @@
 	struct f2fs_sb_info *sbi = F2FS_I_SB(inode);
 	struct dnode_of_data dn;
 	int err;
-<<<<<<< HEAD
-
-	f2fs_balance_fs(sbi);
-=======
->>>>>>> cd6d1aa0
 
 	sb_start_pagefault(inode->i_sb);
 
@@ -60,11 +55,8 @@
 	f2fs_put_dnode(&dn);
 	f2fs_unlock_op(sbi);
 
-<<<<<<< HEAD
-=======
 	f2fs_balance_fs(sbi, dn.node_changed);
 
->>>>>>> cd6d1aa0
 	file_update_time(vma->vm_file);
 	lock_page(page);
 	if (unlikely(page->mapping != inode->i_mapping ||
@@ -209,11 +201,7 @@
 	trace_f2fs_sync_file_enter(inode);
 
 	/* if fdatasync is triggered, let's do in-place-update */
-<<<<<<< HEAD
-	if (get_dirty_pages(inode) <= SM_I(sbi)->min_fsync_blocks)
-=======
 	if (datasync || get_dirty_pages(inode) <= SM_I(sbi)->min_fsync_blocks)
->>>>>>> cd6d1aa0
 		set_inode_flag(fi, FI_NEED_IPU);
 	ret = filemap_write_and_wait_range(inode->i_mapping, start, end);
 	clear_inode_flag(fi, FI_NEED_IPU);
@@ -238,7 +226,6 @@
 		/* it may call write_inode just prior to fsync */
 		if (need_inode_page_update(sbi, ino))
 			goto go_write;
-<<<<<<< HEAD
 
 		if (is_inode_flag_set(fi, FI_UPDATE_WRITE) ||
 				exist_written_data(sbi, ino, UPDATE_INO))
@@ -246,18 +233,6 @@
 		goto out;
 	}
 go_write:
-	/* guarantee free sections for fsync */
-	f2fs_balance_fs(sbi);
-
-=======
-
-		if (is_inode_flag_set(fi, FI_UPDATE_WRITE) ||
-				exist_written_data(sbi, ino, UPDATE_INO))
-			goto flush_out;
-		goto out;
-	}
-go_write:
->>>>>>> cd6d1aa0
 	/*
 	 * Both of fdatasync() and fsync() are able to be recovered from
 	 * sudden-power-off.
@@ -278,51 +253,27 @@
 		clear_inode_flag(fi, FI_APPEND_WRITE);
 		clear_inode_flag(fi, FI_UPDATE_WRITE);
 		goto out;
-<<<<<<< HEAD
 	}
 sync_nodes:
 	sync_node_pages(sbi, ino, &wbc);
 
 	/* if cp_error was enabled, we should avoid infinite loop */
-	if (unlikely(f2fs_cp_error(sbi)))
+	if (unlikely(f2fs_cp_error(sbi))) {
+		ret = -EIO;
 		goto out;
+	}
 
 	if (need_inode_block_update(sbi, ino)) {
 		mark_inode_dirty_sync(inode);
 		f2fs_write_inode(inode, NULL);
 		goto sync_nodes;
 	}
-=======
-	}
-sync_nodes:
-	sync_node_pages(sbi, ino, &wbc);
-
-	/* if cp_error was enabled, we should avoid infinite loop */
-	if (unlikely(f2fs_cp_error(sbi))) {
-		ret = -EIO;
-		goto out;
-	}
-
-	if (need_inode_block_update(sbi, ino)) {
-		mark_inode_dirty_sync(inode);
-		f2fs_write_inode(inode, NULL);
-		goto sync_nodes;
-	}
->>>>>>> cd6d1aa0
 
 	ret = wait_on_node_pages_writeback(sbi, ino);
 	if (ret)
 		goto out;
 
 	/* once recovery info is written, don't need to tack this */
-<<<<<<< HEAD
-	remove_dirty_inode(sbi, ino, APPEND_INO);
-	clear_inode_flag(fi, FI_APPEND_WRITE);
-flush_out:
-	remove_dirty_inode(sbi, ino, UPDATE_INO);
-	clear_inode_flag(fi, FI_UPDATE_WRITE);
-	ret = f2fs_issue_flush(sbi);
-=======
 	remove_ino_entry(sbi, ino, APPEND_INO);
 	clear_inode_flag(fi, FI_APPEND_WRITE);
 flush_out:
@@ -330,7 +281,6 @@
 	clear_inode_flag(fi, FI_UPDATE_WRITE);
 	ret = f2fs_issue_flush(sbi);
 	f2fs_update_time(sbi, REQ_TIME);
->>>>>>> cd6d1aa0
 out:
 	trace_f2fs_sync_file_exit(inode, need_cp, datasync, ret);
 	f2fs_trace_ios(NULL, 1);
@@ -487,32 +437,18 @@
 static int f2fs_file_mmap(struct file *file, struct vm_area_struct *vma)
 {
 	struct inode *inode = file_inode(file);
-<<<<<<< HEAD
-
-	if (f2fs_encrypted_inode(inode)) {
-		int err = f2fs_get_encryption_info(inode);
-=======
 	int err;
 
 	if (f2fs_encrypted_inode(inode)) {
 		err = f2fs_get_encryption_info(inode);
->>>>>>> cd6d1aa0
 		if (err)
 			return 0;
 	}
 
 	/* we don't need to use inline_data strictly */
-<<<<<<< HEAD
-	if (f2fs_has_inline_data(inode)) {
-		int err = f2fs_convert_inline_inode(inode);
-		if (err)
-			return err;
-	}
-=======
 	err = f2fs_convert_inline_inode(inode);
 	if (err)
 		return err;
->>>>>>> cd6d1aa0
 
 	file_accessed(file);
 	vma->vm_ops = &f2fs_file_vm_ops;
@@ -565,10 +501,6 @@
 						F2FS_I(dn->inode)) + ofs;
 		f2fs_update_extent_cache_range(dn, fofs, 0, len);
 		dec_valid_block_count(sbi, dn->inode, nr_free);
-<<<<<<< HEAD
-		set_page_dirty(dn->node_page);
-=======
->>>>>>> cd6d1aa0
 		sync_inode_page(dn);
 	}
 	dn->ofs_in_node = ofs;
@@ -690,11 +622,7 @@
 	trace_f2fs_truncate(inode);
 
 	/* we should check inline_data size */
-<<<<<<< HEAD
-	if (f2fs_has_inline_data(inode) && !f2fs_may_inline_data(inode)) {
-=======
 	if (!f2fs_may_inline_data(inode)) {
->>>>>>> cd6d1aa0
 		err = f2fs_convert_inline_inode(inode);
 		if (err)
 			return err;
@@ -769,19 +697,13 @@
 			err = f2fs_truncate(inode, true);
 			if (err)
 				return err;
-<<<<<<< HEAD
-			f2fs_balance_fs(F2FS_I_SB(inode));
-=======
 			f2fs_balance_fs(F2FS_I_SB(inode), true);
->>>>>>> cd6d1aa0
 		} else {
 			/*
 			 * do not trim all blocks after i_size if target size is
 			 * larger than i_size.
 			 */
 			truncate_setsize(inode, attr->ia_size);
-<<<<<<< HEAD
-=======
 
 			/* should convert inline inode here */
 			if (!f2fs_may_inline_data(inode)) {
@@ -789,7 +711,6 @@
 				if (err)
 					return err;
 			}
->>>>>>> cd6d1aa0
 			inode->i_mtime = inode->i_ctime = CURRENT_TIME;
 		}
 	}
@@ -886,12 +807,6 @@
 	ret = f2fs_convert_inline_inode(inode);
 	if (ret)
 		return ret;
-
-	if (f2fs_has_inline_data(inode)) {
-		ret = f2fs_convert_inline_inode(inode);
-		if (ret)
-			return ret;
-	}
 
 	pg_start = ((unsigned long long) offset) >> PAGE_CACHE_SHIFT;
 	pg_end = ((unsigned long long) offset + len) >> PAGE_CACHE_SHIFT;
@@ -981,7 +896,6 @@
 		ret = f2fs_reserve_block(&dn, dst);
 		if (ret)
 			goto err_out;
-<<<<<<< HEAD
 
 		truncate_data_blocks_range(&dn, 1);
 
@@ -1026,7 +940,7 @@
 	int ret = 0;
 
 	for (; end < nrpages; start++, end++) {
-		f2fs_balance_fs(sbi);
+		f2fs_balance_fs(sbi, true);
 		f2fs_lock_op(sbi);
 		ret = __exchange_data_block(inode, end, start, true);
 		f2fs_unlock_op(sbi);
@@ -1049,13 +963,9 @@
 	if (offset & (F2FS_BLKSIZE - 1) || len & (F2FS_BLKSIZE - 1))
 		return -EINVAL;
 
-	f2fs_balance_fs(F2FS_I_SB(inode));
-
-	if (f2fs_has_inline_data(inode)) {
-		ret = f2fs_convert_inline_inode(inode);
-		if (ret)
-			return ret;
-	}
+	ret = f2fs_convert_inline_inode(inode);
+	if (ret)
+		return ret;
 
 	pg_start = offset >> PAGE_CACHE_SHIFT;
 	pg_end = (offset + len) >> PAGE_CACHE_SHIFT;
@@ -1099,13 +1009,9 @@
 	if (ret)
 		return ret;
 
-	f2fs_balance_fs(sbi);
-
-	if (f2fs_has_inline_data(inode)) {
-		ret = f2fs_convert_inline_inode(inode);
-		if (ret)
-			return ret;
-	}
+	ret = f2fs_convert_inline_inode(inode);
+	if (ret)
+		return ret;
 
 	ret = filemap_write_and_wait_range(mapping, offset, offset + len - 1);
 	if (ret)
@@ -1212,242 +1118,11 @@
 	if (offset & (F2FS_BLKSIZE - 1) || len & (F2FS_BLKSIZE - 1))
 		return -EINVAL;
 
-	f2fs_balance_fs(sbi);
-
-	if (f2fs_has_inline_data(inode)) {
-		ret = f2fs_convert_inline_inode(inode);
-		if (ret)
-			return ret;
-	}
-=======
-
-		truncate_data_blocks_range(&dn, 1);
-
-		get_node_info(sbi, dn.nid, &ni);
-		f2fs_replace_block(sbi, &dn, dn.data_blkaddr, new_addr,
-				ni.version, true);
-		f2fs_put_dnode(&dn);
-	} else {
-		struct page *psrc, *pdst;
-
-		psrc = get_lock_data_page(inode, src, true);
-		if (IS_ERR(psrc))
-			return PTR_ERR(psrc);
-		pdst = get_new_data_page(inode, NULL, dst, false);
-		if (IS_ERR(pdst)) {
-			f2fs_put_page(psrc, 1);
-			return PTR_ERR(pdst);
-		}
-		f2fs_copy_page(psrc, pdst);
-		set_page_dirty(pdst);
-		f2fs_put_page(pdst, 1);
-		f2fs_put_page(psrc, 1);
-
-		return truncate_hole(inode, src, src + 1);
-	}
-	return 0;
-
-err_out:
-	if (!get_dnode_of_data(&dn, src, LOOKUP_NODE)) {
-		dn.data_blkaddr = new_addr;
-		set_data_blkaddr(&dn);
-		f2fs_update_extent_cache(&dn);
-		f2fs_put_dnode(&dn);
-	}
-	return ret;
-}
-
-static int f2fs_do_collapse(struct inode *inode, pgoff_t start, pgoff_t end)
-{
-	struct f2fs_sb_info *sbi = F2FS_I_SB(inode);
-	pgoff_t nrpages = (i_size_read(inode) + PAGE_SIZE - 1) / PAGE_SIZE;
-	int ret = 0;
-
-	for (; end < nrpages; start++, end++) {
-		f2fs_balance_fs(sbi, true);
-		f2fs_lock_op(sbi);
-		ret = __exchange_data_block(inode, end, start, true);
-		f2fs_unlock_op(sbi);
-		if (ret)
-			break;
-	}
-	return ret;
-}
-
-static int f2fs_collapse_range(struct inode *inode, loff_t offset, loff_t len)
-{
-	pgoff_t pg_start, pg_end;
-	loff_t new_size;
-	int ret;
-
-	if (offset + len >= i_size_read(inode))
-		return -EINVAL;
-
-	/* collapse range should be aligned to block size of f2fs. */
-	if (offset & (F2FS_BLKSIZE - 1) || len & (F2FS_BLKSIZE - 1))
-		return -EINVAL;
-
 	ret = f2fs_convert_inline_inode(inode);
 	if (ret)
 		return ret;
 
-	pg_start = offset >> PAGE_CACHE_SHIFT;
-	pg_end = (offset + len) >> PAGE_CACHE_SHIFT;
-
-	/* write out all dirty pages from offset */
-	ret = filemap_write_and_wait_range(inode->i_mapping, offset, LLONG_MAX);
-	if (ret)
-		return ret;
-
-	truncate_pagecache(inode, 0, offset);
-
-	ret = f2fs_do_collapse(inode, pg_start, pg_end);
-	if (ret)
-		return ret;
-
-	/* write out all moved pages, if possible */
-	filemap_write_and_wait_range(inode->i_mapping, offset, LLONG_MAX);
-	truncate_pagecache(inode, 0, offset);
-
-	new_size = i_size_read(inode) - len;
-	truncate_pagecache(inode, 0, new_size);
-
-	ret = truncate_blocks(inode, new_size, true);
-	if (!ret)
-		i_size_write(inode, new_size);
-
-	return ret;
-}
-
-static int f2fs_zero_range(struct inode *inode, loff_t offset, loff_t len,
-								int mode)
-{
-	struct f2fs_sb_info *sbi = F2FS_I_SB(inode);
-	struct address_space *mapping = inode->i_mapping;
-	pgoff_t index, pg_start, pg_end;
-	loff_t new_size = i_size_read(inode);
-	loff_t off_start, off_end;
-	int ret = 0;
-
-	ret = inode_newsize_ok(inode, (len + offset));
-	if (ret)
-		return ret;
-
-	ret = f2fs_convert_inline_inode(inode);
-	if (ret)
-		return ret;
-
-	ret = filemap_write_and_wait_range(mapping, offset, offset + len - 1);
-	if (ret)
-		return ret;
-
-	truncate_pagecache_range(inode, offset, offset + len - 1);
-
-	pg_start = ((unsigned long long) offset) >> PAGE_CACHE_SHIFT;
-	pg_end = ((unsigned long long) offset + len) >> PAGE_CACHE_SHIFT;
-
-	off_start = offset & (PAGE_CACHE_SIZE - 1);
-	off_end = (offset + len) & (PAGE_CACHE_SIZE - 1);
-
-	if (pg_start == pg_end) {
-		ret = fill_zero(inode, pg_start, off_start,
-						off_end - off_start);
-		if (ret)
-			return ret;
-
-		if (offset + len > new_size)
-			new_size = offset + len;
-		new_size = max_t(loff_t, new_size, offset + len);
-	} else {
-		if (off_start) {
-			ret = fill_zero(inode, pg_start++, off_start,
-						PAGE_CACHE_SIZE - off_start);
-			if (ret)
-				return ret;
-
-			new_size = max_t(loff_t, new_size,
-					(loff_t)pg_start << PAGE_CACHE_SHIFT);
-		}
-
-		for (index = pg_start; index < pg_end; index++) {
-			struct dnode_of_data dn;
-			struct page *ipage;
-
-			f2fs_lock_op(sbi);
-
-			ipage = get_node_page(sbi, inode->i_ino);
-			if (IS_ERR(ipage)) {
-				ret = PTR_ERR(ipage);
-				f2fs_unlock_op(sbi);
-				goto out;
-			}
-
-			set_new_dnode(&dn, inode, ipage, NULL, 0);
-			ret = f2fs_reserve_block(&dn, index);
-			if (ret) {
-				f2fs_unlock_op(sbi);
-				goto out;
-			}
-
-			if (dn.data_blkaddr != NEW_ADDR) {
-				invalidate_blocks(sbi, dn.data_blkaddr);
-
-				dn.data_blkaddr = NEW_ADDR;
-				set_data_blkaddr(&dn);
-
-				dn.data_blkaddr = NULL_ADDR;
-				f2fs_update_extent_cache(&dn);
-			}
-			f2fs_put_dnode(&dn);
-			f2fs_unlock_op(sbi);
-
-			new_size = max_t(loff_t, new_size,
-				(loff_t)(index + 1) << PAGE_CACHE_SHIFT);
-		}
-
-		if (off_end) {
-			ret = fill_zero(inode, pg_end, 0, off_end);
-			if (ret)
-				goto out;
-
-			new_size = max_t(loff_t, new_size, offset + len);
-		}
-	}
-
-out:
-	if (!(mode & FALLOC_FL_KEEP_SIZE) && i_size_read(inode) < new_size) {
-		i_size_write(inode, new_size);
-		mark_inode_dirty(inode);
-		update_inode_page(inode);
-	}
-
-	return ret;
-}
-
-static int f2fs_insert_range(struct inode *inode, loff_t offset, loff_t len)
-{
-	struct f2fs_sb_info *sbi = F2FS_I_SB(inode);
-	pgoff_t pg_start, pg_end, delta, nrpages, idx;
-	loff_t new_size;
-	int ret = 0;
-
-	new_size = i_size_read(inode) + len;
-	if (new_size > inode->i_sb->s_maxbytes)
-		return -EFBIG;
-
-	if (offset >= i_size_read(inode))
-		return -EINVAL;
-
-	/* insert range should be aligned to block size of f2fs. */
-	if (offset & (F2FS_BLKSIZE - 1) || len & (F2FS_BLKSIZE - 1))
-		return -EINVAL;
-
-	ret = f2fs_convert_inline_inode(inode);
-	if (ret)
-		return ret;
-
 	f2fs_balance_fs(sbi, true);
->>>>>>> cd6d1aa0
 
 	ret = truncate_blocks(inode, i_size_read(inode), true);
 	if (ret)
@@ -1491,28 +1166,15 @@
 	loff_t off_start, off_end;
 	int ret = 0;
 
-<<<<<<< HEAD
-	f2fs_balance_fs(sbi);
-
-=======
->>>>>>> cd6d1aa0
 	ret = inode_newsize_ok(inode, (len + offset));
 	if (ret)
 		return ret;
 
-<<<<<<< HEAD
-	if (f2fs_has_inline_data(inode)) {
-		ret = f2fs_convert_inline_inode(inode);
-		if (ret)
-			return ret;
-	}
-=======
 	ret = f2fs_convert_inline_inode(inode);
 	if (ret)
 		return ret;
 
 	f2fs_balance_fs(sbi, true);
->>>>>>> cd6d1aa0
 
 	pg_start = ((unsigned long long) offset) >> PAGE_CACHE_SHIFT;
 	pg_end = ((unsigned long long) offset + len) >> PAGE_CACHE_SHIFT;
@@ -1635,7 +1297,6 @@
 }
 
 static int f2fs_ioc_getflags(struct file *filp, unsigned long arg)
-<<<<<<< HEAD
 {
 	struct inode *inode = file_inode(filp);
 	struct f2fs_inode_info *fi = F2FS_I(inode);
@@ -1644,23 +1305,10 @@
 }
 
 static int f2fs_ioc_setflags(struct file *filp, unsigned long arg)
-=======
->>>>>>> cd6d1aa0
 {
 	struct inode *inode = file_inode(filp);
 	struct f2fs_inode_info *fi = F2FS_I(inode);
 	unsigned int flags = fi->i_flags & FS_FL_USER_VISIBLE;
-<<<<<<< HEAD
-=======
-	return put_user(flags, (int __user *)arg);
-}
-
-static int f2fs_ioc_setflags(struct file *filp, unsigned long arg)
-{
-	struct inode *inode = file_inode(filp);
-	struct f2fs_inode_info *fi = F2FS_I(inode);
-	unsigned int flags = fi->i_flags & FS_FL_USER_VISIBLE;
->>>>>>> cd6d1aa0
 	unsigned int oldflags;
 	int ret;
 
@@ -1679,17 +1327,6 @@
 	}
 
 	flags = f2fs_mask_flags(inode->i_mode, flags);
-<<<<<<< HEAD
-
-	mutex_lock(&inode->i_mutex);
-
-	oldflags = fi->i_flags;
-
-	if ((flags ^ oldflags) & (FS_APPEND_FL | FS_IMMUTABLE_FL)) {
-		if (!capable(CAP_LINUX_IMMUTABLE)) {
-			mutex_unlock(&inode->i_mutex);
-			ret = -EPERM;
-=======
 
 	mutex_lock(&inode->i_mutex);
 
@@ -2079,162 +1716,13 @@
 		map.m_len = pg_end - map.m_lblk;
 		err = f2fs_map_blocks(inode, &map, 0, F2FS_GET_BLOCK_READ);
 		if (err)
->>>>>>> cd6d1aa0
 			goto out;
 
 		if (!(map.m_flags & F2FS_MAP_FLAGS)) {
 			map.m_lblk++;
 			continue;
 		}
-	}
-
-<<<<<<< HEAD
-	flags = flags & FS_FL_USER_MODIFIABLE;
-	flags |= oldflags & ~FS_FL_USER_MODIFIABLE;
-	fi->i_flags = flags;
-	mutex_unlock(&inode->i_mutex);
-
-	f2fs_set_inode_flags(inode);
-	inode->i_ctime = CURRENT_TIME;
-	mark_inode_dirty(inode);
-out:
-	mnt_drop_write_file(filp);
-	return ret;
-}
-
-static int f2fs_ioc_getversion(struct file *filp, unsigned long arg)
-{
-	struct inode *inode = file_inode(filp);
-
-	return put_user(inode->i_generation, (int __user *)arg);
-}
-
-static int f2fs_ioc_start_atomic_write(struct file *filp)
-{
-	struct inode *inode = file_inode(filp);
-	int ret;
-
-	if (!inode_owner_or_capable(inode))
-		return -EACCES;
-
-	f2fs_balance_fs(F2FS_I_SB(inode));
-
-	if (f2fs_is_atomic_file(inode))
-		return 0;
-
-	ret = f2fs_convert_inline_inode(inode);
-	if (ret)
-		return ret;
-
-	set_inode_flag(F2FS_I(inode), FI_ATOMIC_FILE);
-	return 0;
-}
-
-static int f2fs_ioc_commit_atomic_write(struct file *filp)
-{
-	struct inode *inode = file_inode(filp);
-	int ret;
-
-	if (!inode_owner_or_capable(inode))
-		return -EACCES;
-
-	if (f2fs_is_volatile_file(inode))
-		return 0;
-
-	ret = mnt_want_write_file(filp);
-	if (ret)
-		return ret;
-
-	if (f2fs_is_atomic_file(inode)) {
-		clear_inode_flag(F2FS_I(inode), FI_ATOMIC_FILE);
-		ret = commit_inmem_pages(inode, false);
-		if (ret)
-			goto err_out;
-	}
-
-	ret = f2fs_sync_file(filp, 0, LLONG_MAX, 0);
-err_out:
-	mnt_drop_write_file(filp);
-	return ret;
-}
-
-static int f2fs_ioc_start_volatile_write(struct file *filp)
-{
-	struct inode *inode = file_inode(filp);
-	int ret;
-
-	if (!inode_owner_or_capable(inode))
-		return -EACCES;
-
-	if (f2fs_is_volatile_file(inode))
-		return 0;
-
-	ret = f2fs_convert_inline_inode(inode);
-	if (ret)
-		return ret;
-
-	set_inode_flag(F2FS_I(inode), FI_VOLATILE_FILE);
-	return 0;
-}
-
-static int f2fs_ioc_release_volatile_write(struct file *filp)
-{
-	struct inode *inode = file_inode(filp);
-
-	if (!inode_owner_or_capable(inode))
-		return -EACCES;
-
-	if (!f2fs_is_volatile_file(inode))
-		return 0;
-
-	if (!f2fs_is_first_block_written(inode))
-		return truncate_partial_data_page(inode, 0, true);
-
-	return punch_hole(inode, 0, F2FS_BLKSIZE);
-}
-
-static int f2fs_ioc_abort_volatile_write(struct file *filp)
-{
-	struct inode *inode = file_inode(filp);
-	int ret;
-
-	if (!inode_owner_or_capable(inode))
-		return -EACCES;
-
-	ret = mnt_want_write_file(filp);
-	if (ret)
-		return ret;
-
-	f2fs_balance_fs(F2FS_I_SB(inode));
-
-	clear_inode_flag(F2FS_I(inode), FI_ATOMIC_FILE);
-	clear_inode_flag(F2FS_I(inode), FI_VOLATILE_FILE);
-	commit_inmem_pages(inode, true);
-
-	mnt_drop_write_file(filp);
-	return ret;
-}
-
-static int f2fs_ioc_shutdown(struct file *filp, unsigned long arg)
-{
-	struct inode *inode = file_inode(filp);
-	struct f2fs_sb_info *sbi = F2FS_I_SB(inode);
-	struct super_block *sb = sbi->sb;
-	__u32 in;
-
-	if (!capable(CAP_SYS_ADMIN))
-		return -EPERM;
-
-	if (get_user(in, (__u32 __user *)arg))
-		return -EFAULT;
-
-	switch (in) {
-	case FS_GOING_DOWN_FULLSYNC:
-		sb = freeze_bdev(sb->s_bdev);
-		if (sb && !IS_ERR(sb)) {
-			f2fs_stop_checkpoint(sbi);
-			thaw_bdev(sb->s_bdev, sb);
-=======
+
 		if (blk_end && blk_end != map.m_pblk) {
 			fragmented = true;
 			break;
@@ -2295,116 +1783,8 @@
 			idx++;
 			cnt++;
 			total++;
->>>>>>> cd6d1aa0
-		}
-		break;
-	case FS_GOING_DOWN_METASYNC:
-		/* do checkpoint only */
-		f2fs_sync_fs(sb, 1);
-		f2fs_stop_checkpoint(sbi);
-		break;
-	case FS_GOING_DOWN_NOSYNC:
-		f2fs_stop_checkpoint(sbi);
-		break;
-	case FS_GOING_DOWN_METAFLUSH:
-		sync_meta_pages(sbi, META, LONG_MAX);
-		f2fs_stop_checkpoint(sbi);
-		break;
-	default:
-		return -EINVAL;
-	}
-	return 0;
-}
-
-<<<<<<< HEAD
-static int f2fs_ioc_fitrim(struct file *filp, unsigned long arg)
-{
-	struct inode *inode = file_inode(filp);
-	struct super_block *sb = inode->i_sb;
-	struct request_queue *q = bdev_get_queue(sb->s_bdev);
-	struct fstrim_range range;
-	int ret;
-
-	if (!capable(CAP_SYS_ADMIN))
-		return -EPERM;
-
-	if (!blk_queue_discard(q))
-		return -EOPNOTSUPP;
-
-	if (copy_from_user(&range, (struct fstrim_range __user *)arg,
-				sizeof(range)))
-		return -EFAULT;
-
-	range.minlen = max((unsigned int)range.minlen,
-				q->limits.discard_granularity);
-	ret = f2fs_trim_fs(F2FS_SB(sb), &range);
-	if (ret < 0)
-		return ret;
-
-	if (copy_to_user((struct fstrim_range __user *)arg, &range,
-				sizeof(range)))
-		return -EFAULT;
-	return 0;
-}
-
-static bool uuid_is_nonzero(__u8 u[16])
-{
-	int i;
-
-	for (i = 0; i < 16; i++)
-		if (u[i])
-			return true;
-	return false;
-}
-
-static int f2fs_ioc_set_encryption_policy(struct file *filp, unsigned long arg)
-{
-#ifdef CONFIG_F2FS_FS_ENCRYPTION
-	struct f2fs_encryption_policy policy;
-	struct inode *inode = file_inode(filp);
-
-	if (copy_from_user(&policy, (struct f2fs_encryption_policy __user *)arg,
-				sizeof(policy)))
-		return -EFAULT;
-
-	return f2fs_process_policy(&policy, inode);
-#else
-	return -EOPNOTSUPP;
-#endif
-}
-
-static int f2fs_ioc_get_encryption_policy(struct file *filp, unsigned long arg)
-{
-#ifdef CONFIG_F2FS_FS_ENCRYPTION
-	struct f2fs_encryption_policy policy;
-	struct inode *inode = file_inode(filp);
-	int err;
-
-	err = f2fs_get_policy(inode, &policy);
-	if (err)
-		return err;
-
-	if (copy_to_user((struct f2fs_encryption_policy __user *)arg, &policy,
-							sizeof(policy)))
-		return -EFAULT;
-	return 0;
-#else
-	return -EOPNOTSUPP;
-#endif
-}
-
-static int f2fs_ioc_get_encryption_pwsalt(struct file *filp, unsigned long arg)
-{
-	struct inode *inode = file_inode(filp);
-	struct f2fs_sb_info *sbi = F2FS_I_SB(inode);
-	int err;
-
-	if (!f2fs_sb_has_crypto(inode->i_sb))
-		return -EOPNOTSUPP;
-
-	if (uuid_is_nonzero(sbi->raw_super->encrypt_pw_salt))
-		goto got_it;
-=======
+		}
+
 		map.m_lblk = idx;
 
 		if (idx < pg_end && cnt < blk_per_seg)
@@ -2437,76 +1817,11 @@
 
 	if (!S_ISREG(inode->i_mode))
 		return -EINVAL;
->>>>>>> cd6d1aa0
 
 	err = mnt_want_write_file(filp);
 	if (err)
 		return err;
 
-<<<<<<< HEAD
-	/* update superblock with uuid */
-	generate_random_uuid(sbi->raw_super->encrypt_pw_salt);
-
-	err = f2fs_commit_super(sbi, false);
-
-	mnt_drop_write_file(filp);
-	if (err) {
-		/* undo new data */
-		memset(sbi->raw_super->encrypt_pw_salt, 0, 16);
-		return err;
-	}
-got_it:
-	if (copy_to_user((__u8 __user *)arg, sbi->raw_super->encrypt_pw_salt,
-									16))
-		return -EFAULT;
-	return 0;
-}
-
-static int f2fs_ioc_gc(struct file *filp, unsigned long arg)
-{
-	struct inode *inode = file_inode(filp);
-	struct f2fs_sb_info *sbi = F2FS_I_SB(inode);
-	__u32 sync;
-
-	if (!capable(CAP_SYS_ADMIN))
-		return -EPERM;
-
-	if (get_user(sync, (__u32 __user *)arg))
-		return -EFAULT;
-
-	if (f2fs_readonly(sbi->sb))
-		return -EROFS;
-
-	if (!sync) {
-		if (!mutex_trylock(&sbi->gc_mutex))
-			return -EBUSY;
-	} else {
-		mutex_lock(&sbi->gc_mutex);
-	}
-
-	return f2fs_gc(sbi, sync);
-}
-
-static int f2fs_ioc_write_checkpoint(struct file *filp, unsigned long arg)
-{
-	struct inode *inode = file_inode(filp);
-	struct f2fs_sb_info *sbi = F2FS_I_SB(inode);
-	struct cp_control cpc;
-
-	if (!capable(CAP_SYS_ADMIN))
-		return -EPERM;
-
-	if (f2fs_readonly(sbi->sb))
-		return -EROFS;
-
-	cpc.reason = __get_cp_reason(sbi);
-
-	mutex_lock(&sbi->gc_mutex);
-	write_checkpoint(sbi, &cpc);
-	mutex_unlock(&sbi->gc_mutex);
-
-	return 0;
-=======
 	if (f2fs_readonly(sbi->sb)) {
 		err = -EROFS;
 		goto out;
@@ -2536,7 +1851,6 @@
 out:
 	mnt_drop_write_file(filp);
 	return err;
->>>>>>> cd6d1aa0
 }
 
 long f2fs_ioctl(struct file *filp, unsigned int cmd, unsigned long arg)
@@ -2572,11 +1886,8 @@
 		return f2fs_ioc_gc(filp, arg);
 	case F2FS_IOC_WRITE_CHECKPOINT:
 		return f2fs_ioc_write_checkpoint(filp, arg);
-<<<<<<< HEAD
-=======
 	case F2FS_IOC_DEFRAGMENT:
 		return f2fs_ioc_defragment(filp, arg);
->>>>>>> cd6d1aa0
 	default:
 		return -ENOTTY;
 	}
