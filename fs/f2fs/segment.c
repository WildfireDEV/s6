/*
 * fs/f2fs/segment.c
 *
 * Copyright (c) 2012 Samsung Electronics Co., Ltd.
 *             http://www.samsung.com/
 *
 * This program is free software; you can redistribute it and/or modify
 * it under the terms of the GNU General Public License version 2 as
 * published by the Free Software Foundation.
 */
#include <linux/fs.h>
#include <linux/f2fs_fs.h>
#include <linux/bio.h>
#include <linux/blkdev.h>
#include <linux/prefetch.h>
#include <linux/kthread.h>
#include <linux/swap.h>
#include <linux/timer.h>

#include "f2fs.h"
#include "segment.h"
#include "node.h"
#include "trace.h"
#include <trace/events/f2fs.h>

#define __reverse_ffz(x) __reverse_ffs(~(x))

static struct kmem_cache *discard_entry_slab;
static struct kmem_cache *sit_entry_set_slab;
static struct kmem_cache *inmem_entry_slab;

/**
 * Copied from latest lib/llist.c
 * llist_for_each_entry_safe - iterate over some deleted entries of
 *                             lock-less list of given type
 *			       safe against removal of list entry
 * @pos:	the type * to use as a loop cursor.
 * @n:		another type * to use as temporary storage
 * @node:	the first entry of deleted list entries.
 * @member:	the name of the llist_node with the struct.
 *
 * In general, some entries of the lock-less list can be traversed
 * safely only after being removed from list, so start with an entry
 * instead of list head.
 *
 * If being used on entries deleted from lock-less list directly, the
 * traverse order is from the newest to the oldest added entry.  If
 * you want to traverse from the oldest to the newest, you must
 * reverse the order by yourself before traversing.
 */
#define llist_for_each_entry_safe(pos, n, node, member)			       \
	for (pos = llist_entry((node), typeof(*pos), member);		       \
		&pos->member != NULL &&					       \
		(n = llist_entry(pos->member.next, typeof(*n), member), true); \
		pos = n)

/**
 * Copied from latest lib/llist.c
 * llist_reverse_order - reverse order of a llist chain
 * @head:	first item of the list to be reversed
 *
 * Reverse the order of a chain of llist entries and return the
 * new first entry.
 */
struct llist_node *llist_reverse_order(struct llist_node *head)
{
	struct llist_node *new_head = NULL;

	while (head) {
		struct llist_node *tmp = head;
		head = head->next;
		tmp->next = new_head;
		new_head = tmp;
	}

	return new_head;
}

/**
 * Copied from latest linux/list.h
 * list_last_entry - get the last element from a list
 * @ptr:        the list head to take the element from.
 * @type:       the type of the struct this is embedded in.
 * @member:     the name of the list_struct within the struct.
 *
 * Note, that list is expected to be not empty.
 */
#define list_last_entry(ptr, type, member) \
	list_entry((ptr)->prev, type, member)

static unsigned long __reverse_ulong(unsigned char *str)
{
	unsigned long tmp = 0;
	int shift = 24, idx = 0;

#if BITS_PER_LONG == 64
	shift = 56;
#endif
	while (shift >= 0) {
		tmp |= (unsigned long)str[idx++] << shift;
		shift -= BITS_PER_BYTE;
	}
	return tmp;
}

/*
 * __reverse_ffs is copied from include/asm-generic/bitops/__ffs.h since
 * MSB and LSB are reversed in a byte by f2fs_set_bit.
 */
static inline unsigned long __reverse_ffs(unsigned long word)
{
	int num = 0;

#if BITS_PER_LONG == 64
	if ((word & 0xffffffff00000000UL) == 0)
		num += 32;
	else
		word >>= 32;
#endif
	if ((word & 0xffff0000) == 0)
		num += 16;
	else
		word >>= 16;

	if ((word & 0xff00) == 0)
		num += 8;
	else
		word >>= 8;

	if ((word & 0xf0) == 0)
		num += 4;
	else
		word >>= 4;

	if ((word & 0xc) == 0)
		num += 2;
	else
		word >>= 2;

	if ((word & 0x2) == 0)
		num += 1;
	return num;
}

/*
 * __find_rev_next(_zero)_bit is copied from lib/find_next_bit.c because
 * f2fs_set_bit makes MSB and LSB reversed in a byte.
<<<<<<< HEAD
=======
 * @size must be integral times of unsigned long.
>>>>>>> cd6d1aa0
 * Example:
 *                             MSB <--> LSB
 *   f2fs_set_bit(0, bitmap) => 1000 0000
 *   f2fs_set_bit(7, bitmap) => 0000 0001
 */
static unsigned long __find_rev_next_bit(const unsigned long *addr,
			unsigned long size, unsigned long offset)
{
	const unsigned long *p = addr + BIT_WORD(offset);
<<<<<<< HEAD
	unsigned long result = offset & ~(BITS_PER_LONG - 1);
=======
	unsigned long result = size;
>>>>>>> cd6d1aa0
	unsigned long tmp;

	if (offset >= size)
		return size;

<<<<<<< HEAD
	size -= result;
	offset %= BITS_PER_LONG;
	if (!offset)
		goto aligned;

	tmp = __reverse_ulong((unsigned char *)p);
	tmp &= ~0UL >> offset;

	if (size < BITS_PER_LONG)
		goto found_first;
	if (tmp)
		goto found_middle;

	size -= BITS_PER_LONG;
	result += BITS_PER_LONG;
	p++;
aligned:
	while (size & ~(BITS_PER_LONG-1)) {
		tmp = __reverse_ulong((unsigned char *)p);
		if (tmp)
			goto found_middle;
		result += BITS_PER_LONG;
		size -= BITS_PER_LONG;
		p++;
	}
	if (!size)
		return result;

	tmp = __reverse_ulong((unsigned char *)p);
found_first:
	tmp &= (~0UL << (BITS_PER_LONG - size));
	if (!tmp)		/* Are any bits set? */
		return result + size;   /* Nope. */
found_middle:
	return result + __reverse_ffs(tmp);
=======
	size -= (offset & ~(BITS_PER_LONG - 1));
	offset %= BITS_PER_LONG;

	while (1) {
		if (*p == 0)
			goto pass;

		tmp = __reverse_ulong((unsigned char *)p);

		tmp &= ~0UL >> offset;
		if (size < BITS_PER_LONG)
			tmp &= (~0UL << (BITS_PER_LONG - size));
		if (tmp)
			goto found;
pass:
		if (size <= BITS_PER_LONG)
			break;
		size -= BITS_PER_LONG;
		offset = 0;
		p++;
	}
	return result;
found:
	return result - size + __reverse_ffs(tmp);
>>>>>>> cd6d1aa0
}

static unsigned long __find_rev_next_zero_bit(const unsigned long *addr,
			unsigned long size, unsigned long offset)
{
	const unsigned long *p = addr + BIT_WORD(offset);
<<<<<<< HEAD
	unsigned long result = offset & ~(BITS_PER_LONG - 1);
=======
	unsigned long result = size;
>>>>>>> cd6d1aa0
	unsigned long tmp;

	if (offset >= size)
		return size;

<<<<<<< HEAD
	size -= result;
	offset %= BITS_PER_LONG;
	if (!offset)
		goto aligned;

	tmp = __reverse_ulong((unsigned char *)p);
	tmp |= ~((~0UL << offset) >> offset);

	if (size < BITS_PER_LONG)
		goto found_first;
	if (tmp != ~0UL)
		goto found_middle;

	size -= BITS_PER_LONG;
	result += BITS_PER_LONG;
	p++;
aligned:
	while (size & ~(BITS_PER_LONG - 1)) {
		tmp = __reverse_ulong((unsigned char *)p);
		if (tmp != ~0UL)
			goto found_middle;
		result += BITS_PER_LONG;
		size -= BITS_PER_LONG;
		p++;
	}
	if (!size)
		return result;

	tmp = __reverse_ulong((unsigned char *)p);
found_first:
	tmp |= ~(~0UL << (BITS_PER_LONG - size));
	if (tmp == ~0UL)	/* Are any bits zero? */
		return result + size;   /* Nope. */
found_middle:
	return result + __reverse_ffz(tmp);
=======
	size -= (offset & ~(BITS_PER_LONG - 1));
	offset %= BITS_PER_LONG;

	while (1) {
		if (*p == ~0UL)
			goto pass;

		tmp = __reverse_ulong((unsigned char *)p);

		if (offset)
			tmp |= ~0UL << (BITS_PER_LONG - offset);
		if (size < BITS_PER_LONG)
			tmp |= ~0UL >> size;
		if (tmp != ~0UL)
			goto found;
pass:
		if (size <= BITS_PER_LONG)
			break;
		size -= BITS_PER_LONG;
		offset = 0;
		p++;
	}
	return result;
found:
	return result - size + __reverse_ffz(tmp);
>>>>>>> cd6d1aa0
}

void register_inmem_page(struct inode *inode, struct page *page)
{
	struct f2fs_inode_info *fi = F2FS_I(inode);
	struct inmem_pages *new;

	f2fs_trace_pid(page);

	set_page_private(page, (unsigned long)ATOMIC_WRITTEN_PAGE);
	SetPagePrivate(page);

	new = f2fs_kmem_cache_alloc(inmem_entry_slab, GFP_NOFS);

	/* add atomic page indices to the list */
	new->page = page;
	INIT_LIST_HEAD(&new->list);

	/* increase reference count with clean state */
	mutex_lock(&fi->inmem_lock);
	get_page(page);
	list_add_tail(&new->list, &fi->inmem_pages);
	inc_page_count(F2FS_I_SB(inode), F2FS_INMEM_PAGES);
	mutex_unlock(&fi->inmem_lock);

	trace_f2fs_register_inmem_page(page, INMEM);
}

int commit_inmem_pages(struct inode *inode, bool abort)
{
	struct f2fs_sb_info *sbi = F2FS_I_SB(inode);
	struct f2fs_inode_info *fi = F2FS_I(inode);
	struct inmem_pages *cur, *tmp;
	bool submit_bio = false;
	struct f2fs_io_info fio = {
		.sbi = sbi,
		.type = DATA,
		.rw = WRITE_SYNC | REQ_PRIO,
		.encrypted_page = NULL,
	};
	int err = 0;

	/*
	 * The abort is true only when f2fs_evict_inode is called.
	 * Basically, the f2fs_evict_inode doesn't produce any data writes, so
	 * that we don't need to call f2fs_balance_fs.
	 * Otherwise, f2fs_gc in f2fs_balance_fs can wait forever until this
	 * inode becomes free by iget_locked in f2fs_iget.
	 */
	if (!abort) {
<<<<<<< HEAD
		f2fs_balance_fs(sbi);
=======
		f2fs_balance_fs(sbi, true);
>>>>>>> cd6d1aa0
		f2fs_lock_op(sbi);
	}

	mutex_lock(&fi->inmem_lock);
	list_for_each_entry_safe(cur, tmp, &fi->inmem_pages, list) {
		lock_page(cur->page);
		if (!abort) {
			if (cur->page->mapping == inode->i_mapping) {
				set_page_dirty(cur->page);
				f2fs_wait_on_page_writeback(cur->page, DATA);
				if (clear_page_dirty_for_io(cur->page))
					inode_dec_dirty_pages(inode);
				trace_f2fs_commit_inmem_page(cur->page, INMEM);
				fio.page = cur->page;
				err = do_write_data_page(&fio);
				if (err) {
					unlock_page(cur->page);
					break;
				}
				clear_cold_data(cur->page);
				submit_bio = true;
			}
		} else {
<<<<<<< HEAD
=======
			ClearPageUptodate(cur->page);
>>>>>>> cd6d1aa0
			trace_f2fs_commit_inmem_page(cur->page, INMEM_DROP);
		}
		set_page_private(cur->page, 0);
		ClearPagePrivate(cur->page);
		f2fs_put_page(cur->page, 1);

		list_del(&cur->list);
		kmem_cache_free(inmem_entry_slab, cur);
		dec_page_count(F2FS_I_SB(inode), F2FS_INMEM_PAGES);
	}
	mutex_unlock(&fi->inmem_lock);

	if (!abort) {
		f2fs_unlock_op(sbi);
		if (submit_bio)
			f2fs_submit_merged_bio(sbi, DATA, WRITE);
	}
	return err;
}

/*
 * This function balances dirty node and dentry pages.
 * In addition, it controls garbage collection.
 */
void f2fs_balance_fs(struct f2fs_sb_info *sbi, bool need)
{
	if (!need)
		return;
	/*
	 * We should do GC or end up with checkpoint, if there are so many dirty
	 * dir/node pages without enough free segments.
	 */
	if (has_not_enough_free_secs(sbi, 0)) {
		mutex_lock(&sbi->gc_mutex);
		f2fs_gc(sbi, false);
	}
}

void f2fs_balance_fs_bg(struct f2fs_sb_info *sbi)
{
	/* try to shrink extent cache when there is no enough memory */
	if (!available_free_memory(sbi, EXTENT_CACHE))
		f2fs_shrink_extent_tree(sbi, EXTENT_CACHE_SHRINK_NUMBER);

	/* check the # of cached NAT entries */
	if (!available_free_memory(sbi, NAT_ENTRIES))
		try_to_free_nats(sbi, NAT_ENTRY_PER_BLOCK);

	if (!available_free_memory(sbi, FREE_NIDS))
		try_to_free_nids(sbi, NAT_ENTRY_PER_BLOCK * FREE_NID_PAGES);

	/* checkpoint is the only way to shrink partial cached entries */
	if (!available_free_memory(sbi, NAT_ENTRIES) ||
			excess_prefree_segs(sbi) ||
			!available_free_memory(sbi, INO_ENTRIES) ||
<<<<<<< HEAD
			jiffies > sbi->cp_expires)
		f2fs_sync_fs(sbi->sb, true);
=======
			(is_idle(sbi) && f2fs_time_over(sbi, CP_TIME))) {
		if (test_opt(sbi, DATA_FLUSH))
			sync_dirty_inodes(sbi, FILE_INODE);
		f2fs_sync_fs(sbi->sb, true);
		stat_inc_bg_cp_count(sbi->stat_info);
	}
>>>>>>> cd6d1aa0
}

static int issue_flush_thread(void *data)
{
	struct f2fs_sb_info *sbi = data;
	struct flush_cmd_control *fcc = SM_I(sbi)->cmd_control_info;
	wait_queue_head_t *q = &fcc->flush_wait_queue;
repeat:
	if (kthread_should_stop())
		return 0;

	if (!llist_empty(&fcc->issue_list)) {
		struct bio *bio;
		struct flush_cmd *cmd, *next;
		int ret;

		bio = f2fs_bio_alloc(0);

		fcc->dispatch_list = llist_del_all(&fcc->issue_list);
		fcc->dispatch_list = llist_reverse_order(fcc->dispatch_list);

		bio->bi_bdev = sbi->sb->s_bdev;
		ret = submit_bio_wait(WRITE_FLUSH, bio);

		llist_for_each_entry_safe(cmd, next,
					  fcc->dispatch_list, llnode) {
			cmd->ret = ret;
			complete(&cmd->wait);
		}
		bio_put(bio);
		fcc->dispatch_list = NULL;
	}

	wait_event_interruptible(*q,
		kthread_should_stop() || !llist_empty(&fcc->issue_list));
	goto repeat;
}

int f2fs_issue_flush(struct f2fs_sb_info *sbi)
{
	struct flush_cmd_control *fcc = SM_I(sbi)->cmd_control_info;
	struct flush_cmd cmd;

	trace_f2fs_issue_flush(sbi->sb, test_opt(sbi, NOBARRIER),
					test_opt(sbi, FLUSH_MERGE));

	if (test_opt(sbi, NOBARRIER))
		return 0;

	if (!test_opt(sbi, FLUSH_MERGE)) {
		struct bio *bio = f2fs_bio_alloc(0);
		int ret;

		bio->bi_bdev = sbi->sb->s_bdev;
		ret = submit_bio_wait(WRITE_FLUSH, bio);
		bio_put(bio);
		return ret;
	}

	init_completion(&cmd.wait);

	llist_add(&cmd.llnode, &fcc->issue_list);

	if (!fcc->dispatch_list)
		wake_up(&fcc->flush_wait_queue);

	wait_for_completion(&cmd.wait);

	return cmd.ret;
}

int create_flush_cmd_control(struct f2fs_sb_info *sbi)
{
	dev_t dev = sbi->sb->s_bdev->bd_dev;
	struct flush_cmd_control *fcc;
	int err = 0;

	fcc = kzalloc(sizeof(struct flush_cmd_control), GFP_KERNEL);
	if (!fcc)
		return -ENOMEM;
	init_waitqueue_head(&fcc->flush_wait_queue);
	init_llist_head(&fcc->issue_list);
	SM_I(sbi)->cmd_control_info = fcc;
	fcc->f2fs_issue_flush = kthread_run(issue_flush_thread, sbi,
				"f2fs_flush-%u:%u", MAJOR(dev), MINOR(dev));
	if (IS_ERR(fcc->f2fs_issue_flush)) {
		err = PTR_ERR(fcc->f2fs_issue_flush);
		kfree(fcc);
		SM_I(sbi)->cmd_control_info = NULL;
		return err;
	}

	return err;
}

void destroy_flush_cmd_control(struct f2fs_sb_info *sbi)
{
	struct flush_cmd_control *fcc = SM_I(sbi)->cmd_control_info;

	if (fcc && fcc->f2fs_issue_flush)
		kthread_stop(fcc->f2fs_issue_flush);
	kfree(fcc);
	SM_I(sbi)->cmd_control_info = NULL;
}

static void __locate_dirty_segment(struct f2fs_sb_info *sbi, unsigned int segno,
		enum dirty_type dirty_type)
{
	struct dirty_seglist_info *dirty_i = DIRTY_I(sbi);

	/* need not be added */
	if (IS_CURSEG(sbi, segno))
		return;

	if (!test_and_set_bit(segno, dirty_i->dirty_segmap[dirty_type]))
		dirty_i->nr_dirty[dirty_type]++;

	if (dirty_type == DIRTY) {
		struct seg_entry *sentry = get_seg_entry(sbi, segno);
		enum dirty_type t = sentry->type;

		if (unlikely(t >= DIRTY)) {
			f2fs_bug_on(sbi, 1);
			return;
		}
		if (!test_and_set_bit(segno, dirty_i->dirty_segmap[t]))
			dirty_i->nr_dirty[t]++;
	}
}

static void __remove_dirty_segment(struct f2fs_sb_info *sbi, unsigned int segno,
		enum dirty_type dirty_type)
{
	struct dirty_seglist_info *dirty_i = DIRTY_I(sbi);

	if (test_and_clear_bit(segno, dirty_i->dirty_segmap[dirty_type]))
		dirty_i->nr_dirty[dirty_type]--;

	if (dirty_type == DIRTY) {
		struct seg_entry *sentry = get_seg_entry(sbi, segno);
		enum dirty_type t = sentry->type;

		if (test_and_clear_bit(segno, dirty_i->dirty_segmap[t]))
			dirty_i->nr_dirty[t]--;

		if (get_valid_blocks(sbi, segno, sbi->segs_per_sec) == 0)
			clear_bit(GET_SECNO(sbi, segno),
						dirty_i->victim_secmap);
	}
}

/*
 * Should not occur error such as -ENOMEM.
 * Adding dirty entry into seglist is not critical operation.
 * If a given segment is one of current working segments, it won't be added.
 */
static void locate_dirty_segment(struct f2fs_sb_info *sbi, unsigned int segno)
{
	struct dirty_seglist_info *dirty_i = DIRTY_I(sbi);
	unsigned short valid_blocks;

	if (segno == NULL_SEGNO || IS_CURSEG(sbi, segno))
		return;

	mutex_lock(&dirty_i->seglist_lock);

	valid_blocks = get_valid_blocks(sbi, segno, 0);

	if (valid_blocks == 0) {
		__locate_dirty_segment(sbi, segno, PRE);
		__remove_dirty_segment(sbi, segno, DIRTY);
	} else if (valid_blocks < sbi->blocks_per_seg) {
		__locate_dirty_segment(sbi, segno, DIRTY);
	} else {
		/* Recovery routine with SSR needs this */
		__remove_dirty_segment(sbi, segno, DIRTY);
	}

	mutex_unlock(&dirty_i->seglist_lock);
}

static int f2fs_issue_discard(struct f2fs_sb_info *sbi,
				block_t blkstart, block_t blklen)
{
	sector_t start = SECTOR_FROM_BLOCK(blkstart);
	sector_t len = SECTOR_FROM_BLOCK(blklen);
	struct seg_entry *se;
	unsigned int offset;
	block_t i;

	for (i = blkstart; i < blkstart + blklen; i++) {
		se = get_seg_entry(sbi, GET_SEGNO(sbi, i));
		offset = GET_BLKOFF_FROM_SEG0(sbi, i);

		if (!f2fs_test_and_set_bit(offset, se->discard_map))
			sbi->discard_blks--;
	}
	trace_f2fs_issue_discard(sbi->sb, blkstart, blklen);
	return blkdev_issue_discard(sbi->sb->s_bdev, start, len, GFP_NOFS, 0);
}

bool discard_next_dnode(struct f2fs_sb_info *sbi, block_t blkaddr)
{
	int err = -ENOTSUPP;

	if (test_opt(sbi, DISCARD)) {
		struct seg_entry *se = get_seg_entry(sbi,
				GET_SEGNO(sbi, blkaddr));
		unsigned int offset = GET_BLKOFF_FROM_SEG0(sbi, blkaddr);

		if (f2fs_test_bit(offset, se->discard_map))
			return false;

		err = f2fs_issue_discard(sbi, blkaddr, 1);
	}

	if (err) {
		update_meta_page(sbi, NULL, blkaddr);
		return true;
	}
	return false;
}

static void __add_discard_entry(struct f2fs_sb_info *sbi,
		struct cp_control *cpc, struct seg_entry *se,
		unsigned int start, unsigned int end)
{
	struct list_head *head = &SM_I(sbi)->discard_list;
	struct discard_entry *new, *last;

	if (!list_empty(head)) {
		last = list_last_entry(head, struct discard_entry, list);
		if (START_BLOCK(sbi, cpc->trim_start) + start ==
						last->blkaddr + last->len) {
			last->len += end - start;
			goto done;
		}
	}

	new = f2fs_kmem_cache_alloc(discard_entry_slab, GFP_NOFS);
	INIT_LIST_HEAD(&new->list);
	new->blkaddr = START_BLOCK(sbi, cpc->trim_start) + start;
	new->len = end - start;
	list_add_tail(&new->list, head);
done:
	SM_I(sbi)->nr_discards += end - start;
}

static void add_discard_addrs(struct f2fs_sb_info *sbi, struct cp_control *cpc)
{
	int entries = SIT_VBLOCK_MAP_SIZE / sizeof(unsigned long);
	int max_blocks = sbi->blocks_per_seg;
	struct seg_entry *se = get_seg_entry(sbi, cpc->trim_start);
	unsigned long *cur_map = (unsigned long *)se->cur_valid_map;
	unsigned long *ckpt_map = (unsigned long *)se->ckpt_valid_map;
	unsigned long *discard_map = (unsigned long *)se->discard_map;
	unsigned long *dmap = SIT_I(sbi)->tmp_map;
	unsigned int start = 0, end = -1;
	bool force = (cpc->reason == CP_DISCARD);
	int i;

	if (se->valid_blocks == max_blocks)
		return;

	if (!force) {
		if (!test_opt(sbi, DISCARD) || !se->valid_blocks ||
		    SM_I(sbi)->nr_discards >= SM_I(sbi)->max_discards)
			return;
	}

	/* SIT_VBLOCK_MAP_SIZE should be multiple of sizeof(unsigned long) */
	for (i = 0; i < entries; i++)
		dmap[i] = force ? ~ckpt_map[i] & ~discard_map[i] :
				(cur_map[i] ^ ckpt_map[i]) & ckpt_map[i];

	while (force || SM_I(sbi)->nr_discards <= SM_I(sbi)->max_discards) {
		start = __find_rev_next_bit(dmap, max_blocks, end + 1);
		if (start >= max_blocks)
			break;

		end = __find_rev_next_zero_bit(dmap, max_blocks, start + 1);
		__add_discard_entry(sbi, cpc, se, start, end);
	}
}

void release_discard_addrs(struct f2fs_sb_info *sbi)
{
	struct list_head *head = &(SM_I(sbi)->discard_list);
	struct discard_entry *entry, *this;

	/* drop caches */
	list_for_each_entry_safe(entry, this, head, list) {
		list_del(&entry->list);
		kmem_cache_free(discard_entry_slab, entry);
	}
}

/*
 * Should call clear_prefree_segments after checkpoint is done.
 */
static void set_prefree_as_free_segments(struct f2fs_sb_info *sbi)
{
	struct dirty_seglist_info *dirty_i = DIRTY_I(sbi);
	unsigned int segno;

	mutex_lock(&dirty_i->seglist_lock);
	for_each_set_bit(segno, dirty_i->dirty_segmap[PRE], MAIN_SEGS(sbi))
		__set_test_and_free(sbi, segno);
	mutex_unlock(&dirty_i->seglist_lock);
}

void clear_prefree_segments(struct f2fs_sb_info *sbi, struct cp_control *cpc)
{
	struct list_head *head = &(SM_I(sbi)->discard_list);
	struct discard_entry *entry, *this;
	struct dirty_seglist_info *dirty_i = DIRTY_I(sbi);
	unsigned long *prefree_map = dirty_i->dirty_segmap[PRE];
	unsigned int start = 0, end = -1;

	mutex_lock(&dirty_i->seglist_lock);

	while (1) {
		int i;
		start = find_next_bit(prefree_map, MAIN_SEGS(sbi), end + 1);
		if (start >= MAIN_SEGS(sbi))
			break;
		end = find_next_zero_bit(prefree_map, MAIN_SEGS(sbi),
								start + 1);

		for (i = start; i < end; i++)
			clear_bit(i, prefree_map);

		dirty_i->nr_dirty[PRE] -= end - start;

		if (!test_opt(sbi, DISCARD))
			continue;

		f2fs_issue_discard(sbi, START_BLOCK(sbi, start),
				(end - start) << sbi->log_blocks_per_seg);
	}
	mutex_unlock(&dirty_i->seglist_lock);

	/* send small discards */
	list_for_each_entry_safe(entry, this, head, list) {
		if (cpc->reason == CP_DISCARD && entry->len < cpc->trim_minlen)
			goto skip;
		f2fs_issue_discard(sbi, entry->blkaddr, entry->len);
		cpc->trimmed += entry->len;
skip:
		list_del(&entry->list);
		SM_I(sbi)->nr_discards -= entry->len;
		kmem_cache_free(discard_entry_slab, entry);
	}
}

static bool __mark_sit_entry_dirty(struct f2fs_sb_info *sbi, unsigned int segno)
{
	struct sit_info *sit_i = SIT_I(sbi);

	if (!__test_and_set_bit(segno, sit_i->dirty_sentries_bitmap)) {
		sit_i->dirty_sentries++;
		return false;
	}

	return true;
}

static void __set_sit_entry_type(struct f2fs_sb_info *sbi, int type,
					unsigned int segno, int modified)
{
	struct seg_entry *se = get_seg_entry(sbi, segno);
	se->type = type;
	if (modified)
		__mark_sit_entry_dirty(sbi, segno);
}

static void update_sit_entry(struct f2fs_sb_info *sbi, block_t blkaddr, int del)
{
	struct seg_entry *se;
	unsigned int segno, offset;
	long int new_vblocks;

	segno = GET_SEGNO(sbi, blkaddr);

	se = get_seg_entry(sbi, segno);
	new_vblocks = se->valid_blocks + del;
	offset = GET_BLKOFF_FROM_SEG0(sbi, blkaddr);

	f2fs_bug_on(sbi, (new_vblocks >> (sizeof(unsigned short) << 3) ||
				(new_vblocks > sbi->blocks_per_seg)));

	se->valid_blocks = new_vblocks;
	se->mtime = get_mtime(sbi);
	SIT_I(sbi)->max_mtime = se->mtime;

	/* Update valid block bitmap */
	if (del > 0) {
		if (f2fs_test_and_set_bit(offset, se->cur_valid_map))
			f2fs_bug_on(sbi, 1);
		if (!f2fs_test_and_set_bit(offset, se->discard_map))
			sbi->discard_blks--;
	} else {
		if (!f2fs_test_and_clear_bit(offset, se->cur_valid_map))
			f2fs_bug_on(sbi, 1);
		if (f2fs_test_and_clear_bit(offset, se->discard_map))
			sbi->discard_blks++;
	}
	if (!f2fs_test_bit(offset, se->ckpt_valid_map))
		se->ckpt_valid_blocks += del;

	__mark_sit_entry_dirty(sbi, segno);

	/* update total number of valid blocks to be written in ckpt area */
	SIT_I(sbi)->written_valid_blocks += del;

	if (sbi->segs_per_sec > 1)
		get_sec_entry(sbi, segno)->valid_blocks += del;
}

void refresh_sit_entry(struct f2fs_sb_info *sbi, block_t old, block_t new)
{
	update_sit_entry(sbi, new, 1);
	if (GET_SEGNO(sbi, old) != NULL_SEGNO)
		update_sit_entry(sbi, old, -1);

	locate_dirty_segment(sbi, GET_SEGNO(sbi, old));
	locate_dirty_segment(sbi, GET_SEGNO(sbi, new));
}

void invalidate_blocks(struct f2fs_sb_info *sbi, block_t addr)
{
	unsigned int segno = GET_SEGNO(sbi, addr);
	struct sit_info *sit_i = SIT_I(sbi);

	f2fs_bug_on(sbi, addr == NULL_ADDR);
	if (addr == NEW_ADDR)
		return;

	/* add it into sit main buffer */
	mutex_lock(&sit_i->sentry_lock);

	update_sit_entry(sbi, addr, -1);

	/* add it into dirty seglist */
	locate_dirty_segment(sbi, segno);

	mutex_unlock(&sit_i->sentry_lock);
}

bool is_checkpointed_data(struct f2fs_sb_info *sbi, block_t blkaddr)
{
	struct sit_info *sit_i = SIT_I(sbi);
	unsigned int segno, offset;
	struct seg_entry *se;
	bool is_cp = false;

	if (blkaddr == NEW_ADDR || blkaddr == NULL_ADDR)
		return true;

	mutex_lock(&sit_i->sentry_lock);

	segno = GET_SEGNO(sbi, blkaddr);
	se = get_seg_entry(sbi, segno);
	offset = GET_BLKOFF_FROM_SEG0(sbi, blkaddr);

	if (f2fs_test_bit(offset, se->ckpt_valid_map))
		is_cp = true;

	mutex_unlock(&sit_i->sentry_lock);

	return is_cp;
}

/*
 * This function should be resided under the curseg_mutex lock
 */
static void __add_sum_entry(struct f2fs_sb_info *sbi, int type,
					struct f2fs_summary *sum)
{
	struct curseg_info *curseg = CURSEG_I(sbi, type);
	void *addr = curseg->sum_blk;
	addr += curseg->next_blkoff * sizeof(struct f2fs_summary);
	memcpy(addr, sum, sizeof(struct f2fs_summary));
}

/*
 * Calculate the number of current summary pages for writing
 */
int npages_for_summary_flush(struct f2fs_sb_info *sbi, bool for_ra)
{
	int valid_sum_count = 0;
	int i, sum_in_page;

	for (i = CURSEG_HOT_DATA; i <= CURSEG_COLD_DATA; i++) {
		if (sbi->ckpt->alloc_type[i] == SSR)
			valid_sum_count += sbi->blocks_per_seg;
		else {
			if (for_ra)
				valid_sum_count += le16_to_cpu(
					F2FS_CKPT(sbi)->cur_data_blkoff[i]);
			else
				valid_sum_count += curseg_blkoff(sbi, i);
		}
	}

	sum_in_page = (PAGE_CACHE_SIZE - 2 * SUM_JOURNAL_SIZE -
			SUM_FOOTER_SIZE) / SUMMARY_SIZE;
	if (valid_sum_count <= sum_in_page)
		return 1;
	else if ((valid_sum_count - sum_in_page) <=
		(PAGE_CACHE_SIZE - SUM_FOOTER_SIZE) / SUMMARY_SIZE)
		return 2;
	return 3;
}

/*
 * Caller should put this summary page
 */
struct page *get_sum_page(struct f2fs_sb_info *sbi, unsigned int segno)
{
	return get_meta_page(sbi, GET_SUM_BLOCK(sbi, segno));
}

void update_meta_page(struct f2fs_sb_info *sbi, void *src, block_t blk_addr)
{
	struct page *page = grab_meta_page(sbi, blk_addr);
	void *dst = page_address(page);

	if (src)
		memcpy(dst, src, PAGE_CACHE_SIZE);
	else
		memset(dst, 0, PAGE_CACHE_SIZE);
	set_page_dirty(page);
	f2fs_put_page(page, 1);
}

static void write_sum_page(struct f2fs_sb_info *sbi,
			struct f2fs_summary_block *sum_blk, block_t blk_addr)
{
	update_meta_page(sbi, (void *)sum_blk, blk_addr);
}

static int is_next_segment_free(struct f2fs_sb_info *sbi, int type)
{
	struct curseg_info *curseg = CURSEG_I(sbi, type);
	unsigned int segno = curseg->segno + 1;
	struct free_segmap_info *free_i = FREE_I(sbi);

	if (segno < MAIN_SEGS(sbi) && segno % sbi->segs_per_sec)
		return !test_bit(segno, free_i->free_segmap);
	return 0;
}

/*
 * Find a new segment from the free segments bitmap to right order
 * This function should be returned with success, otherwise BUG
 */
static void get_new_segment(struct f2fs_sb_info *sbi,
			unsigned int *newseg, bool new_sec, int dir)
{
	struct free_segmap_info *free_i = FREE_I(sbi);
	unsigned int segno, secno, zoneno;
	unsigned int total_zones = MAIN_SECS(sbi) / sbi->secs_per_zone;
	unsigned int hint = *newseg / sbi->segs_per_sec;
	unsigned int old_zoneno = GET_ZONENO_FROM_SEGNO(sbi, *newseg);
	unsigned int left_start = hint;
	bool init = true;
	int go_left = 0;
	int i;

	spin_lock(&free_i->segmap_lock);

	if (!new_sec && ((*newseg + 1) % sbi->segs_per_sec)) {
		segno = find_next_zero_bit(free_i->free_segmap,
					MAIN_SEGS(sbi), *newseg + 1);
		if (segno - *newseg < sbi->segs_per_sec -
					(*newseg % sbi->segs_per_sec))
			goto got_it;
	}
find_other_zone:
	secno = find_next_zero_bit(free_i->free_secmap, MAIN_SECS(sbi), hint);
	if (secno >= MAIN_SECS(sbi)) {
		if (dir == ALLOC_RIGHT) {
			secno = find_next_zero_bit(free_i->free_secmap,
							MAIN_SECS(sbi), 0);
			f2fs_bug_on(sbi, secno >= MAIN_SECS(sbi));
		} else {
			go_left = 1;
			left_start = hint - 1;
		}
	}
	if (go_left == 0)
		goto skip_left;

	while (test_bit(left_start, free_i->free_secmap)) {
		if (left_start > 0) {
			left_start--;
			continue;
		}
		left_start = find_next_zero_bit(free_i->free_secmap,
							MAIN_SECS(sbi), 0);
		f2fs_bug_on(sbi, left_start >= MAIN_SECS(sbi));
		break;
	}
	secno = left_start;
skip_left:
	hint = secno;
	segno = secno * sbi->segs_per_sec;
	zoneno = secno / sbi->secs_per_zone;

	/* give up on finding another zone */
	if (!init)
		goto got_it;
	if (sbi->secs_per_zone == 1)
		goto got_it;
	if (zoneno == old_zoneno)
		goto got_it;
	if (dir == ALLOC_LEFT) {
		if (!go_left && zoneno + 1 >= total_zones)
			goto got_it;
		if (go_left && zoneno == 0)
			goto got_it;
	}
	for (i = 0; i < NR_CURSEG_TYPE; i++)
		if (CURSEG_I(sbi, i)->zone == zoneno)
			break;

	if (i < NR_CURSEG_TYPE) {
		/* zone is in user, try another */
		if (go_left)
			hint = zoneno * sbi->secs_per_zone - 1;
		else if (zoneno + 1 >= total_zones)
			hint = 0;
		else
			hint = (zoneno + 1) * sbi->secs_per_zone;
		init = false;
		goto find_other_zone;
	}
got_it:
	/* set it as dirty segment in free segmap */
	f2fs_bug_on(sbi, test_bit(segno, free_i->free_segmap));
	__set_inuse(sbi, segno);
	*newseg = segno;
	spin_unlock(&free_i->segmap_lock);
}

static void reset_curseg(struct f2fs_sb_info *sbi, int type, int modified)
{
	struct curseg_info *curseg = CURSEG_I(sbi, type);
	struct summary_footer *sum_footer;

	curseg->segno = curseg->next_segno;
	curseg->zone = GET_ZONENO_FROM_SEGNO(sbi, curseg->segno);
	curseg->next_blkoff = 0;
	curseg->next_segno = NULL_SEGNO;

	sum_footer = &(curseg->sum_blk->footer);
	memset(sum_footer, 0, sizeof(struct summary_footer));
	if (IS_DATASEG(type))
		SET_SUM_TYPE(sum_footer, SUM_TYPE_DATA);
	if (IS_NODESEG(type))
		SET_SUM_TYPE(sum_footer, SUM_TYPE_NODE);
	__set_sit_entry_type(sbi, type, curseg->segno, modified);
}

/*
 * Allocate a current working segment.
 * This function always allocates a free segment in LFS manner.
 */
static void new_curseg(struct f2fs_sb_info *sbi, int type, bool new_sec)
{
	struct curseg_info *curseg = CURSEG_I(sbi, type);
	unsigned int segno = curseg->segno;
	int dir = ALLOC_LEFT;

	write_sum_page(sbi, curseg->sum_blk,
				GET_SUM_BLOCK(sbi, segno));
	if (type == CURSEG_WARM_DATA || type == CURSEG_COLD_DATA)
		dir = ALLOC_RIGHT;

	if (test_opt(sbi, NOHEAP))
		dir = ALLOC_RIGHT;

	get_new_segment(sbi, &segno, new_sec, dir);
	curseg->next_segno = segno;
	reset_curseg(sbi, type, 1);
	curseg->alloc_type = LFS;
}

static void __next_free_blkoff(struct f2fs_sb_info *sbi,
			struct curseg_info *seg, block_t start)
{
	struct seg_entry *se = get_seg_entry(sbi, seg->segno);
	int entries = SIT_VBLOCK_MAP_SIZE / sizeof(unsigned long);
	unsigned long *target_map = SIT_I(sbi)->tmp_map;
	unsigned long *ckpt_map = (unsigned long *)se->ckpt_valid_map;
	unsigned long *cur_map = (unsigned long *)se->cur_valid_map;
	int i, pos;

	for (i = 0; i < entries; i++)
		target_map[i] = ckpt_map[i] | cur_map[i];

	pos = __find_rev_next_zero_bit(target_map, sbi->blocks_per_seg, start);

	seg->next_blkoff = pos;
}

/*
 * If a segment is written by LFS manner, next block offset is just obtained
 * by increasing the current block offset. However, if a segment is written by
 * SSR manner, next block offset obtained by calling __next_free_blkoff
 */
static void __refresh_next_blkoff(struct f2fs_sb_info *sbi,
				struct curseg_info *seg)
{
	if (seg->alloc_type == SSR)
		__next_free_blkoff(sbi, seg, seg->next_blkoff + 1);
	else
		seg->next_blkoff++;
}

/*
 * This function always allocates a used segment(from dirty seglist) by SSR
 * manner, so it should recover the existing segment information of valid blocks
 */
static void change_curseg(struct f2fs_sb_info *sbi, int type, bool reuse)
{
	struct dirty_seglist_info *dirty_i = DIRTY_I(sbi);
	struct curseg_info *curseg = CURSEG_I(sbi, type);
	unsigned int new_segno = curseg->next_segno;
	struct f2fs_summary_block *sum_node;
	struct page *sum_page;

	write_sum_page(sbi, curseg->sum_blk,
				GET_SUM_BLOCK(sbi, curseg->segno));
	__set_test_and_inuse(sbi, new_segno);

	mutex_lock(&dirty_i->seglist_lock);
	__remove_dirty_segment(sbi, new_segno, PRE);
	__remove_dirty_segment(sbi, new_segno, DIRTY);
	mutex_unlock(&dirty_i->seglist_lock);

	reset_curseg(sbi, type, 1);
	curseg->alloc_type = SSR;
	__next_free_blkoff(sbi, curseg, 0);

	if (reuse) {
		sum_page = get_sum_page(sbi, new_segno);
		sum_node = (struct f2fs_summary_block *)page_address(sum_page);
		memcpy(curseg->sum_blk, sum_node, SUM_ENTRY_SIZE);
		f2fs_put_page(sum_page, 1);
	}
}

static int get_ssr_segment(struct f2fs_sb_info *sbi, int type)
{
	struct curseg_info *curseg = CURSEG_I(sbi, type);
	const struct victim_selection *v_ops = DIRTY_I(sbi)->v_ops;

	if (IS_NODESEG(type) || !has_not_enough_free_secs(sbi, 0))
		return v_ops->get_victim(sbi,
				&(curseg)->next_segno, BG_GC, type, SSR);

	/* For data segments, let's do SSR more intensively */
	for (; type >= CURSEG_HOT_DATA; type--)
		if (v_ops->get_victim(sbi, &(curseg)->next_segno,
						BG_GC, type, SSR))
			return 1;
	return 0;
}

/*
 * flush out current segment and replace it with new segment
 * This function should be returned with success, otherwise BUG
 */
static void allocate_segment_by_default(struct f2fs_sb_info *sbi,
						int type, bool force)
{
	struct curseg_info *curseg = CURSEG_I(sbi, type);

	if (force)
		new_curseg(sbi, type, true);
	else if (type == CURSEG_WARM_NODE)
		new_curseg(sbi, type, false);
	else if (curseg->alloc_type == LFS && is_next_segment_free(sbi, type))
		new_curseg(sbi, type, false);
	else if (need_SSR(sbi) && get_ssr_segment(sbi, type))
		change_curseg(sbi, type, true);
	else
		new_curseg(sbi, type, false);

	stat_inc_seg_type(sbi, curseg);
}

static void __allocate_new_segments(struct f2fs_sb_info *sbi, int type)
{
	struct curseg_info *curseg = CURSEG_I(sbi, type);
	unsigned int old_segno;

	old_segno = curseg->segno;
	SIT_I(sbi)->s_ops->allocate_segment(sbi, type, true);
	locate_dirty_segment(sbi, old_segno);
}

void allocate_new_segments(struct f2fs_sb_info *sbi)
{
	int i;

	for (i = CURSEG_HOT_DATA; i <= CURSEG_COLD_DATA; i++)
		__allocate_new_segments(sbi, i);
}

static const struct segment_allocation default_salloc_ops = {
	.allocate_segment = allocate_segment_by_default,
};

int f2fs_trim_fs(struct f2fs_sb_info *sbi, struct fstrim_range *range)
{
	__u64 start = F2FS_BYTES_TO_BLK(range->start);
	__u64 end = start + F2FS_BYTES_TO_BLK(range->len) - 1;
	unsigned int start_segno, end_segno;
	struct cp_control cpc;
<<<<<<< HEAD
=======
	int err = 0;
>>>>>>> cd6d1aa0

	if (start >= MAX_BLKADDR(sbi) || range->len < sbi->blocksize)
		return -EINVAL;

	cpc.trimmed = 0;
	if (end <= MAIN_BLKADDR(sbi))
		goto out;

	/* start/end segment number in main_area */
	start_segno = (start <= MAIN_BLKADDR(sbi)) ? 0 : GET_SEGNO(sbi, start);
	end_segno = (end >= MAX_BLKADDR(sbi)) ? MAIN_SEGS(sbi) - 1 :
						GET_SEGNO(sbi, end);
	cpc.reason = CP_DISCARD;
	cpc.trim_minlen = max_t(__u64, 1, F2FS_BYTES_TO_BLK(range->minlen));

	/* do checkpoint to issue discard commands safely */
	for (; start_segno <= end_segno; start_segno = cpc.trim_end + 1) {
		cpc.trim_start = start_segno;

		if (sbi->discard_blks == 0)
			break;
		else if (sbi->discard_blks < BATCHED_TRIM_BLOCKS(sbi))
			cpc.trim_end = end_segno;
		else
			cpc.trim_end = min_t(unsigned int,
				rounddown(start_segno +
				BATCHED_TRIM_SEGMENTS(sbi),
				sbi->segs_per_sec) - 1, end_segno);

		mutex_lock(&sbi->gc_mutex);
<<<<<<< HEAD
		write_checkpoint(sbi, &cpc);
=======
		err = write_checkpoint(sbi, &cpc);
>>>>>>> cd6d1aa0
		mutex_unlock(&sbi->gc_mutex);
	}
out:
	range->len = F2FS_BLK_TO_BYTES(cpc.trimmed);
<<<<<<< HEAD
	return 0;
=======
	return err;
>>>>>>> cd6d1aa0
}

static bool __has_curseg_space(struct f2fs_sb_info *sbi, int type)
{
	struct curseg_info *curseg = CURSEG_I(sbi, type);
	if (curseg->next_blkoff < sbi->blocks_per_seg)
		return true;
	return false;
}

static int __get_segment_type_2(struct page *page, enum page_type p_type)
{
	if (p_type == DATA)
		return CURSEG_HOT_DATA;
	else
		return CURSEG_HOT_NODE;
}

static int __get_segment_type_4(struct page *page, enum page_type p_type)
{
	if (p_type == DATA) {
		struct inode *inode = page->mapping->host;

		if (S_ISDIR(inode->i_mode))
			return CURSEG_HOT_DATA;
		else
			return CURSEG_COLD_DATA;
	} else {
		if (IS_DNODE(page) && is_cold_node(page))
			return CURSEG_WARM_NODE;
		else
			return CURSEG_COLD_NODE;
	}
}

static int __get_segment_type_6(struct page *page, enum page_type p_type)
{
	if (p_type == DATA) {
		struct inode *inode = page->mapping->host;

		if (S_ISDIR(inode->i_mode))
			return CURSEG_HOT_DATA;
		else if (is_cold_data(page) || file_is_cold(inode))
			return CURSEG_COLD_DATA;
		else
			return CURSEG_WARM_DATA;
	} else {
		if (IS_DNODE(page))
			return is_cold_node(page) ? CURSEG_WARM_NODE :
						CURSEG_HOT_NODE;
		else
			return CURSEG_COLD_NODE;
	}
}

static int __get_segment_type(struct page *page, enum page_type p_type)
{
	switch (F2FS_P_SB(page)->active_logs) {
	case 2:
		return __get_segment_type_2(page, p_type);
	case 4:
		return __get_segment_type_4(page, p_type);
	}
	/* NR_CURSEG_TYPE(6) logs by default */
	f2fs_bug_on(F2FS_P_SB(page),
		F2FS_P_SB(page)->active_logs != NR_CURSEG_TYPE);
	return __get_segment_type_6(page, p_type);
}

void allocate_data_block(struct f2fs_sb_info *sbi, struct page *page,
		block_t old_blkaddr, block_t *new_blkaddr,
		struct f2fs_summary *sum, int type)
{
	struct sit_info *sit_i = SIT_I(sbi);
	struct curseg_info *curseg;
	bool direct_io = (type == CURSEG_DIRECT_IO);

	type = direct_io ? CURSEG_WARM_DATA : type;

	curseg = CURSEG_I(sbi, type);

	mutex_lock(&curseg->curseg_mutex);
	mutex_lock(&sit_i->sentry_lock);

	/* direct_io'ed data is aligned to the segment for better performance */
	if (direct_io && curseg->next_blkoff &&
				!has_not_enough_free_secs(sbi, 0))
		__allocate_new_segments(sbi, type);

	*new_blkaddr = NEXT_FREE_BLKADDR(sbi, curseg);

	/*
	 * __add_sum_entry should be resided under the curseg_mutex
	 * because, this function updates a summary entry in the
	 * current summary block.
	 */
	__add_sum_entry(sbi, type, sum);

	__refresh_next_blkoff(sbi, curseg);

	stat_inc_block_count(sbi, curseg);

	if (!__has_curseg_space(sbi, type))
		sit_i->s_ops->allocate_segment(sbi, type, false);
	/*
	 * SIT information should be updated before segment allocation,
	 * since SSR needs latest valid block information.
	 */
	refresh_sit_entry(sbi, old_blkaddr, *new_blkaddr);

	mutex_unlock(&sit_i->sentry_lock);

	if (page && IS_NODESEG(type))
		fill_node_footer_blkaddr(page, NEXT_FREE_BLKADDR(sbi, curseg));

	mutex_unlock(&curseg->curseg_mutex);
}

static void do_write_page(struct f2fs_summary *sum, struct f2fs_io_info *fio)
{
	int type = __get_segment_type(fio->page, fio->type);

	allocate_data_block(fio->sbi, fio->page, fio->blk_addr,
					&fio->blk_addr, sum, type);

	/* writeout dirty page into bdev */
	f2fs_submit_page_mbio(fio);
}

void write_meta_page(struct f2fs_sb_info *sbi, struct page *page)
{
	struct f2fs_io_info fio = {
		.sbi = sbi,
		.type = META,
		.rw = WRITE_SYNC | REQ_META | REQ_PRIO,
		.blk_addr = page->index,
		.page = page,
		.encrypted_page = NULL,
	};

	if (unlikely(page->index >= MAIN_BLKADDR(sbi)))
		fio.rw &= ~REQ_META;

	set_page_writeback(page);
	f2fs_submit_page_mbio(&fio);
}

void write_node_page(unsigned int nid, struct f2fs_io_info *fio)
{
	struct f2fs_summary sum;

	set_summary(&sum, nid, 0, 0);
	do_write_page(&sum, fio);
}

void write_data_page(struct dnode_of_data *dn, struct f2fs_io_info *fio)
{
	struct f2fs_sb_info *sbi = fio->sbi;
	struct f2fs_summary sum;
	struct node_info ni;

	f2fs_bug_on(sbi, dn->data_blkaddr == NULL_ADDR);
	get_node_info(sbi, dn->nid, &ni);
	set_summary(&sum, dn->nid, dn->ofs_in_node, ni.version);
	do_write_page(&sum, fio);
	dn->data_blkaddr = fio->blk_addr;
}

void rewrite_data_page(struct f2fs_io_info *fio)
{
	stat_inc_inplace_blocks(fio->sbi);
	f2fs_submit_page_mbio(fio);
}

static void __f2fs_replace_block(struct f2fs_sb_info *sbi,
				struct f2fs_summary *sum,
				block_t old_blkaddr, block_t new_blkaddr,
				bool recover_curseg)
{
	struct sit_info *sit_i = SIT_I(sbi);
	struct curseg_info *curseg;
	unsigned int segno, old_cursegno;
	struct seg_entry *se;
	int type;
	unsigned short old_blkoff;

	segno = GET_SEGNO(sbi, new_blkaddr);
	se = get_seg_entry(sbi, segno);
	type = se->type;

	if (!recover_curseg) {
		/* for recovery flow */
		if (se->valid_blocks == 0 && !IS_CURSEG(sbi, segno)) {
			if (old_blkaddr == NULL_ADDR)
				type = CURSEG_COLD_DATA;
			else
				type = CURSEG_WARM_DATA;
		}
	} else {
		if (!IS_CURSEG(sbi, segno))
			type = CURSEG_WARM_DATA;
	}

	curseg = CURSEG_I(sbi, type);

	mutex_lock(&curseg->curseg_mutex);
	mutex_lock(&sit_i->sentry_lock);

	old_cursegno = curseg->segno;
	old_blkoff = curseg->next_blkoff;

	/* change the current segment */
	if (segno != curseg->segno) {
		curseg->next_segno = segno;
		change_curseg(sbi, type, true);
	}

	curseg->next_blkoff = GET_BLKOFF_FROM_SEG0(sbi, new_blkaddr);
	__add_sum_entry(sbi, type, sum);

	if (!recover_curseg)
		update_sit_entry(sbi, new_blkaddr, 1);
	if (GET_SEGNO(sbi, old_blkaddr) != NULL_SEGNO)
		update_sit_entry(sbi, old_blkaddr, -1);

	locate_dirty_segment(sbi, GET_SEGNO(sbi, old_blkaddr));
	locate_dirty_segment(sbi, GET_SEGNO(sbi, new_blkaddr));

	locate_dirty_segment(sbi, old_cursegno);

	if (recover_curseg) {
		if (old_cursegno != curseg->segno) {
			curseg->next_segno = old_cursegno;
			change_curseg(sbi, type, true);
		}
		curseg->next_blkoff = old_blkoff;
	}

	mutex_unlock(&sit_i->sentry_lock);
	mutex_unlock(&curseg->curseg_mutex);
}

void f2fs_replace_block(struct f2fs_sb_info *sbi, struct dnode_of_data *dn,
				block_t old_addr, block_t new_addr,
				unsigned char version, bool recover_curseg)
{
	struct f2fs_summary sum;

	set_summary(&sum, dn->nid, dn->ofs_in_node, version);

	__f2fs_replace_block(sbi, &sum, old_addr, new_addr, recover_curseg);

	dn->data_blkaddr = new_addr;
	set_data_blkaddr(dn);
	f2fs_update_extent_cache(dn);
}

static inline bool is_merged_page(struct f2fs_sb_info *sbi,
					struct page *page, enum page_type type)
{
	enum page_type btype = PAGE_TYPE_OF_BIO(type);
	struct f2fs_bio_info *io = &sbi->write_io[btype];
	struct bio_vec *bvec;
	struct page *target;
	int i;

	down_read(&io->io_rwsem);
	if (!io->bio) {
		up_read(&io->io_rwsem);
		return false;
	}

	bio_for_each_segment_all(bvec, io->bio, i) {

		if (bvec->bv_page->mapping) {
			target = bvec->bv_page;
		} else {
			struct f2fs_crypto_ctx *ctx;

			/* encrypted page */
			ctx = (struct f2fs_crypto_ctx *)page_private(
								bvec->bv_page);
			target = ctx->w.control_page;
		}

		if (page == target) {
			up_read(&io->io_rwsem);
			return true;
		}
	}

	up_read(&io->io_rwsem);
	return false;
}

void f2fs_wait_on_page_writeback(struct page *page,
				enum page_type type)
{
	if (PageWriteback(page)) {
		struct f2fs_sb_info *sbi = F2FS_P_SB(page);

		if (is_merged_page(sbi, page, type))
			f2fs_submit_merged_bio(sbi, type, WRITE);
		wait_on_page_writeback(page);
	}
}

void f2fs_wait_on_encrypted_page_writeback(struct f2fs_sb_info *sbi,
							block_t blkaddr)
{
	struct page *cpage;

	if (blkaddr == NEW_ADDR)
		return;

	f2fs_bug_on(sbi, blkaddr == NULL_ADDR);

	cpage = find_lock_page(META_MAPPING(sbi), blkaddr);
	if (cpage) {
		f2fs_wait_on_page_writeback(cpage, DATA);
		f2fs_put_page(cpage, 1);
	}
}

static int read_compacted_summaries(struct f2fs_sb_info *sbi)
{
	struct f2fs_checkpoint *ckpt = F2FS_CKPT(sbi);
	struct curseg_info *seg_i;
	unsigned char *kaddr;
	struct page *page;
	block_t start;
	int i, j, offset;

	start = start_sum_block(sbi);

	page = get_meta_page(sbi, start++);
	kaddr = (unsigned char *)page_address(page);

	/* Step 1: restore nat cache */
	seg_i = CURSEG_I(sbi, CURSEG_HOT_DATA);
	memcpy(&seg_i->sum_blk->n_nats, kaddr, SUM_JOURNAL_SIZE);

	/* Step 2: restore sit cache */
	seg_i = CURSEG_I(sbi, CURSEG_COLD_DATA);
	memcpy(&seg_i->sum_blk->n_sits, kaddr + SUM_JOURNAL_SIZE,
						SUM_JOURNAL_SIZE);
	offset = 2 * SUM_JOURNAL_SIZE;

	/* Step 3: restore summary entries */
	for (i = CURSEG_HOT_DATA; i <= CURSEG_COLD_DATA; i++) {
		unsigned short blk_off;
		unsigned int segno;

		seg_i = CURSEG_I(sbi, i);
		segno = le32_to_cpu(ckpt->cur_data_segno[i]);
		blk_off = le16_to_cpu(ckpt->cur_data_blkoff[i]);
		seg_i->next_segno = segno;
		reset_curseg(sbi, i, 0);
		seg_i->alloc_type = ckpt->alloc_type[i];
		seg_i->next_blkoff = blk_off;

		if (seg_i->alloc_type == SSR)
			blk_off = sbi->blocks_per_seg;

		for (j = 0; j < blk_off; j++) {
			struct f2fs_summary *s;
			s = (struct f2fs_summary *)(kaddr + offset);
			seg_i->sum_blk->entries[j] = *s;
			offset += SUMMARY_SIZE;
			if (offset + SUMMARY_SIZE <= PAGE_CACHE_SIZE -
						SUM_FOOTER_SIZE)
				continue;

			f2fs_put_page(page, 1);
			page = NULL;

			page = get_meta_page(sbi, start++);
			kaddr = (unsigned char *)page_address(page);
			offset = 0;
		}
	}
	f2fs_put_page(page, 1);
	return 0;
}

static int read_normal_summaries(struct f2fs_sb_info *sbi, int type)
{
	struct f2fs_checkpoint *ckpt = F2FS_CKPT(sbi);
	struct f2fs_summary_block *sum;
	struct curseg_info *curseg;
	struct page *new;
	unsigned short blk_off;
	unsigned int segno = 0;
	block_t blk_addr = 0;

	/* get segment number and block addr */
	if (IS_DATASEG(type)) {
		segno = le32_to_cpu(ckpt->cur_data_segno[type]);
		blk_off = le16_to_cpu(ckpt->cur_data_blkoff[type -
							CURSEG_HOT_DATA]);
		if (__exist_node_summaries(sbi))
			blk_addr = sum_blk_addr(sbi, NR_CURSEG_TYPE, type);
		else
			blk_addr = sum_blk_addr(sbi, NR_CURSEG_DATA_TYPE, type);
	} else {
		segno = le32_to_cpu(ckpt->cur_node_segno[type -
							CURSEG_HOT_NODE]);
		blk_off = le16_to_cpu(ckpt->cur_node_blkoff[type -
							CURSEG_HOT_NODE]);
		if (__exist_node_summaries(sbi))
			blk_addr = sum_blk_addr(sbi, NR_CURSEG_NODE_TYPE,
							type - CURSEG_HOT_NODE);
		else
			blk_addr = GET_SUM_BLOCK(sbi, segno);
	}

	new = get_meta_page(sbi, blk_addr);
	sum = (struct f2fs_summary_block *)page_address(new);

	if (IS_NODESEG(type)) {
		if (__exist_node_summaries(sbi)) {
			struct f2fs_summary *ns = &sum->entries[0];
			int i;
			for (i = 0; i < sbi->blocks_per_seg; i++, ns++) {
				ns->version = 0;
				ns->ofs_in_node = 0;
			}
		} else {
			int err;

			err = restore_node_summary(sbi, segno, sum);
			if (err) {
				f2fs_put_page(new, 1);
				return err;
			}
		}
	}

	/* set uncompleted segment to curseg */
	curseg = CURSEG_I(sbi, type);
	mutex_lock(&curseg->curseg_mutex);
	memcpy(curseg->sum_blk, sum, PAGE_CACHE_SIZE);
	curseg->next_segno = segno;
	reset_curseg(sbi, type, 0);
	curseg->alloc_type = ckpt->alloc_type[type];
	curseg->next_blkoff = blk_off;
	mutex_unlock(&curseg->curseg_mutex);
	f2fs_put_page(new, 1);
	return 0;
}

static int restore_curseg_summaries(struct f2fs_sb_info *sbi)
{
	int type = CURSEG_HOT_DATA;
	int err;

	if (is_set_ckpt_flags(F2FS_CKPT(sbi), CP_COMPACT_SUM_FLAG)) {
		int npages = npages_for_summary_flush(sbi, true);

		if (npages >= 2)
			ra_meta_pages(sbi, start_sum_block(sbi), npages,
							META_CP, true);

		/* restore for compacted data summary */
		if (read_compacted_summaries(sbi))
			return -EINVAL;
		type = CURSEG_HOT_NODE;
	}

	if (__exist_node_summaries(sbi))
		ra_meta_pages(sbi, sum_blk_addr(sbi, NR_CURSEG_TYPE, type),
					NR_CURSEG_TYPE - type, META_CP, true);

	for (; type <= CURSEG_COLD_NODE; type++) {
		err = read_normal_summaries(sbi, type);
		if (err)
			return err;
	}

	return 0;
}

static void write_compacted_summaries(struct f2fs_sb_info *sbi, block_t blkaddr)
{
	struct page *page;
	unsigned char *kaddr;
	struct f2fs_summary *summary;
	struct curseg_info *seg_i;
	int written_size = 0;
	int i, j;

	page = grab_meta_page(sbi, blkaddr++);
	kaddr = (unsigned char *)page_address(page);

	/* Step 1: write nat cache */
	seg_i = CURSEG_I(sbi, CURSEG_HOT_DATA);
	memcpy(kaddr, &seg_i->sum_blk->n_nats, SUM_JOURNAL_SIZE);
	written_size += SUM_JOURNAL_SIZE;

	/* Step 2: write sit cache */
	seg_i = CURSEG_I(sbi, CURSEG_COLD_DATA);
	memcpy(kaddr + written_size, &seg_i->sum_blk->n_sits,
						SUM_JOURNAL_SIZE);
	written_size += SUM_JOURNAL_SIZE;

	/* Step 3: write summary entries */
	for (i = CURSEG_HOT_DATA; i <= CURSEG_COLD_DATA; i++) {
		unsigned short blkoff;
		seg_i = CURSEG_I(sbi, i);
		if (sbi->ckpt->alloc_type[i] == SSR)
			blkoff = sbi->blocks_per_seg;
		else
			blkoff = curseg_blkoff(sbi, i);

		for (j = 0; j < blkoff; j++) {
			if (!page) {
				page = grab_meta_page(sbi, blkaddr++);
				kaddr = (unsigned char *)page_address(page);
				written_size = 0;
			}
			summary = (struct f2fs_summary *)(kaddr + written_size);
			*summary = seg_i->sum_blk->entries[j];
			written_size += SUMMARY_SIZE;

			if (written_size + SUMMARY_SIZE <= PAGE_CACHE_SIZE -
							SUM_FOOTER_SIZE)
				continue;

			set_page_dirty(page);
			f2fs_put_page(page, 1);
			page = NULL;
		}
	}
	if (page) {
		set_page_dirty(page);
		f2fs_put_page(page, 1);
	}
}

static void write_normal_summaries(struct f2fs_sb_info *sbi,
					block_t blkaddr, int type)
{
	int i, end;
	if (IS_DATASEG(type))
		end = type + NR_CURSEG_DATA_TYPE;
	else
		end = type + NR_CURSEG_NODE_TYPE;

	for (i = type; i < end; i++) {
		struct curseg_info *sum = CURSEG_I(sbi, i);
		mutex_lock(&sum->curseg_mutex);
		write_sum_page(sbi, sum->sum_blk, blkaddr + (i - type));
		mutex_unlock(&sum->curseg_mutex);
	}
}

void write_data_summaries(struct f2fs_sb_info *sbi, block_t start_blk)
{
	if (is_set_ckpt_flags(F2FS_CKPT(sbi), CP_COMPACT_SUM_FLAG))
		write_compacted_summaries(sbi, start_blk);
	else
		write_normal_summaries(sbi, start_blk, CURSEG_HOT_DATA);
}

void write_node_summaries(struct f2fs_sb_info *sbi, block_t start_blk)
{
	write_normal_summaries(sbi, start_blk, CURSEG_HOT_NODE);
}

int lookup_journal_in_cursum(struct f2fs_summary_block *sum, int type,
					unsigned int val, int alloc)
{
	int i;

	if (type == NAT_JOURNAL) {
		for (i = 0; i < nats_in_cursum(sum); i++) {
			if (le32_to_cpu(nid_in_journal(sum, i)) == val)
				return i;
		}
		if (alloc && __has_cursum_space(sum, 1, NAT_JOURNAL))
			return update_nats_in_cursum(sum, 1);
	} else if (type == SIT_JOURNAL) {
		for (i = 0; i < sits_in_cursum(sum); i++)
			if (le32_to_cpu(segno_in_journal(sum, i)) == val)
				return i;
		if (alloc && __has_cursum_space(sum, 1, SIT_JOURNAL))
			return update_sits_in_cursum(sum, 1);
	}
	return -1;
}

static struct page *get_current_sit_page(struct f2fs_sb_info *sbi,
					unsigned int segno)
{
	return get_meta_page(sbi, current_sit_addr(sbi, segno));
}

static struct page *get_next_sit_page(struct f2fs_sb_info *sbi,
					unsigned int start)
{
	struct sit_info *sit_i = SIT_I(sbi);
	struct page *src_page, *dst_page;
	pgoff_t src_off, dst_off;
	void *src_addr, *dst_addr;

	src_off = current_sit_addr(sbi, start);
	dst_off = next_sit_addr(sbi, src_off);

	/* get current sit block page without lock */
	src_page = get_meta_page(sbi, src_off);
	dst_page = grab_meta_page(sbi, dst_off);
	f2fs_bug_on(sbi, PageDirty(src_page));

	src_addr = page_address(src_page);
	dst_addr = page_address(dst_page);
	memcpy(dst_addr, src_addr, PAGE_CACHE_SIZE);

	set_page_dirty(dst_page);
	f2fs_put_page(src_page, 1);

	set_to_next_sit(sit_i, start);

	return dst_page;
}

static struct sit_entry_set *grab_sit_entry_set(void)
{
	struct sit_entry_set *ses =
			f2fs_kmem_cache_alloc(sit_entry_set_slab, GFP_NOFS);

	ses->entry_cnt = 0;
	INIT_LIST_HEAD(&ses->set_list);
	return ses;
}

static void release_sit_entry_set(struct sit_entry_set *ses)
{
	list_del(&ses->set_list);
	kmem_cache_free(sit_entry_set_slab, ses);
}

static void adjust_sit_entry_set(struct sit_entry_set *ses,
						struct list_head *head)
{
	struct sit_entry_set *next = ses;

	if (list_is_last(&ses->set_list, head))
		return;

	list_for_each_entry_continue(next, head, set_list)
		if (ses->entry_cnt <= next->entry_cnt)
			break;

	list_move_tail(&ses->set_list, &next->set_list);
}

static void add_sit_entry(unsigned int segno, struct list_head *head)
{
	struct sit_entry_set *ses;
	unsigned int start_segno = START_SEGNO(segno);

	list_for_each_entry(ses, head, set_list) {
		if (ses->start_segno == start_segno) {
			ses->entry_cnt++;
			adjust_sit_entry_set(ses, head);
			return;
		}
	}

	ses = grab_sit_entry_set();

	ses->start_segno = start_segno;
	ses->entry_cnt++;
	list_add(&ses->set_list, head);
}

static void add_sits_in_set(struct f2fs_sb_info *sbi)
{
	struct f2fs_sm_info *sm_info = SM_I(sbi);
	struct list_head *set_list = &sm_info->sit_entry_set;
	unsigned long *bitmap = SIT_I(sbi)->dirty_sentries_bitmap;
	unsigned int segno;

	for_each_set_bit(segno, bitmap, MAIN_SEGS(sbi))
		add_sit_entry(segno, set_list);
}

static void remove_sits_in_journal(struct f2fs_sb_info *sbi)
{
	struct curseg_info *curseg = CURSEG_I(sbi, CURSEG_COLD_DATA);
	struct f2fs_summary_block *sum = curseg->sum_blk;
	int i;

	for (i = sits_in_cursum(sum) - 1; i >= 0; i--) {
		unsigned int segno;
		bool dirtied;

		segno = le32_to_cpu(segno_in_journal(sum, i));
		dirtied = __mark_sit_entry_dirty(sbi, segno);

		if (!dirtied)
			add_sit_entry(segno, &SM_I(sbi)->sit_entry_set);
	}
	update_sits_in_cursum(sum, -sits_in_cursum(sum));
}

/*
 * CP calls this function, which flushes SIT entries including sit_journal,
 * and moves prefree segs to free segs.
 */
void flush_sit_entries(struct f2fs_sb_info *sbi, struct cp_control *cpc)
{
	struct sit_info *sit_i = SIT_I(sbi);
	unsigned long *bitmap = sit_i->dirty_sentries_bitmap;
	struct curseg_info *curseg = CURSEG_I(sbi, CURSEG_COLD_DATA);
	struct f2fs_summary_block *sum = curseg->sum_blk;
	struct sit_entry_set *ses, *tmp;
	struct list_head *head = &SM_I(sbi)->sit_entry_set;
	bool to_journal = true;
	struct seg_entry *se;

	mutex_lock(&curseg->curseg_mutex);
	mutex_lock(&sit_i->sentry_lock);

	if (!sit_i->dirty_sentries)
		goto out;

	/*
	 * add and account sit entries of dirty bitmap in sit entry
	 * set temporarily
	 */
	add_sits_in_set(sbi);

	/*
	 * if there are no enough space in journal to store dirty sit
	 * entries, remove all entries from journal and add and account
	 * them in sit entry set.
	 */
	if (!__has_cursum_space(sum, sit_i->dirty_sentries, SIT_JOURNAL))
		remove_sits_in_journal(sbi);

	/*
	 * there are two steps to flush sit entries:
	 * #1, flush sit entries to journal in current cold data summary block.
	 * #2, flush sit entries to sit page.
	 */
	list_for_each_entry_safe(ses, tmp, head, set_list) {
		struct page *page = NULL;
		struct f2fs_sit_block *raw_sit = NULL;
		unsigned int start_segno = ses->start_segno;
		unsigned int end = min(start_segno + SIT_ENTRY_PER_BLOCK,
						(unsigned long)MAIN_SEGS(sbi));
		unsigned int segno = start_segno;

		if (to_journal &&
			!__has_cursum_space(sum, ses->entry_cnt, SIT_JOURNAL))
			to_journal = false;

		if (!to_journal) {
			page = get_next_sit_page(sbi, start_segno);
			raw_sit = page_address(page);
		}

		/* flush dirty sit entries in region of current sit set */
		for_each_set_bit_from(segno, bitmap, end) {
			int offset, sit_offset;

			se = get_seg_entry(sbi, segno);

			/* add discard candidates */
			if (cpc->reason != CP_DISCARD) {
				cpc->trim_start = segno;
				add_discard_addrs(sbi, cpc);
			}

			if (to_journal) {
				offset = lookup_journal_in_cursum(sum,
							SIT_JOURNAL, segno, 1);
				f2fs_bug_on(sbi, offset < 0);
				segno_in_journal(sum, offset) =
							cpu_to_le32(segno);
				seg_info_to_raw_sit(se,
						&sit_in_journal(sum, offset));
			} else {
				sit_offset = SIT_ENTRY_OFFSET(sit_i, segno);
				seg_info_to_raw_sit(se,
						&raw_sit->entries[sit_offset]);
			}

			__clear_bit(segno, bitmap);
			sit_i->dirty_sentries--;
			ses->entry_cnt--;
		}

		if (!to_journal)
			f2fs_put_page(page, 1);

		f2fs_bug_on(sbi, ses->entry_cnt);
		release_sit_entry_set(ses);
	}

	f2fs_bug_on(sbi, !list_empty(head));
	f2fs_bug_on(sbi, sit_i->dirty_sentries);
out:
	if (cpc->reason == CP_DISCARD) {
		for (; cpc->trim_start <= cpc->trim_end; cpc->trim_start++)
			add_discard_addrs(sbi, cpc);
	}
	mutex_unlock(&sit_i->sentry_lock);
	mutex_unlock(&curseg->curseg_mutex);

	set_prefree_as_free_segments(sbi);
}

static int build_sit_info(struct f2fs_sb_info *sbi)
{
	struct f2fs_super_block *raw_super = F2FS_RAW_SUPER(sbi);
	struct f2fs_checkpoint *ckpt = F2FS_CKPT(sbi);
	struct sit_info *sit_i;
	unsigned int sit_segs, start;
	char *src_bitmap, *dst_bitmap;
	unsigned int bitmap_size;

	/* allocate memory for SIT information */
	sit_i = kzalloc(sizeof(struct sit_info), GFP_KERNEL);
	if (!sit_i)
		return -ENOMEM;

	SM_I(sbi)->sit_info = sit_i;

	sit_i->sentries = f2fs_kvzalloc(MAIN_SEGS(sbi) *
					sizeof(struct seg_entry), GFP_KERNEL);
	if (!sit_i->sentries)
		return -ENOMEM;

	bitmap_size = f2fs_bitmap_size(MAIN_SEGS(sbi));
	sit_i->dirty_sentries_bitmap = f2fs_kvzalloc(bitmap_size, GFP_KERNEL);
	if (!sit_i->dirty_sentries_bitmap)
		return -ENOMEM;

	for (start = 0; start < MAIN_SEGS(sbi); start++) {
		sit_i->sentries[start].cur_valid_map
			= kzalloc(SIT_VBLOCK_MAP_SIZE, GFP_KERNEL);
		sit_i->sentries[start].ckpt_valid_map
			= kzalloc(SIT_VBLOCK_MAP_SIZE, GFP_KERNEL);
		sit_i->sentries[start].discard_map
			= kzalloc(SIT_VBLOCK_MAP_SIZE, GFP_KERNEL);
		if (!sit_i->sentries[start].cur_valid_map ||
				!sit_i->sentries[start].ckpt_valid_map ||
				!sit_i->sentries[start].discard_map)
			return -ENOMEM;
	}

	sit_i->tmp_map = kzalloc(SIT_VBLOCK_MAP_SIZE, GFP_KERNEL);
	if (!sit_i->tmp_map)
		return -ENOMEM;

	if (sbi->segs_per_sec > 1) {
		sit_i->sec_entries = f2fs_kvzalloc(MAIN_SECS(sbi) *
					sizeof(struct sec_entry), GFP_KERNEL);
		if (!sit_i->sec_entries)
			return -ENOMEM;
	}

	/* get information related with SIT */
	sit_segs = le32_to_cpu(raw_super->segment_count_sit) >> 1;

	/* setup SIT bitmap from ckeckpoint pack */
	bitmap_size = __bitmap_size(sbi, SIT_BITMAP);
	src_bitmap = __bitmap_ptr(sbi, SIT_BITMAP);

	dst_bitmap = kmemdup(src_bitmap, bitmap_size, GFP_KERNEL);
	if (!dst_bitmap)
		return -ENOMEM;

	/* init SIT information */
	sit_i->s_ops = &default_salloc_ops;

	sit_i->sit_base_addr = le32_to_cpu(raw_super->sit_blkaddr);
	sit_i->sit_blocks = sit_segs << sbi->log_blocks_per_seg;
	sit_i->written_valid_blocks = le64_to_cpu(ckpt->valid_block_count);
	sit_i->sit_bitmap = dst_bitmap;
	sit_i->bitmap_size = bitmap_size;
	sit_i->dirty_sentries = 0;
	sit_i->sents_per_block = SIT_ENTRY_PER_BLOCK;
	sit_i->elapsed_time = le64_to_cpu(sbi->ckpt->elapsed_time);
	sit_i->mounted_time = CURRENT_TIME_SEC.tv_sec;
	mutex_init(&sit_i->sentry_lock);
	return 0;
}

static int build_free_segmap(struct f2fs_sb_info *sbi)
{
	struct free_segmap_info *free_i;
	unsigned int bitmap_size, sec_bitmap_size;

	/* allocate memory for free segmap information */
	free_i = kzalloc(sizeof(struct free_segmap_info), GFP_KERNEL);
	if (!free_i)
		return -ENOMEM;

	SM_I(sbi)->free_info = free_i;

	bitmap_size = f2fs_bitmap_size(MAIN_SEGS(sbi));
	free_i->free_segmap = f2fs_kvmalloc(bitmap_size, GFP_KERNEL);
	if (!free_i->free_segmap)
		return -ENOMEM;

	sec_bitmap_size = f2fs_bitmap_size(MAIN_SECS(sbi));
	free_i->free_secmap = f2fs_kvmalloc(sec_bitmap_size, GFP_KERNEL);
	if (!free_i->free_secmap)
		return -ENOMEM;

	/* set all segments as dirty temporarily */
	memset(free_i->free_segmap, 0xff, bitmap_size);
	memset(free_i->free_secmap, 0xff, sec_bitmap_size);

	/* init free segmap information */
	free_i->start_segno = GET_SEGNO_FROM_SEG0(sbi, MAIN_BLKADDR(sbi));
	free_i->free_segments = 0;
	free_i->free_sections = 0;
	spin_lock_init(&free_i->segmap_lock);
	return 0;
}

static int build_curseg(struct f2fs_sb_info *sbi)
{
	struct curseg_info *array;
	int i;

	array = kcalloc(NR_CURSEG_TYPE, sizeof(*array), GFP_KERNEL);
	if (!array)
		return -ENOMEM;

	SM_I(sbi)->curseg_array = array;

	for (i = 0; i < NR_CURSEG_TYPE; i++) {
		mutex_init(&array[i].curseg_mutex);
		array[i].sum_blk = kzalloc(PAGE_CACHE_SIZE, GFP_KERNEL);
		if (!array[i].sum_blk)
			return -ENOMEM;
		array[i].segno = NULL_SEGNO;
		array[i].next_blkoff = 0;
	}
	return restore_curseg_summaries(sbi);
}

static void build_sit_entries(struct f2fs_sb_info *sbi)
{
	struct sit_info *sit_i = SIT_I(sbi);
	struct curseg_info *curseg = CURSEG_I(sbi, CURSEG_COLD_DATA);
	struct f2fs_summary_block *sum = curseg->sum_blk;
	int sit_blk_cnt = SIT_BLK_CNT(sbi);
	unsigned int i, start, end;
	unsigned int readed, start_blk = 0;
	int nrpages = MAX_BIO_BLOCKS(sbi);

	do {
		readed = ra_meta_pages(sbi, start_blk, nrpages, META_SIT, true);

		start = start_blk * sit_i->sents_per_block;
		end = (start_blk + readed) * sit_i->sents_per_block;

		for (; start < end && start < MAIN_SEGS(sbi); start++) {
			struct seg_entry *se = &sit_i->sentries[start];
			struct f2fs_sit_block *sit_blk;
			struct f2fs_sit_entry sit;
			struct page *page;

			mutex_lock(&curseg->curseg_mutex);
			for (i = 0; i < sits_in_cursum(sum); i++) {
				if (le32_to_cpu(segno_in_journal(sum, i))
								== start) {
					sit = sit_in_journal(sum, i);
					mutex_unlock(&curseg->curseg_mutex);
					goto got_it;
				}
			}
			mutex_unlock(&curseg->curseg_mutex);

			page = get_current_sit_page(sbi, start);
			sit_blk = (struct f2fs_sit_block *)page_address(page);
			sit = sit_blk->entries[SIT_ENTRY_OFFSET(sit_i, start)];
			f2fs_put_page(page, 1);
got_it:
			check_block_count(sbi, start, &sit);
			seg_info_from_raw_sit(se, &sit);

			/* build discard map only one time */
			memcpy(se->discard_map, se->cur_valid_map, SIT_VBLOCK_MAP_SIZE);
			sbi->discard_blks += sbi->blocks_per_seg - se->valid_blocks;

			if (sbi->segs_per_sec > 1) {
				struct sec_entry *e = get_sec_entry(sbi, start);
				e->valid_blocks += se->valid_blocks;
			}
		}
		start_blk += readed;
	} while (start_blk < sit_blk_cnt);
}

static void init_free_segmap(struct f2fs_sb_info *sbi)
{
	unsigned int start;
	int type;

	for (start = 0; start < MAIN_SEGS(sbi); start++) {
		struct seg_entry *sentry = get_seg_entry(sbi, start);
		if (!sentry->valid_blocks)
			__set_free(sbi, start);
	}

	/* set use the current segments */
	for (type = CURSEG_HOT_DATA; type <= CURSEG_COLD_NODE; type++) {
		struct curseg_info *curseg_t = CURSEG_I(sbi, type);
		__set_test_and_inuse(sbi, curseg_t->segno);
	}
}

static void init_dirty_segmap(struct f2fs_sb_info *sbi)
{
	struct dirty_seglist_info *dirty_i = DIRTY_I(sbi);
	struct free_segmap_info *free_i = FREE_I(sbi);
	unsigned int segno = 0, offset = 0;
	unsigned short valid_blocks;

	while (1) {
		/* find dirty segment based on free segmap */
		segno = find_next_inuse(free_i, MAIN_SEGS(sbi), offset);
		if (segno >= MAIN_SEGS(sbi))
			break;
		offset = segno + 1;
		valid_blocks = get_valid_blocks(sbi, segno, 0);
		if (valid_blocks == sbi->blocks_per_seg || !valid_blocks)
			continue;
		if (valid_blocks > sbi->blocks_per_seg) {
			f2fs_bug_on(sbi, 1);
			continue;
		}
		mutex_lock(&dirty_i->seglist_lock);
		__locate_dirty_segment(sbi, segno, DIRTY);
		mutex_unlock(&dirty_i->seglist_lock);
	}
}

static int init_victim_secmap(struct f2fs_sb_info *sbi)
{
	struct dirty_seglist_info *dirty_i = DIRTY_I(sbi);
	unsigned int bitmap_size = f2fs_bitmap_size(MAIN_SECS(sbi));

	dirty_i->victim_secmap = f2fs_kvzalloc(bitmap_size, GFP_KERNEL);
	if (!dirty_i->victim_secmap)
		return -ENOMEM;
	return 0;
}

static int build_dirty_segmap(struct f2fs_sb_info *sbi)
{
	struct dirty_seglist_info *dirty_i;
	unsigned int bitmap_size, i;

	/* allocate memory for dirty segments list information */
	dirty_i = kzalloc(sizeof(struct dirty_seglist_info), GFP_KERNEL);
	if (!dirty_i)
		return -ENOMEM;

	SM_I(sbi)->dirty_info = dirty_i;
	mutex_init(&dirty_i->seglist_lock);

	bitmap_size = f2fs_bitmap_size(MAIN_SEGS(sbi));

	for (i = 0; i < NR_DIRTY_TYPE; i++) {
		dirty_i->dirty_segmap[i] = f2fs_kvzalloc(bitmap_size, GFP_KERNEL);
		if (!dirty_i->dirty_segmap[i])
			return -ENOMEM;
	}

	init_dirty_segmap(sbi);
	return init_victim_secmap(sbi);
}

/*
 * Update min, max modified time for cost-benefit GC algorithm
 */
static void init_min_max_mtime(struct f2fs_sb_info *sbi)
{
	struct sit_info *sit_i = SIT_I(sbi);
	unsigned int segno;

	mutex_lock(&sit_i->sentry_lock);

	sit_i->min_mtime = LLONG_MAX;

	for (segno = 0; segno < MAIN_SEGS(sbi); segno += sbi->segs_per_sec) {
		unsigned int i;
		unsigned long long mtime = 0;

		for (i = 0; i < sbi->segs_per_sec; i++)
			mtime += get_seg_entry(sbi, segno + i)->mtime;

		mtime = div_u64(mtime, sbi->segs_per_sec);

		if (sit_i->min_mtime > mtime)
			sit_i->min_mtime = mtime;
	}
	sit_i->max_mtime = get_mtime(sbi);
	mutex_unlock(&sit_i->sentry_lock);
}

int build_segment_manager(struct f2fs_sb_info *sbi)
{
	struct f2fs_super_block *raw_super = F2FS_RAW_SUPER(sbi);
	struct f2fs_checkpoint *ckpt = F2FS_CKPT(sbi);
	struct f2fs_sm_info *sm_info;
	int err;

	sm_info = kzalloc(sizeof(struct f2fs_sm_info), GFP_KERNEL);
	if (!sm_info)
		return -ENOMEM;

	/* init sm info */
	sbi->sm_info = sm_info;
	sm_info->seg0_blkaddr = le32_to_cpu(raw_super->segment0_blkaddr);
	sm_info->main_blkaddr = le32_to_cpu(raw_super->main_blkaddr);
	sm_info->segment_count = le32_to_cpu(raw_super->segment_count);
	sm_info->reserved_segments = le32_to_cpu(ckpt->rsvd_segment_count);
	sm_info->ovp_segments = le32_to_cpu(ckpt->overprov_segment_count);
	sm_info->main_segments = le32_to_cpu(raw_super->segment_count_main);
	sm_info->ssa_blkaddr = le32_to_cpu(raw_super->ssa_blkaddr);
	sm_info->rec_prefree_segments = sm_info->main_segments *
					DEF_RECLAIM_PREFREE_SEGMENTS / 100;
	sm_info->ipu_policy = 1 << F2FS_IPU_FSYNC;
	sm_info->min_ipu_util = DEF_MIN_IPU_UTIL;
	sm_info->min_fsync_blocks = DEF_MIN_FSYNC_BLOCKS;

	INIT_LIST_HEAD(&sm_info->discard_list);
	sm_info->nr_discards = 0;
	sm_info->max_discards = 0;

	sm_info->trim_sections = DEF_BATCHED_TRIM_SECTIONS;

	INIT_LIST_HEAD(&sm_info->sit_entry_set);

	if (test_opt(sbi, FLUSH_MERGE) && !f2fs_readonly(sbi->sb)) {
		err = create_flush_cmd_control(sbi);
		if (err)
			return err;
	}

	err = build_sit_info(sbi);
	if (err)
		return err;
	err = build_free_segmap(sbi);
	if (err)
		return err;
	err = build_curseg(sbi);
	if (err)
		return err;

	/* reinit free segmap based on SIT */
	build_sit_entries(sbi);

	init_free_segmap(sbi);
	err = build_dirty_segmap(sbi);
	if (err)
		return err;

	init_min_max_mtime(sbi);
	return 0;
}

static void discard_dirty_segmap(struct f2fs_sb_info *sbi,
		enum dirty_type dirty_type)
{
	struct dirty_seglist_info *dirty_i = DIRTY_I(sbi);

	mutex_lock(&dirty_i->seglist_lock);
<<<<<<< HEAD
	kvfree(dirty_i->dirty_segmap[dirty_type]);
=======
	f2fs_kvfree(dirty_i->dirty_segmap[dirty_type]);
>>>>>>> cd6d1aa0
	dirty_i->nr_dirty[dirty_type] = 0;
	mutex_unlock(&dirty_i->seglist_lock);
}

static void destroy_victim_secmap(struct f2fs_sb_info *sbi)
{
	struct dirty_seglist_info *dirty_i = DIRTY_I(sbi);
<<<<<<< HEAD
	kvfree(dirty_i->victim_secmap);
=======
	f2fs_kvfree(dirty_i->victim_secmap);
>>>>>>> cd6d1aa0
}

static void destroy_dirty_segmap(struct f2fs_sb_info *sbi)
{
	struct dirty_seglist_info *dirty_i = DIRTY_I(sbi);
	int i;

	if (!dirty_i)
		return;

	/* discard pre-free/dirty segments list */
	for (i = 0; i < NR_DIRTY_TYPE; i++)
		discard_dirty_segmap(sbi, i);

	destroy_victim_secmap(sbi);
	SM_I(sbi)->dirty_info = NULL;
	kfree(dirty_i);
}

static void destroy_curseg(struct f2fs_sb_info *sbi)
{
	struct curseg_info *array = SM_I(sbi)->curseg_array;
	int i;

	if (!array)
		return;
	SM_I(sbi)->curseg_array = NULL;
	for (i = 0; i < NR_CURSEG_TYPE; i++)
		kfree(array[i].sum_blk);
	kfree(array);
}

static void destroy_free_segmap(struct f2fs_sb_info *sbi)
{
	struct free_segmap_info *free_i = SM_I(sbi)->free_info;
	if (!free_i)
		return;
	SM_I(sbi)->free_info = NULL;
<<<<<<< HEAD
	kvfree(free_i->free_segmap);
	kvfree(free_i->free_secmap);
=======
	f2fs_kvfree(free_i->free_segmap);
	f2fs_kvfree(free_i->free_secmap);
>>>>>>> cd6d1aa0
	kfree(free_i);
}

static void destroy_sit_info(struct f2fs_sb_info *sbi)
{
	struct sit_info *sit_i = SIT_I(sbi);
	unsigned int start;

	if (!sit_i)
		return;

	if (sit_i->sentries) {
		for (start = 0; start < MAIN_SEGS(sbi); start++) {
			kfree(sit_i->sentries[start].cur_valid_map);
			kfree(sit_i->sentries[start].ckpt_valid_map);
			kfree(sit_i->sentries[start].discard_map);
		}
	}
	kfree(sit_i->tmp_map);

<<<<<<< HEAD
	kvfree(sit_i->sentries);
	kvfree(sit_i->sec_entries);
	kvfree(sit_i->dirty_sentries_bitmap);
=======
	f2fs_kvfree(sit_i->sentries);
	f2fs_kvfree(sit_i->sec_entries);
	f2fs_kvfree(sit_i->dirty_sentries_bitmap);
>>>>>>> cd6d1aa0

	SM_I(sbi)->sit_info = NULL;
	kfree(sit_i->sit_bitmap);
	kfree(sit_i);
}

void destroy_segment_manager(struct f2fs_sb_info *sbi)
{
	struct f2fs_sm_info *sm_info = SM_I(sbi);

	if (!sm_info)
		return;
	destroy_flush_cmd_control(sbi);
	destroy_dirty_segmap(sbi);
	destroy_curseg(sbi);
	destroy_free_segmap(sbi);
	destroy_sit_info(sbi);
	sbi->sm_info = NULL;
	kfree(sm_info);
}

int __init create_segment_manager_caches(void)
{
	discard_entry_slab = f2fs_kmem_cache_create("discard_entry",
			sizeof(struct discard_entry));
	if (!discard_entry_slab)
		goto fail;

	sit_entry_set_slab = f2fs_kmem_cache_create("sit_entry_set",
			sizeof(struct sit_entry_set));
	if (!sit_entry_set_slab)
		goto destory_discard_entry;

	inmem_entry_slab = f2fs_kmem_cache_create("inmem_page_entry",
			sizeof(struct inmem_pages));
	if (!inmem_entry_slab)
		goto destroy_sit_entry_set;
	return 0;

destroy_sit_entry_set:
	kmem_cache_destroy(sit_entry_set_slab);
destory_discard_entry:
	kmem_cache_destroy(discard_entry_slab);
fail:
	return -ENOMEM;
}

void destroy_segment_manager_caches(void)
{
	kmem_cache_destroy(sit_entry_set_slab);
	kmem_cache_destroy(discard_entry_slab);
	kmem_cache_destroy(inmem_entry_slab);
}<|MERGE_RESOLUTION|>--- conflicted
+++ resolved
@@ -145,10 +145,7 @@
 /*
  * __find_rev_next(_zero)_bit is copied from lib/find_next_bit.c because
  * f2fs_set_bit makes MSB and LSB reversed in a byte.
-<<<<<<< HEAD
-=======
  * @size must be integral times of unsigned long.
->>>>>>> cd6d1aa0
  * Example:
  *                             MSB <--> LSB
  *   f2fs_set_bit(0, bitmap) => 1000 0000
@@ -158,53 +155,12 @@
 			unsigned long size, unsigned long offset)
 {
 	const unsigned long *p = addr + BIT_WORD(offset);
-<<<<<<< HEAD
-	unsigned long result = offset & ~(BITS_PER_LONG - 1);
-=======
 	unsigned long result = size;
->>>>>>> cd6d1aa0
 	unsigned long tmp;
 
 	if (offset >= size)
 		return size;
 
-<<<<<<< HEAD
-	size -= result;
-	offset %= BITS_PER_LONG;
-	if (!offset)
-		goto aligned;
-
-	tmp = __reverse_ulong((unsigned char *)p);
-	tmp &= ~0UL >> offset;
-
-	if (size < BITS_PER_LONG)
-		goto found_first;
-	if (tmp)
-		goto found_middle;
-
-	size -= BITS_PER_LONG;
-	result += BITS_PER_LONG;
-	p++;
-aligned:
-	while (size & ~(BITS_PER_LONG-1)) {
-		tmp = __reverse_ulong((unsigned char *)p);
-		if (tmp)
-			goto found_middle;
-		result += BITS_PER_LONG;
-		size -= BITS_PER_LONG;
-		p++;
-	}
-	if (!size)
-		return result;
-
-	tmp = __reverse_ulong((unsigned char *)p);
-found_first:
-	tmp &= (~0UL << (BITS_PER_LONG - size));
-	if (!tmp)		/* Are any bits set? */
-		return result + size;   /* Nope. */
-found_middle:
-	return result + __reverse_ffs(tmp);
-=======
 	size -= (offset & ~(BITS_PER_LONG - 1));
 	offset %= BITS_PER_LONG;
 
@@ -229,60 +185,18 @@
 	return result;
 found:
 	return result - size + __reverse_ffs(tmp);
->>>>>>> cd6d1aa0
 }
 
 static unsigned long __find_rev_next_zero_bit(const unsigned long *addr,
 			unsigned long size, unsigned long offset)
 {
 	const unsigned long *p = addr + BIT_WORD(offset);
-<<<<<<< HEAD
-	unsigned long result = offset & ~(BITS_PER_LONG - 1);
-=======
 	unsigned long result = size;
->>>>>>> cd6d1aa0
 	unsigned long tmp;
 
 	if (offset >= size)
 		return size;
 
-<<<<<<< HEAD
-	size -= result;
-	offset %= BITS_PER_LONG;
-	if (!offset)
-		goto aligned;
-
-	tmp = __reverse_ulong((unsigned char *)p);
-	tmp |= ~((~0UL << offset) >> offset);
-
-	if (size < BITS_PER_LONG)
-		goto found_first;
-	if (tmp != ~0UL)
-		goto found_middle;
-
-	size -= BITS_PER_LONG;
-	result += BITS_PER_LONG;
-	p++;
-aligned:
-	while (size & ~(BITS_PER_LONG - 1)) {
-		tmp = __reverse_ulong((unsigned char *)p);
-		if (tmp != ~0UL)
-			goto found_middle;
-		result += BITS_PER_LONG;
-		size -= BITS_PER_LONG;
-		p++;
-	}
-	if (!size)
-		return result;
-
-	tmp = __reverse_ulong((unsigned char *)p);
-found_first:
-	tmp |= ~(~0UL << (BITS_PER_LONG - size));
-	if (tmp == ~0UL)	/* Are any bits zero? */
-		return result + size;   /* Nope. */
-found_middle:
-	return result + __reverse_ffz(tmp);
-=======
 	size -= (offset & ~(BITS_PER_LONG - 1));
 	offset %= BITS_PER_LONG;
 
@@ -308,7 +222,6 @@
 	return result;
 found:
 	return result - size + __reverse_ffz(tmp);
->>>>>>> cd6d1aa0
 }
 
 void register_inmem_page(struct inode *inode, struct page *page)
@@ -359,11 +272,7 @@
 	 * inode becomes free by iget_locked in f2fs_iget.
 	 */
 	if (!abort) {
-<<<<<<< HEAD
-		f2fs_balance_fs(sbi);
-=======
 		f2fs_balance_fs(sbi, true);
->>>>>>> cd6d1aa0
 		f2fs_lock_op(sbi);
 	}
 
@@ -387,10 +296,7 @@
 				submit_bio = true;
 			}
 		} else {
-<<<<<<< HEAD
-=======
 			ClearPageUptodate(cur->page);
->>>>>>> cd6d1aa0
 			trace_f2fs_commit_inmem_page(cur->page, INMEM_DROP);
 		}
 		set_page_private(cur->page, 0);
@@ -446,17 +352,12 @@
 	if (!available_free_memory(sbi, NAT_ENTRIES) ||
 			excess_prefree_segs(sbi) ||
 			!available_free_memory(sbi, INO_ENTRIES) ||
-<<<<<<< HEAD
-			jiffies > sbi->cp_expires)
-		f2fs_sync_fs(sbi->sb, true);
-=======
 			(is_idle(sbi) && f2fs_time_over(sbi, CP_TIME))) {
 		if (test_opt(sbi, DATA_FLUSH))
 			sync_dirty_inodes(sbi, FILE_INODE);
 		f2fs_sync_fs(sbi->sb, true);
 		stat_inc_bg_cp_count(sbi->stat_info);
 	}
->>>>>>> cd6d1aa0
 }
 
 static int issue_flush_thread(void *data)
@@ -1279,10 +1180,7 @@
 	__u64 end = start + F2FS_BYTES_TO_BLK(range->len) - 1;
 	unsigned int start_segno, end_segno;
 	struct cp_control cpc;
-<<<<<<< HEAD
-=======
 	int err = 0;
->>>>>>> cd6d1aa0
 
 	if (start >= MAX_BLKADDR(sbi) || range->len < sbi->blocksize)
 		return -EINVAL;
@@ -1313,20 +1211,12 @@
 				sbi->segs_per_sec) - 1, end_segno);
 
 		mutex_lock(&sbi->gc_mutex);
-<<<<<<< HEAD
-		write_checkpoint(sbi, &cpc);
-=======
 		err = write_checkpoint(sbi, &cpc);
->>>>>>> cd6d1aa0
 		mutex_unlock(&sbi->gc_mutex);
 	}
 out:
 	range->len = F2FS_BLK_TO_BYTES(cpc.trimmed);
-<<<<<<< HEAD
-	return 0;
-=======
 	return err;
->>>>>>> cd6d1aa0
 }
 
 static bool __has_curseg_space(struct f2fs_sb_info *sbi, int type)
@@ -2504,11 +2394,7 @@
 	struct dirty_seglist_info *dirty_i = DIRTY_I(sbi);
 
 	mutex_lock(&dirty_i->seglist_lock);
-<<<<<<< HEAD
-	kvfree(dirty_i->dirty_segmap[dirty_type]);
-=======
 	f2fs_kvfree(dirty_i->dirty_segmap[dirty_type]);
->>>>>>> cd6d1aa0
 	dirty_i->nr_dirty[dirty_type] = 0;
 	mutex_unlock(&dirty_i->seglist_lock);
 }
@@ -2516,11 +2402,7 @@
 static void destroy_victim_secmap(struct f2fs_sb_info *sbi)
 {
 	struct dirty_seglist_info *dirty_i = DIRTY_I(sbi);
-<<<<<<< HEAD
-	kvfree(dirty_i->victim_secmap);
-=======
 	f2fs_kvfree(dirty_i->victim_secmap);
->>>>>>> cd6d1aa0
 }
 
 static void destroy_dirty_segmap(struct f2fs_sb_info *sbi)
@@ -2559,13 +2441,8 @@
 	if (!free_i)
 		return;
 	SM_I(sbi)->free_info = NULL;
-<<<<<<< HEAD
-	kvfree(free_i->free_segmap);
-	kvfree(free_i->free_secmap);
-=======
 	f2fs_kvfree(free_i->free_segmap);
 	f2fs_kvfree(free_i->free_secmap);
->>>>>>> cd6d1aa0
 	kfree(free_i);
 }
 
@@ -2586,15 +2463,9 @@
 	}
 	kfree(sit_i->tmp_map);
 
-<<<<<<< HEAD
-	kvfree(sit_i->sentries);
-	kvfree(sit_i->sec_entries);
-	kvfree(sit_i->dirty_sentries_bitmap);
-=======
 	f2fs_kvfree(sit_i->sentries);
 	f2fs_kvfree(sit_i->sec_entries);
 	f2fs_kvfree(sit_i->dirty_sentries_bitmap);
->>>>>>> cd6d1aa0
 
 	SM_I(sbi)->sit_info = NULL;
 	kfree(sit_i->sit_bitmap);
