--- conflicted
+++ resolved
@@ -61,11 +61,7 @@
 	if (f2fs_encrypted_inode(dir) && f2fs_may_encrypt(inode))
 		f2fs_set_encrypted_inode(inode);
 
-<<<<<<< HEAD
-	if (f2fs_may_inline_data(inode))
-=======
 	if (test_opt(sbi, INLINE_DATA) && f2fs_may_inline_data(inode))
->>>>>>> cd6d1aa0
 		set_inode_flag(F2FS_I(inode), FI_INLINE_DATA);
 	if (f2fs_may_inline_dentry(inode))
 		set_inode_flag(F2FS_I(inode), FI_INLINE_DENTRY);
@@ -132,11 +128,6 @@
 	struct inode *inode;
 	nid_t ino = 0;
 	int err;
-<<<<<<< HEAD
-
-	f2fs_balance_fs(sbi);
-=======
->>>>>>> cd6d1aa0
 
 	inode = f2fs_new_inode(dir, mode);
 	if (IS_ERR(inode))
@@ -150,11 +141,8 @@
 	inode->i_mapping->a_ops = &f2fs_dblock_aops;
 	ino = inode->i_ino;
 
-<<<<<<< HEAD
-=======
 	f2fs_balance_fs(sbi, true);
 
->>>>>>> cd6d1aa0
 	f2fs_lock_op(sbi);
 	err = f2fs_add_link(dentry, inode);
 	if (err)
@@ -227,11 +215,6 @@
 	struct page *page;
 	int err = 0;
 
-<<<<<<< HEAD
-	f2fs_lock_op(sbi);
-
-	de = f2fs_find_entry(dir, &dot, &page, 0);
-=======
 	if (f2fs_readonly(sbi->sb)) {
 		f2fs_msg(sbi->sb, KERN_INFO,
 			"skip recovering inline_dots inode (ino:%lu, pino:%u) "
@@ -244,7 +227,6 @@
 	f2fs_lock_op(sbi);
 
 	de = f2fs_find_entry(dir, &dot, &page);
->>>>>>> cd6d1aa0
 	if (de) {
 		f2fs_dentry_kunmap(dir, page);
 		f2fs_put_page(page, 0);
@@ -254,11 +236,7 @@
 			goto out;
 	}
 
-<<<<<<< HEAD
-	de = f2fs_find_entry(dir, &dotdot, &page, 0);
-=======
 	de = f2fs_find_entry(dir, &dotdot, &page);
->>>>>>> cd6d1aa0
 	if (de) {
 		f2fs_dentry_kunmap(dir, page);
 		f2fs_put_page(page, 0);
@@ -287,11 +265,7 @@
 	if (dentry->d_name.len > F2FS_NAME_LEN)
 		return ERR_PTR(-ENAMETOOLONG);
 
-<<<<<<< HEAD
-	de = f2fs_find_entry(dir, &dentry->d_name, &page, flags);
-=======
 	de = f2fs_find_entry(dir, &dentry->d_name, &page);
->>>>>>> cd6d1aa0
 	if (!de)
 		return d_splice_alias(inode, dentry);
 
@@ -325,15 +299,12 @@
 
 	trace_f2fs_unlink_enter(dir, dentry);
 
-	de = f2fs_find_entry(dir, &dentry->d_name, &page, 0);
+	de = f2fs_find_entry(dir, &dentry->d_name, &page);
 	if (!de)
 		goto fail;
 
-<<<<<<< HEAD
-=======
 	f2fs_balance_fs(sbi, true);
 
->>>>>>> cd6d1aa0
 	f2fs_lock_op(sbi);
 	err = acquire_orphan_inode(sbi);
 	if (err) {
@@ -358,26 +329,18 @@
 static void *f2fs_follow_link(struct dentry *dentry, struct nameidata *nd)
 {
 	struct page *page;
-<<<<<<< HEAD
-=======
 	char *link;
->>>>>>> cd6d1aa0
 
 	page = page_follow_link_light(dentry, nd);
 	if (IS_ERR(page))
 		return page;
 
-<<<<<<< HEAD
-	/* this is broken symlink case */
-	if (*nd_get_link(nd) == 0) {
-=======
 	link = nd_get_link(nd);
 	if (IS_ERR(link))
 		return link;
 
 	/* this is broken symlink case */
 	if (*link == 0) {
->>>>>>> cd6d1aa0
 		kunmap(page);
 		page_cache_release(page);
 		return ERR_PTR(-ENOENT);
@@ -396,12 +359,6 @@
 	struct f2fs_str disk_link = FSTR_INIT(NULL, 0);
 	struct f2fs_encrypted_symlink_data *sd = NULL;
 	int err;
-<<<<<<< HEAD
-
-	if (len > dir->i_sb->s_blocksize)
-		return -ENAMETOOLONG;
-=======
->>>>>>> cd6d1aa0
 
 	if (len > dir->i_sb->s_blocksize)
 		return -ENAMETOOLONG;
@@ -416,11 +373,8 @@
 		inode->i_op = &f2fs_symlink_inode_operations;
 	inode->i_mapping->a_ops = &f2fs_dblock_aops;
 
-<<<<<<< HEAD
-=======
 	f2fs_balance_fs(sbi, true);
 
->>>>>>> cd6d1aa0
 	f2fs_lock_op(sbi);
 	err = f2fs_add_link(dentry, inode);
 	if (err)
@@ -500,11 +454,6 @@
 	struct f2fs_sb_info *sbi = F2FS_I_SB(dir);
 	struct inode *inode;
 	int err;
-<<<<<<< HEAD
-
-	f2fs_balance_fs(sbi);
-=======
->>>>>>> cd6d1aa0
 
 	inode = f2fs_new_inode(dir, S_IFDIR | mode);
 	if (IS_ERR(inode))
@@ -514,11 +463,8 @@
 	inode->i_fop = &f2fs_dir_operations;
 	inode->i_mapping->a_ops = &f2fs_dblock_aops;
 	mapping_set_gfp_mask(inode->i_mapping, GFP_F2FS_HIGH_ZERO);
-<<<<<<< HEAD
-=======
 
 	f2fs_balance_fs(sbi, true);
->>>>>>> cd6d1aa0
 
 	set_inode_flag(F2FS_I(inode), FI_INC_LINK);
 	f2fs_lock_op(sbi);
@@ -567,11 +513,8 @@
 	init_special_inode(inode, inode->i_mode, rdev);
 	inode->i_op = &f2fs_special_inode_operations;
 
-<<<<<<< HEAD
-=======
 	f2fs_balance_fs(sbi, true);
 
->>>>>>> cd6d1aa0
 	f2fs_lock_op(sbi);
 	err = f2fs_add_link(dentry, inode);
 	if (err)
@@ -603,7 +546,6 @@
 	struct f2fs_dir_entry *old_entry;
 	struct f2fs_dir_entry *new_entry;
 	int err = -ENOENT;
-<<<<<<< HEAD
 
 	if ((old_dir != new_dir) && f2fs_encrypted_inode(new_dir) &&
 		!f2fs_is_child_context_consistent_with_parent(new_dir,
@@ -611,17 +553,8 @@
 		err = -EPERM;
 		goto out;
 	}
-=======
->>>>>>> cd6d1aa0
-
-	if ((old_dir != new_dir) && f2fs_encrypted_inode(new_dir) &&
-		!f2fs_is_child_context_consistent_with_parent(new_dir,
-							old_inode)) {
-		err = -EPERM;
-		goto out;
-	}
-
-	old_entry = f2fs_find_entry(old_dir, &old_dentry->d_name, &old_page, 0);
+
+	old_entry = f2fs_find_entry(old_dir, &old_dentry->d_name, &old_page);
 	if (!old_entry)
 		goto out;
 
@@ -640,15 +573,12 @@
 
 		err = -ENOENT;
 		new_entry = f2fs_find_entry(new_dir, &new_dentry->d_name,
-						&new_page, 0);
+						&new_page);
 		if (!new_entry)
 			goto out_dir;
 
-<<<<<<< HEAD
-=======
 		f2fs_balance_fs(sbi, true);
 
->>>>>>> cd6d1aa0
 		f2fs_lock_op(sbi);
 
 		err = acquire_orphan_inode(sbi);
@@ -680,11 +610,8 @@
 		update_inode_page(old_inode);
 		update_inode_page(new_inode);
 	} else {
-<<<<<<< HEAD
-=======
 		f2fs_balance_fs(sbi, true);
 
->>>>>>> cd6d1aa0
 		f2fs_lock_op(sbi);
 
 		err = f2fs_add_link(new_dentry, old_inode);
@@ -752,11 +679,7 @@
 {
 	struct page *cpage = NULL;
 	char *caddr, *paddr = NULL;
-<<<<<<< HEAD
-	struct f2fs_str cstr;
-=======
 	struct f2fs_str cstr = FSTR_INIT(NULL, 0);
->>>>>>> cd6d1aa0
 	struct f2fs_str pstr = FSTR_INIT(NULL, 0);
 	struct inode *inode = dentry->d_inode;
 	struct f2fs_encrypted_symlink_data *sd;
@@ -777,15 +700,12 @@
 	/* Symlink is encrypted */
 	sd = (struct f2fs_encrypted_symlink_data *)caddr;
 	cstr.len = le16_to_cpu(sd->len);
-<<<<<<< HEAD
-=======
 
 	/* this is broken symlink case */
 	if (unlikely(cstr.len == 0)) {
 		res = -ENOENT;
 		goto errout;
 	}
->>>>>>> cd6d1aa0
 	cstr.name = kmalloc(cstr.len, GFP_NOFS);
 	if (!cstr.name) {
 		res = -ENOMEM;
@@ -794,11 +714,7 @@
 	memcpy(cstr.name, sd->encrypted_path, cstr.len);
 
 	/* this is broken symlink case */
-<<<<<<< HEAD
-	if (cstr.name[0] == 0 && cstr.len == 0) {
-=======
 	if (unlikely(cstr.name[0] == 0)) {
->>>>>>> cd6d1aa0
 		res = -ENOENT;
 		goto errout;
 	}
@@ -850,18 +766,12 @@
 	.put_link       = kfree_put_link,
 	.getattr	= f2fs_getattr,
 	.setattr	= f2fs_setattr,
-<<<<<<< HEAD
-=======
 #ifdef CONFIG_F2FS_FS_XATTR
->>>>>>> cd6d1aa0
 	.setxattr	= generic_setxattr,
 	.getxattr	= generic_getxattr,
 	.listxattr	= f2fs_listxattr,
 	.removexattr	= generic_removexattr,
-<<<<<<< HEAD
-=======
 #endif
->>>>>>> cd6d1aa0
 };
 #endif
 
