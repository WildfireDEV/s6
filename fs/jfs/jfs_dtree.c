/*
 *   Copyright (C) International Business Machines Corp., 2000-2004
 *
 *   This program is free software;  you can redistribute it and/or modify
 *   it under the terms of the GNU General Public License as published by
 *   the Free Software Foundation; either version 2 of the License, or
 *   (at your option) any later version.
 *
 *   This program is distributed in the hope that it will be useful,
 *   but WITHOUT ANY WARRANTY;  without even the implied warranty of
 *   MERCHANTABILITY or FITNESS FOR A PARTICULAR PURPOSE.  See
 *   the GNU General Public License for more details.
 *
 *   You should have received a copy of the GNU General Public License
 *   along with this program;  if not, write to the Free Software
 *   Foundation, Inc., 59 Temple Place, Suite 330, Boston, MA 02111-1307 USA
 */

/*
 *	jfs_dtree.c: directory B+-tree manager
 *
 * B+-tree with variable length key directory:
 *
 * each directory page is structured as an array of 32-byte
 * directory entry slots initialized as a freelist
 * to avoid search/compaction of free space at insertion.
 * when an entry is inserted, a number of slots are allocated
 * from the freelist as required to store variable length data
 * of the entry; when the entry is deleted, slots of the entry
 * are returned to freelist.
 *
 * leaf entry stores full name as key and file serial number
 * (aka inode number) as data.
 * internal/router entry stores sufffix compressed name
 * as key and simple extent descriptor as data.
 *
 * each directory page maintains a sorted entry index table
 * which stores the start slot index of sorted entries
 * to allow binary search on the table.
 *
 * directory starts as a root/leaf page in on-disk inode
 * inline data area.
 * when it becomes full, it starts a leaf of a external extent
 * of length of 1 block. each time the first leaf becomes full,
 * it is extended rather than split (its size is doubled),
 * until its length becoms 4 KBytes, from then the extent is split
 * with new 4 Kbyte extent when it becomes full
 * to reduce external fragmentation of small directories.
 *
 * blah, blah, blah, for linear scan of directory in pieces by
 * readdir().
 *
 *
 *	case-insensitive directory file system
 *
 * names are stored in case-sensitive way in leaf entry.
 * but stored, searched and compared in case-insensitive (uppercase) order
 * (i.e., both search key and entry key are folded for search/compare):
 * (note that case-sensitive order is BROKEN in storage, e.g.,
 *  sensitive: Ad, aB, aC, aD -> insensitive: aB, aC, aD, Ad
 *
 *  entries which folds to the same key makes up a equivalent class
 *  whose members are stored as contiguous cluster (may cross page boundary)
 *  but whose order is arbitrary and acts as duplicate, e.g.,
 *  abc, Abc, aBc, abC)
 *
 * once match is found at leaf, requires scan forward/backward
 * either for, in case-insensitive search, duplicate
 * or for, in case-sensitive search, for exact match
 *
 * router entry must be created/stored in case-insensitive way
 * in internal entry:
 * (right most key of left page and left most key of right page
 * are folded, and its suffix compression is propagated as router
 * key in parent)
 * (e.g., if split occurs <abc> and <aBd>, <ABD> trather than <aB>
 * should be made the router key for the split)
 *
 * case-insensitive search:
 *
 *	fold search key;
 *
 *	case-insensitive search of B-tree:
 *	for internal entry, router key is already folded;
 *	for leaf entry, fold the entry key before comparison.
 *
 *	if (leaf entry case-insensitive match found)
 *		if (next entry satisfies case-insensitive match)
 *			return EDUPLICATE;
 *		if (prev entry satisfies case-insensitive match)
 *			return EDUPLICATE;
 *		return match;
 *	else
 *		return no match;
 *
 *	serialization:
 * target directory inode lock is being held on entry/exit
 * of all main directory service routines.
 *
 *	log based recovery:
 */

#include <linux/fs.h>
#include <linux/quotaops.h>
#include <linux/slab.h>
#include "jfs_incore.h"
#include "jfs_superblock.h"
#include "jfs_filsys.h"
#include "jfs_metapage.h"
#include "jfs_dmap.h"
#include "jfs_unicode.h"
#include "jfs_debug.h"

/* dtree split parameter */
struct dtsplit {
	struct metapage *mp;
	s16 index;
	s16 nslot;
	struct component_name *key;
	ddata_t *data;
	struct pxdlist *pxdlist;
};

#define DT_PAGE(IP, MP) BT_PAGE(IP, MP, dtpage_t, i_dtroot)

/* get page buffer for specified block address */
#define DT_GETPAGE(IP, BN, MP, SIZE, P, RC)\
{\
	BT_GETPAGE(IP, BN, MP, dtpage_t, SIZE, P, RC, i_dtroot)\
	if (!(RC))\
	{\
		if (((P)->header.nextindex > (((BN)==0)?DTROOTMAXSLOT:(P)->header.maxslot)) ||\
		    ((BN) && ((P)->header.maxslot > DTPAGEMAXSLOT)))\
		{\
			BT_PUTPAGE(MP);\
			jfs_error((IP)->i_sb, "DT_GETPAGE: dtree page corrupt");\
			MP = NULL;\
			RC = -EIO;\
		}\
	}\
}

/* for consistency */
#define DT_PUTPAGE(MP) BT_PUTPAGE(MP)

#define DT_GETSEARCH(IP, LEAF, BN, MP, P, INDEX) \
	BT_GETSEARCH(IP, LEAF, BN, MP, dtpage_t, P, INDEX, i_dtroot)

/*
 * forward references
 */
static int dtSplitUp(tid_t tid, struct inode *ip,
		     struct dtsplit * split, struct btstack * btstack);

static int dtSplitPage(tid_t tid, struct inode *ip, struct dtsplit * split,
		       struct metapage ** rmpp, dtpage_t ** rpp, pxd_t * rxdp);

static int dtExtendPage(tid_t tid, struct inode *ip,
			struct dtsplit * split, struct btstack * btstack);

static int dtSplitRoot(tid_t tid, struct inode *ip,
		       struct dtsplit * split, struct metapage ** rmpp);

static int dtDeleteUp(tid_t tid, struct inode *ip, struct metapage * fmp,
		      dtpage_t * fp, struct btstack * btstack);

static int dtRelink(tid_t tid, struct inode *ip, dtpage_t * p);

static int dtReadFirst(struct inode *ip, struct btstack * btstack);

static int dtReadNext(struct inode *ip,
		      loff_t * offset, struct btstack * btstack);

static int dtCompare(struct component_name * key, dtpage_t * p, int si);

static int ciCompare(struct component_name * key, dtpage_t * p, int si,
		     int flag);

static void dtGetKey(dtpage_t * p, int i, struct component_name * key,
		     int flag);

static int ciGetLeafPrefixKey(dtpage_t * lp, int li, dtpage_t * rp,
			      int ri, struct component_name * key, int flag);

static void dtInsertEntry(dtpage_t * p, int index, struct component_name * key,
			  ddata_t * data, struct dt_lock **);

static void dtMoveEntry(dtpage_t * sp, int si, dtpage_t * dp,
			struct dt_lock ** sdtlock, struct dt_lock ** ddtlock,
			int do_index);

static void dtDeleteEntry(dtpage_t * p, int fi, struct dt_lock ** dtlock);

static void dtTruncateEntry(dtpage_t * p, int ti, struct dt_lock ** dtlock);

static void dtLinelockFreelist(dtpage_t * p, int m, struct dt_lock ** dtlock);

#define ciToUpper(c)	UniStrupr((c)->name)

/*
 *	read_index_page()
 *
 *	Reads a page of a directory's index table.
 *	Having metadata mapped into the directory inode's address space
 *	presents a multitude of problems.  We avoid this by mapping to
 *	the absolute address space outside of the *_metapage routines
 */
static struct metapage *read_index_page(struct inode *inode, s64 blkno)
{
	int rc;
	s64 xaddr;
	int xflag;
	s32 xlen;

	rc = xtLookup(inode, blkno, 1, &xflag, &xaddr, &xlen, 1);
	if (rc || (xaddr == 0))
		return NULL;

	return read_metapage(inode, xaddr, PSIZE, 1);
}

/*
 *	get_index_page()
 *
 *	Same as get_index_page(), but get's a new page without reading
 */
static struct metapage *get_index_page(struct inode *inode, s64 blkno)
{
	int rc;
	s64 xaddr;
	int xflag;
	s32 xlen;

	rc = xtLookup(inode, blkno, 1, &xflag, &xaddr, &xlen, 1);
	if (rc || (xaddr == 0))
		return NULL;

	return get_metapage(inode, xaddr, PSIZE, 1);
}

/*
 *	find_index()
 *
 *	Returns dtree page containing directory table entry for specified
 *	index and pointer to its entry.
 *
 *	mp must be released by caller.
 */
static struct dir_table_slot *find_index(struct inode *ip, u32 index,
					 struct metapage ** mp, s64 *lblock)
{
	struct jfs_inode_info *jfs_ip = JFS_IP(ip);
	s64 blkno;
	s64 offset;
	int page_offset;
	struct dir_table_slot *slot;
	static int maxWarnings = 10;

	if (index < 2) {
		if (maxWarnings) {
			jfs_warn("find_entry called with index = %d", index);
			maxWarnings--;
		}
		return NULL;
	}

	if (index >= jfs_ip->next_index) {
		jfs_warn("find_entry called with index >= next_index");
		return NULL;
	}

	if (jfs_dirtable_inline(ip)) {
		/*
		 * Inline directory table
		 */
		*mp = NULL;
		slot = &jfs_ip->i_dirtable[index - 2];
	} else {
		offset = (index - 2) * sizeof(struct dir_table_slot);
		page_offset = offset & (PSIZE - 1);
		blkno = ((offset + 1) >> L2PSIZE) <<
		    JFS_SBI(ip->i_sb)->l2nbperpage;

		if (*mp && (*lblock != blkno)) {
			release_metapage(*mp);
			*mp = NULL;
		}
		if (!(*mp)) {
			*lblock = blkno;
			*mp = read_index_page(ip, blkno);
		}
		if (!(*mp)) {
			jfs_err("free_index: error reading directory table");
			return NULL;
		}

		slot =
		    (struct dir_table_slot *) ((char *) (*mp)->data +
					       page_offset);
	}
	return slot;
}

static inline void lock_index(tid_t tid, struct inode *ip, struct metapage * mp,
			      u32 index)
{
	struct tlock *tlck;
	struct linelock *llck;
	struct lv *lv;

	tlck = txLock(tid, ip, mp, tlckDATA);
	llck = (struct linelock *) tlck->lock;

	if (llck->index >= llck->maxcnt)
		llck = txLinelock(llck);
	lv = &llck->lv[llck->index];

	/*
	 *	Linelock slot size is twice the size of directory table
	 *	slot size.  512 entries per page.
	 */
	lv->offset = ((index - 2) & 511) >> 1;
	lv->length = 1;
	llck->index++;
}

/*
 *	add_index()
 *
 *	Adds an entry to the directory index table.  This is used to provide
 *	each directory entry with a persistent index in which to resume
 *	directory traversals
 */
static u32 add_index(tid_t tid, struct inode *ip, s64 bn, int slot)
{
	struct super_block *sb = ip->i_sb;
	struct jfs_sb_info *sbi = JFS_SBI(sb);
	struct jfs_inode_info *jfs_ip = JFS_IP(ip);
	u64 blkno;
	struct dir_table_slot *dirtab_slot;
	u32 index;
	struct linelock *llck;
	struct lv *lv;
	struct metapage *mp;
	s64 offset;
	uint page_offset;
	struct tlock *tlck;
	s64 xaddr;

	ASSERT(DO_INDEX(ip));

	if (jfs_ip->next_index < 2) {
		jfs_warn("add_index: next_index = %d.  Resetting!",
			   jfs_ip->next_index);
		jfs_ip->next_index = 2;
	}

	index = jfs_ip->next_index++;

	if (index <= MAX_INLINE_DIRTABLE_ENTRY) {
		/*
		 * i_size reflects size of index table, or 8 bytes per entry.
		 */
		ip->i_size = (loff_t) (index - 1) << 3;

		/*
		 * dir table fits inline within inode
		 */
		dirtab_slot = &jfs_ip->i_dirtable[index-2];
		dirtab_slot->flag = DIR_INDEX_VALID;
		dirtab_slot->slot = slot;
		DTSaddress(dirtab_slot, bn);

		set_cflag(COMMIT_Dirtable, ip);

		return index;
	}
	if (index == (MAX_INLINE_DIRTABLE_ENTRY + 1)) {
		struct dir_table_slot temp_table[12];

		/*
		 * It's time to move the inline table to an external
		 * page and begin to build the xtree
		 */
		if (dquot_alloc_block(ip, sbi->nbperpage))
			goto clean_up;
		if (dbAlloc(ip, 0, sbi->nbperpage, &xaddr)) {
			dquot_free_block(ip, sbi->nbperpage);
			goto clean_up;
		}

		/*
		 * Save the table, we're going to overwrite it with the
		 * xtree root
		 */
		memcpy(temp_table, &jfs_ip->i_dirtable, sizeof(temp_table));

		/*
		 * Initialize empty x-tree
		 */
		xtInitRoot(tid, ip);

		/*
		 * Add the first block to the xtree
		 */
		if (xtInsert(tid, ip, 0, 0, sbi->nbperpage, &xaddr, 0)) {
			/* This really shouldn't fail */
			jfs_warn("add_index: xtInsert failed!");
			memcpy(&jfs_ip->i_dirtable, temp_table,
			       sizeof (temp_table));
			dbFree(ip, xaddr, sbi->nbperpage);
			dquot_free_block(ip, sbi->nbperpage);
			goto clean_up;
		}
		ip->i_size = PSIZE;

		mp = get_index_page(ip, 0);
		if (!mp) {
			jfs_err("add_index: get_metapage failed!");
			xtTruncate(tid, ip, 0, COMMIT_PWMAP);
			memcpy(&jfs_ip->i_dirtable, temp_table,
			       sizeof (temp_table));
			goto clean_up;
		}
		tlck = txLock(tid, ip, mp, tlckDATA);
		llck = (struct linelock *) & tlck->lock;
		ASSERT(llck->index == 0);
		lv = &llck->lv[0];

		lv->offset = 0;
		lv->length = 6;	/* tlckDATA slot size is 16 bytes */
		llck->index++;

		memcpy(mp->data, temp_table, sizeof(temp_table));

		mark_metapage_dirty(mp);
		release_metapage(mp);

		/*
		 * Logging is now directed by xtree tlocks
		 */
		clear_cflag(COMMIT_Dirtable, ip);
	}

	offset = (index - 2) * sizeof(struct dir_table_slot);
	page_offset = offset & (PSIZE - 1);
	blkno = ((offset + 1) >> L2PSIZE) << sbi->l2nbperpage;
	if (page_offset == 0) {
		/*
		 * This will be the beginning of a new page
		 */
		xaddr = 0;
		if (xtInsert(tid, ip, 0, blkno, sbi->nbperpage, &xaddr, 0)) {
			jfs_warn("add_index: xtInsert failed!");
			goto clean_up;
		}
		ip->i_size += PSIZE;

		if ((mp = get_index_page(ip, blkno)))
			memset(mp->data, 0, PSIZE);	/* Just looks better */
		else
			xtTruncate(tid, ip, offset, COMMIT_PWMAP);
	} else
		mp = read_index_page(ip, blkno);

	if (!mp) {
		jfs_err("add_index: get/read_metapage failed!");
		goto clean_up;
	}

	lock_index(tid, ip, mp, index);

	dirtab_slot =
	    (struct dir_table_slot *) ((char *) mp->data + page_offset);
	dirtab_slot->flag = DIR_INDEX_VALID;
	dirtab_slot->slot = slot;
	DTSaddress(dirtab_slot, bn);

	mark_metapage_dirty(mp);
	release_metapage(mp);

	return index;

      clean_up:

	jfs_ip->next_index--;

	return 0;
}

/*
 *	free_index()
 *
 *	Marks an entry to the directory index table as free.
 */
static void free_index(tid_t tid, struct inode *ip, u32 index, u32 next)
{
	struct dir_table_slot *dirtab_slot;
	s64 lblock;
	struct metapage *mp = NULL;

	dirtab_slot = find_index(ip, index, &mp, &lblock);

	if (!dirtab_slot)
		return;

	dirtab_slot->flag = DIR_INDEX_FREE;
	dirtab_slot->slot = dirtab_slot->addr1 = 0;
	dirtab_slot->addr2 = cpu_to_le32(next);

	if (mp) {
		lock_index(tid, ip, mp, index);
		mark_metapage_dirty(mp);
		release_metapage(mp);
	} else
		set_cflag(COMMIT_Dirtable, ip);
}

/*
 *	modify_index()
 *
 *	Changes an entry in the directory index table
 */
static void modify_index(tid_t tid, struct inode *ip, u32 index, s64 bn,
			 int slot, struct metapage ** mp, s64 *lblock)
{
	struct dir_table_slot *dirtab_slot;

	dirtab_slot = find_index(ip, index, mp, lblock);

	if (!dirtab_slot)
		return;

	DTSaddress(dirtab_slot, bn);
	dirtab_slot->slot = slot;

	if (*mp) {
		lock_index(tid, ip, *mp, index);
		mark_metapage_dirty(*mp);
	} else
		set_cflag(COMMIT_Dirtable, ip);
}

/*
 *	read_index()
 *
 *	reads a directory table slot
 */
static int read_index(struct inode *ip, u32 index,
		     struct dir_table_slot * dirtab_slot)
{
	s64 lblock;
	struct metapage *mp = NULL;
	struct dir_table_slot *slot;

	slot = find_index(ip, index, &mp, &lblock);
	if (!slot) {
		return -EIO;
	}

	memcpy(dirtab_slot, slot, sizeof(struct dir_table_slot));

	if (mp)
		release_metapage(mp);

	return 0;
}

/*
 *	dtSearch()
 *
 * function:
 *	Search for the entry with specified key
 *
 * parameter:
 *
 * return: 0 - search result on stack, leaf page pinned;
 *	   errno - I/O error
 */
int dtSearch(struct inode *ip, struct component_name * key, ino_t * data,
	     struct btstack * btstack, int flag)
{
	int rc = 0;
	int cmp = 1;		/* init for empty page */
	s64 bn;
	struct metapage *mp;
	dtpage_t *p;
	s8 *stbl;
	int base, index, lim;
	struct btframe *btsp;
	pxd_t *pxd;
	int psize = 288;	/* initial in-line directory */
	ino_t inumber;
	struct component_name ciKey;
	struct super_block *sb = ip->i_sb;

	ciKey.name = kmalloc((JFS_NAME_MAX + 1) * sizeof(wchar_t), GFP_NOFS);
	if (!ciKey.name) {
		rc = -ENOMEM;
		goto dtSearch_Exit2;
	}


	/* uppercase search key for c-i directory */
	UniStrcpy(ciKey.name, key->name);
	ciKey.namlen = key->namlen;

	/* only uppercase if case-insensitive support is on */
	if ((JFS_SBI(sb)->mntflag & JFS_OS2) == JFS_OS2) {
		ciToUpper(&ciKey);
	}
	BT_CLR(btstack);	/* reset stack */

	/* init level count for max pages to split */
	btstack->nsplit = 1;

	/*
	 *	search down tree from root:
	 *
	 * between two consecutive entries of <Ki, Pi> and <Kj, Pj> of
	 * internal page, child page Pi contains entry with k, Ki <= K < Kj.
	 *
	 * if entry with search key K is not found
	 * internal page search find the entry with largest key Ki
	 * less than K which point to the child page to search;
	 * leaf page search find the entry with smallest key Kj
	 * greater than K so that the returned index is the position of
	 * the entry to be shifted right for insertion of new entry.
	 * for empty tree, search key is greater than any key of the tree.
	 *
	 * by convention, root bn = 0.
	 */
	for (bn = 0;;) {
		/* get/pin the page to search */
		DT_GETPAGE(ip, bn, mp, psize, p, rc);
		if (rc)
			goto dtSearch_Exit1;

		/* get sorted entry table of the page */
		stbl = DT_GETSTBL(p);

		/*
		 * binary search with search key K on the current page.
		 */
		for (base = 0, lim = p->header.nextindex; lim; lim >>= 1) {
			index = base + (lim >> 1);

			if (p->header.flag & BT_LEAF) {
				/* uppercase leaf name to compare */
				cmp =
				    ciCompare(&ciKey, p, stbl[index],
					      JFS_SBI(sb)->mntflag);
			} else {
				/* router key is in uppercase */

				cmp = dtCompare(&ciKey, p, stbl[index]);


			}
			if (cmp == 0) {
				/*
				 *	search hit
				 */
				/* search hit - leaf page:
				 * return the entry found
				 */
				if (p->header.flag & BT_LEAF) {
					inumber = le32_to_cpu(
			((struct ldtentry *) & p->slot[stbl[index]])->inumber);

					/*
					 * search for JFS_LOOKUP
					 */
					if (flag == JFS_LOOKUP) {
						*data = inumber;
						rc = 0;
						goto out;
					}

					/*
					 * search for JFS_CREATE
					 */
					if (flag == JFS_CREATE) {
						*data = inumber;
						rc = -EEXIST;
						goto out;
					}

					/*
					 * search for JFS_REMOVE or JFS_RENAME
					 */
					if ((flag == JFS_REMOVE ||
					     flag == JFS_RENAME) &&
					    *data != inumber) {
						rc = -ESTALE;
						goto out;
					}

					/*
					 * JFS_REMOVE|JFS_FINDDIR|JFS_RENAME
					 */
					/* save search result */
					*data = inumber;
					btsp = btstack->top;
					btsp->bn = bn;
					btsp->index = index;
					btsp->mp = mp;

					rc = 0;
					goto dtSearch_Exit1;
				}

				/* search hit - internal page:
				 * descend/search its child page
				 */
				goto getChild;
			}

			if (cmp > 0) {
				base = index + 1;
				--lim;
			}
		}

		/*
		 *	search miss
		 *
		 * base is the smallest index with key (Kj) greater than
		 * search key (K) and may be zero or (maxindex + 1) index.
		 */
		/*
		 * search miss - leaf page
		 *
		 * return location of entry (base) where new entry with
		 * search key K is to be inserted.
		 */
		if (p->header.flag & BT_LEAF) {
			/*
			 * search for JFS_LOOKUP, JFS_REMOVE, or JFS_RENAME
			 */
			if (flag == JFS_LOOKUP || flag == JFS_REMOVE ||
			    flag == JFS_RENAME) {
				rc = -ENOENT;
				goto out;
			}

			/*
			 * search for JFS_CREATE|JFS_FINDDIR:
			 *
			 * save search result
			 */
			*data = 0;
			btsp = btstack->top;
			btsp->bn = bn;
			btsp->index = base;
			btsp->mp = mp;

			rc = 0;
			goto dtSearch_Exit1;
		}

		/*
		 * search miss - internal page
		 *
		 * if base is non-zero, decrement base by one to get the parent
		 * entry of the child page to search.
		 */
		index = base ? base - 1 : base;

		/*
		 * go down to child page
		 */
	      getChild:
		/* update max. number of pages to split */
		if (BT_STACK_FULL(btstack)) {
			/* Something's corrupted, mark filesystem dirty so
			 * chkdsk will fix it.
			 */
			jfs_error(sb, "stack overrun in dtSearch!");
			BT_STACK_DUMP(btstack);
			rc = -EIO;
			goto out;
		}
		btstack->nsplit++;

		/* push (bn, index) of the parent page/entry */
		BT_PUSH(btstack, bn, index);

		/* get the child page block number */
		pxd = (pxd_t *) & p->slot[stbl[index]];
		bn = addressPXD(pxd);
		psize = lengthPXD(pxd) << JFS_SBI(ip->i_sb)->l2bsize;

		/* unpin the parent page */
		DT_PUTPAGE(mp);
	}

      out:
	DT_PUTPAGE(mp);

      dtSearch_Exit1:

	kfree(ciKey.name);

      dtSearch_Exit2:

	return rc;
}


/*
 *	dtInsert()
 *
 * function: insert an entry to directory tree
 *
 * parameter:
 *
 * return: 0 - success;
 *	   errno - failure;
 */
int dtInsert(tid_t tid, struct inode *ip,
	 struct component_name * name, ino_t * fsn, struct btstack * btstack)
{
	int rc = 0;
	struct metapage *mp;	/* meta-page buffer */
	dtpage_t *p;		/* base B+-tree index page */
	s64 bn;
	int index;
	struct dtsplit split;	/* split information */
	ddata_t data;
	struct dt_lock *dtlck;
	int n;
	struct tlock *tlck;
	struct lv *lv;

	/*
	 *	retrieve search result
	 *
	 * dtSearch() returns (leaf page pinned, index at which to insert).
	 * n.b. dtSearch() may return index of (maxindex + 1) of
	 * the full page.
	 */
	DT_GETSEARCH(ip, btstack->top, bn, mp, p, index);

	/*
	 *	insert entry for new key
	 */
	if (DO_INDEX(ip)) {
		if (JFS_IP(ip)->next_index == DIREND) {
			DT_PUTPAGE(mp);
			return -EMLINK;
		}
		n = NDTLEAF(name->namlen);
		data.leaf.tid = tid;
		data.leaf.ip = ip;
	} else {
		n = NDTLEAF_LEGACY(name->namlen);
		data.leaf.ip = NULL;	/* signifies legacy directory format */
	}
	data.leaf.ino = *fsn;

	/*
	 *	leaf page does not have enough room for new entry:
	 *
	 *	extend/split the leaf page;
	 *
	 * dtSplitUp() will insert the entry and unpin the leaf page.
	 */
	if (n > p->header.freecnt) {
		split.mp = mp;
		split.index = index;
		split.nslot = n;
		split.key = name;
		split.data = &data;
		rc = dtSplitUp(tid, ip, &split, btstack);
		return rc;
	}

	/*
	 *	leaf page does have enough room for new entry:
	 *
	 *	insert the new data entry into the leaf page;
	 */
	BT_MARK_DIRTY(mp, ip);
	/*
	 * acquire a transaction lock on the leaf page
	 */
	tlck = txLock(tid, ip, mp, tlckDTREE | tlckENTRY);
	dtlck = (struct dt_lock *) & tlck->lock;
	ASSERT(dtlck->index == 0);
	lv = & dtlck->lv[0];

	/* linelock header */
	lv->offset = 0;
	lv->length = 1;
	dtlck->index++;

	dtInsertEntry(p, index, name, &data, &dtlck);

	/* linelock stbl of non-root leaf page */
	if (!(p->header.flag & BT_ROOT)) {
		if (dtlck->index >= dtlck->maxcnt)
			dtlck = (struct dt_lock *) txLinelock(dtlck);
		lv = & dtlck->lv[dtlck->index];
		n = index >> L2DTSLOTSIZE;
		lv->offset = p->header.stblindex + n;
		lv->length =
		    ((p->header.nextindex - 1) >> L2DTSLOTSIZE) - n + 1;
		dtlck->index++;
	}

	/* unpin the leaf page */
	DT_PUTPAGE(mp);

	return 0;
}


/*
 *	dtSplitUp()
 *
 * function: propagate insertion bottom up;
 *
 * parameter:
 *
 * return: 0 - success;
 *	   errno - failure;
 *	leaf page unpinned;
 */
static int dtSplitUp(tid_t tid,
	  struct inode *ip, struct dtsplit * split, struct btstack * btstack)
{
	struct jfs_sb_info *sbi = JFS_SBI(ip->i_sb);
	int rc = 0;
	struct metapage *smp;
	dtpage_t *sp;		/* split page */
	struct metapage *rmp;
	dtpage_t *rp;		/* new right page split from sp */
	pxd_t rpxd;		/* new right page extent descriptor */
	struct metapage *lmp;
	dtpage_t *lp;		/* left child page */
	int skip;		/* index of entry of insertion */
	struct btframe *parent;	/* parent page entry on traverse stack */
	s64 xaddr, nxaddr;
	int xlen, xsize;
	struct pxdlist pxdlist;
	pxd_t *pxd;
	struct component_name key = { 0, NULL };
	ddata_t *data = split->data;
	int n;
	struct dt_lock *dtlck;
	struct tlock *tlck;
	struct lv *lv;
	int quota_allocation = 0;

	/* get split page */
	smp = split->mp;
	sp = DT_PAGE(ip, smp);

	key.name = kmalloc((JFS_NAME_MAX + 2) * sizeof(wchar_t), GFP_NOFS);
	if (!key.name) {
		DT_PUTPAGE(smp);
		rc = -ENOMEM;
		goto dtSplitUp_Exit;
	}

	/*
	 *	split leaf page
	 *
	 * The split routines insert the new entry, and
	 * acquire txLock as appropriate.
	 */
	/*
	 *	split root leaf page:
	 */
	if (sp->header.flag & BT_ROOT) {
		/*
		 * allocate a single extent child page
		 */
		xlen = 1;
		n = sbi->bsize >> L2DTSLOTSIZE;
		n -= (n + 31) >> L2DTSLOTSIZE;	/* stbl size */
		n -= DTROOTMAXSLOT - sp->header.freecnt; /* header + entries */
		if (n <= split->nslot)
			xlen++;
		if ((rc = dbAlloc(ip, 0, (s64) xlen, &xaddr))) {
			DT_PUTPAGE(smp);
			goto freeKeyName;
		}

		pxdlist.maxnpxd = 1;
		pxdlist.npxd = 0;
		pxd = &pxdlist.pxd[0];
		PXDaddress(pxd, xaddr);
		PXDlength(pxd, xlen);
		split->pxdlist = &pxdlist;
		rc = dtSplitRoot(tid, ip, split, &rmp);

		if (rc)
			dbFree(ip, xaddr, xlen);
		else
			DT_PUTPAGE(rmp);

		DT_PUTPAGE(smp);

		if (!DO_INDEX(ip))
			ip->i_size = xlen << sbi->l2bsize;

		goto freeKeyName;
	}

	/*
	 *	extend first leaf page
	 *
	 * extend the 1st extent if less than buffer page size
	 * (dtExtendPage() reurns leaf page unpinned)
	 */
	pxd = &sp->header.self;
	xlen = lengthPXD(pxd);
	xsize = xlen << sbi->l2bsize;
	if (xsize < PSIZE) {
		xaddr = addressPXD(pxd);
		n = xsize >> L2DTSLOTSIZE;
		n -= (n + 31) >> L2DTSLOTSIZE;	/* stbl size */
		if ((n + sp->header.freecnt) <= split->nslot)
			n = xlen + (xlen << 1);
		else
			n = xlen;

		/* Allocate blocks to quota. */
		rc = dquot_alloc_block(ip, n);
		if (rc)
			goto extendOut;
		quota_allocation += n;

		if ((rc = dbReAlloc(sbi->ipbmap, xaddr, (s64) xlen,
				    (s64) n, &nxaddr)))
			goto extendOut;

		pxdlist.maxnpxd = 1;
		pxdlist.npxd = 0;
		pxd = &pxdlist.pxd[0];
		PXDaddress(pxd, nxaddr)
		    PXDlength(pxd, xlen + n);
		split->pxdlist = &pxdlist;
		if ((rc = dtExtendPage(tid, ip, split, btstack))) {
			nxaddr = addressPXD(pxd);
			if (xaddr != nxaddr) {
				/* free relocated extent */
				xlen = lengthPXD(pxd);
				dbFree(ip, nxaddr, (s64) xlen);
			} else {
				/* free extended delta */
				xlen = lengthPXD(pxd) - n;
				xaddr = addressPXD(pxd) + xlen;
				dbFree(ip, xaddr, (s64) n);
			}
		} else if (!DO_INDEX(ip))
			ip->i_size = lengthPXD(pxd) << sbi->l2bsize;


	      extendOut:
		DT_PUTPAGE(smp);
		goto freeKeyName;
	}

	/*
	 *	split leaf page <sp> into <sp> and a new right page <rp>.
	 *
	 * return <rp> pinned and its extent descriptor <rpxd>
	 */
	/*
	 * allocate new directory page extent and
	 * new index page(s) to cover page split(s)
	 *
	 * allocation hint: ?
	 */
	n = btstack->nsplit;
	pxdlist.maxnpxd = pxdlist.npxd = 0;
	xlen = sbi->nbperpage;
	for (pxd = pxdlist.pxd; n > 0; n--, pxd++) {
		if ((rc = dbAlloc(ip, 0, (s64) xlen, &xaddr)) == 0) {
			PXDaddress(pxd, xaddr);
			PXDlength(pxd, xlen);
			pxdlist.maxnpxd++;
			continue;
		}

		DT_PUTPAGE(smp);

		/* undo allocation */
		goto splitOut;
	}

	split->pxdlist = &pxdlist;
	if ((rc = dtSplitPage(tid, ip, split, &rmp, &rp, &rpxd))) {
		DT_PUTPAGE(smp);

		/* undo allocation */
		goto splitOut;
	}

	if (!DO_INDEX(ip))
		ip->i_size += PSIZE;

	/*
	 * propagate up the router entry for the leaf page just split
	 *
	 * insert a router entry for the new page into the parent page,
	 * propagate the insert/split up the tree by walking back the stack
	 * of (bn of parent page, index of child page entry in parent page)
	 * that were traversed during the search for the page that split.
	 *
	 * the propagation of insert/split up the tree stops if the root
	 * splits or the page inserted into doesn't have to split to hold
	 * the new entry.
	 *
	 * the parent entry for the split page remains the same, and
	 * a new entry is inserted at its right with the first key and
	 * block number of the new right page.
	 *
	 * There are a maximum of 4 pages pinned at any time:
	 * two children, left parent and right parent (when the parent splits).
	 * keep the child pages pinned while working on the parent.
	 * make sure that all pins are released at exit.
	 */
	while ((parent = BT_POP(btstack)) != NULL) {
		/* parent page specified by stack frame <parent> */

		/* keep current child pages (<lp>, <rp>) pinned */
		lmp = smp;
		lp = sp;

		/*
		 * insert router entry in parent for new right child page <rp>
		 */
		/* get the parent page <sp> */
		DT_GETPAGE(ip, parent->bn, smp, PSIZE, sp, rc);
		if (rc) {
			DT_PUTPAGE(lmp);
			DT_PUTPAGE(rmp);
			goto splitOut;
		}

		/*
		 * The new key entry goes ONE AFTER the index of parent entry,
		 * because the split was to the right.
		 */
		skip = parent->index + 1;

		/*
		 * compute the key for the router entry
		 *
		 * key suffix compression:
		 * for internal pages that have leaf pages as children,
		 * retain only what's needed to distinguish between
		 * the new entry and the entry on the page to its left.
		 * If the keys compare equal, retain the entire key.
		 *
		 * note that compression is performed only at computing
		 * router key at the lowest internal level.
		 * further compression of the key between pairs of higher
		 * level internal pages loses too much information and
		 * the search may fail.
		 * (e.g., two adjacent leaf pages of {a, ..., x} {xx, ...,}
		 * results in two adjacent parent entries (a)(xx).
		 * if split occurs between these two entries, and
		 * if compression is applied, the router key of parent entry
		 * of right page (x) will divert search for x into right
		 * subtree and miss x in the left subtree.)
		 *
		 * the entire key must be retained for the next-to-leftmost
		 * internal key at any level of the tree, or search may fail
		 * (e.g., ?)
		 */
		switch (rp->header.flag & BT_TYPE) {
		case BT_LEAF:
			/*
			 * compute the length of prefix for suffix compression
			 * between last entry of left page and first entry
			 * of right page
			 */
			if ((sp->header.flag & BT_ROOT && skip > 1) ||
			    sp->header.prev != 0 || skip > 1) {
				/* compute uppercase router prefix key */
				rc = ciGetLeafPrefixKey(lp,
							lp->header.nextindex-1,
							rp, 0, &key,
							sbi->mntflag);
				if (rc) {
					DT_PUTPAGE(lmp);
					DT_PUTPAGE(rmp);
					DT_PUTPAGE(smp);
					goto splitOut;
				}
			} else {
				/* next to leftmost entry of
				   lowest internal level */

				/* compute uppercase router key */
				dtGetKey(rp, 0, &key, sbi->mntflag);
				key.name[key.namlen] = 0;

				if ((sbi->mntflag & JFS_OS2) == JFS_OS2)
					ciToUpper(&key);
			}

			n = NDTINTERNAL(key.namlen);
			break;

		case BT_INTERNAL:
			dtGetKey(rp, 0, &key, sbi->mntflag);
			n = NDTINTERNAL(key.namlen);
			break;

		default:
			jfs_err("dtSplitUp(): UFO!");
			break;
		}

		/* unpin left child page */
		DT_PUTPAGE(lmp);

		/*
		 * compute the data for the router entry
		 */
		data->xd = rpxd;	/* child page xd */

		/*
		 * parent page is full - split the parent page
		 */
		if (n > sp->header.freecnt) {
			/* init for parent page split */
			split->mp = smp;
			split->index = skip;	/* index at insert */
			split->nslot = n;
			split->key = &key;
			/* split->data = data; */

			/* unpin right child page */
			DT_PUTPAGE(rmp);

			/* The split routines insert the new entry,
			 * acquire txLock as appropriate.
			 * return <rp> pinned and its block number <rbn>.
			 */
			rc = (sp->header.flag & BT_ROOT) ?
			    dtSplitRoot(tid, ip, split, &rmp) :
			    dtSplitPage(tid, ip, split, &rmp, &rp, &rpxd);
			if (rc) {
				DT_PUTPAGE(smp);
				goto splitOut;
			}

			/* smp and rmp are pinned */
		}
		/*
		 * parent page is not full - insert router entry in parent page
		 */
		else {
			BT_MARK_DIRTY(smp, ip);
			/*
			 * acquire a transaction lock on the parent page
			 */
			tlck = txLock(tid, ip, smp, tlckDTREE | tlckENTRY);
			dtlck = (struct dt_lock *) & tlck->lock;
			ASSERT(dtlck->index == 0);
			lv = & dtlck->lv[0];

			/* linelock header */
			lv->offset = 0;
			lv->length = 1;
			dtlck->index++;

			/* linelock stbl of non-root parent page */
			if (!(sp->header.flag & BT_ROOT)) {
				lv++;
				n = skip >> L2DTSLOTSIZE;
				lv->offset = sp->header.stblindex + n;
				lv->length =
				    ((sp->header.nextindex -
				      1) >> L2DTSLOTSIZE) - n + 1;
				dtlck->index++;
			}

			dtInsertEntry(sp, skip, &key, data, &dtlck);

			/* exit propagate up */
			break;
		}
	}

	/* unpin current split and its right page */
	DT_PUTPAGE(smp);
	DT_PUTPAGE(rmp);

	/*
	 * free remaining extents allocated for split
	 */
      splitOut:
	n = pxdlist.npxd;
	pxd = &pxdlist.pxd[n];
	for (; n < pxdlist.maxnpxd; n++, pxd++)
		dbFree(ip, addressPXD(pxd), (s64) lengthPXD(pxd));

      freeKeyName:
	kfree(key.name);

	/* Rollback quota allocation */
	if (rc && quota_allocation)
		dquot_free_block(ip, quota_allocation);

      dtSplitUp_Exit:

	return rc;
}


/*
 *	dtSplitPage()
 *
 * function: Split a non-root page of a btree.
 *
 * parameter:
 *
 * return: 0 - success;
 *	   errno - failure;
 *	return split and new page pinned;
 */
static int dtSplitPage(tid_t tid, struct inode *ip, struct dtsplit * split,
	    struct metapage ** rmpp, dtpage_t ** rpp, pxd_t * rpxdp)
{
	int rc = 0;
	struct metapage *smp;
	dtpage_t *sp;
	struct metapage *rmp;
	dtpage_t *rp;		/* new right page allocated */
	s64 rbn;		/* new right page block number */
	struct metapage *mp;
	dtpage_t *p;
	s64 nextbn;
	struct pxdlist *pxdlist;
	pxd_t *pxd;
	int skip, nextindex, half, left, nxt, off, si;
	struct ldtentry *ldtentry;
	struct idtentry *idtentry;
	u8 *stbl;
	struct dtslot *f;
	int fsi, stblsize;
	int n;
	struct dt_lock *sdtlck, *rdtlck;
	struct tlock *tlck;
	struct dt_lock *dtlck;
	struct lv *slv, *rlv, *lv;

	/* get split page */
	smp = split->mp;
	sp = DT_PAGE(ip, smp);

	/*
	 * allocate the new right page for the split
	 */
	pxdlist = split->pxdlist;
	pxd = &pxdlist->pxd[pxdlist->npxd];
	pxdlist->npxd++;
	rbn = addressPXD(pxd);
	rmp = get_metapage(ip, rbn, PSIZE, 1);
	if (rmp == NULL)
		return -EIO;

	/* Allocate blocks to quota. */
	rc = dquot_alloc_block(ip, lengthPXD(pxd));
	if (rc) {
		release_metapage(rmp);
		return rc;
	}

	jfs_info("dtSplitPage: ip:0x%p smp:0x%p rmp:0x%p", ip, smp, rmp);

	BT_MARK_DIRTY(rmp, ip);
	/*
	 * acquire a transaction lock on the new right page
	 */
	tlck = txLock(tid, ip, rmp, tlckDTREE | tlckNEW);
	rdtlck = (struct dt_lock *) & tlck->lock;

	rp = (dtpage_t *) rmp->data;
	*rpp = rp;
	rp->header.self = *pxd;

	BT_MARK_DIRTY(smp, ip);
	/*
	 * acquire a transaction lock on the split page
	 *
	 * action:
	 */
	tlck = txLock(tid, ip, smp, tlckDTREE | tlckENTRY);
	sdtlck = (struct dt_lock *) & tlck->lock;

	/* linelock header of split page */
	ASSERT(sdtlck->index == 0);
	slv = & sdtlck->lv[0];
	slv->offset = 0;
	slv->length = 1;
	sdtlck->index++;

	/*
	 * initialize/update sibling pointers between sp and rp
	 */
	nextbn = le64_to_cpu(sp->header.next);
	rp->header.next = cpu_to_le64(nextbn);
	rp->header.prev = cpu_to_le64(addressPXD(&sp->header.self));
	sp->header.next = cpu_to_le64(rbn);

	/*
	 * initialize new right page
	 */
	rp->header.flag = sp->header.flag;

	/* compute sorted entry table at start of extent data area */
	rp->header.nextindex = 0;
	rp->header.stblindex = 1;

	n = PSIZE >> L2DTSLOTSIZE;
	rp->header.maxslot = n;
	stblsize = (n + 31) >> L2DTSLOTSIZE;	/* in unit of slot */

	/* init freelist */
	fsi = rp->header.stblindex + stblsize;
	rp->header.freelist = fsi;
	rp->header.freecnt = rp->header.maxslot - fsi;

	/*
	 *	sequential append at tail: append without split
	 *
	 * If splitting the last page on a level because of appending
	 * a entry to it (skip is maxentry), it's likely that the access is
	 * sequential. Adding an empty page on the side of the level is less
	 * work and can push the fill factor much higher than normal.
	 * If we're wrong it's no big deal, we'll just do the split the right
	 * way next time.
	 * (It may look like it's equally easy to do a similar hack for
	 * reverse sorted data, that is, split the tree left,
	 * but it's not. Be my guest.)
	 */
	if (nextbn == 0 && split->index == sp->header.nextindex) {
		/* linelock header + stbl (first slot) of new page */
		rlv = & rdtlck->lv[rdtlck->index];
		rlv->offset = 0;
		rlv->length = 2;
		rdtlck->index++;

		/*
		 * initialize freelist of new right page
		 */
		f = &rp->slot[fsi];
		for (fsi++; fsi < rp->header.maxslot; f++, fsi++)
			f->next = fsi;
		f->next = -1;

		/* insert entry at the first entry of the new right page */
		dtInsertEntry(rp, 0, split->key, split->data, &rdtlck);

		goto out;
	}

	/*
	 *	non-sequential insert (at possibly middle page)
	 */

	/*
	 * update prev pointer of previous right sibling page;
	 */
	if (nextbn != 0) {
		DT_GETPAGE(ip, nextbn, mp, PSIZE, p, rc);
		if (rc) {
			discard_metapage(rmp);
			return rc;
		}

		BT_MARK_DIRTY(mp, ip);
		/*
		 * acquire a transaction lock on the next page
		 */
		tlck = txLock(tid, ip, mp, tlckDTREE | tlckRELINK);
		jfs_info("dtSplitPage: tlck = 0x%p, ip = 0x%p, mp=0x%p",
			tlck, ip, mp);
		dtlck = (struct dt_lock *) & tlck->lock;

		/* linelock header of previous right sibling page */
		lv = & dtlck->lv[dtlck->index];
		lv->offset = 0;
		lv->length = 1;
		dtlck->index++;

		p->header.prev = cpu_to_le64(rbn);

		DT_PUTPAGE(mp);
	}

	/*
	 * split the data between the split and right pages.
	 */
	skip = split->index;
	half = (PSIZE >> L2DTSLOTSIZE) >> 1;	/* swag */
	left = 0;

	/*
	 *	compute fill factor for split pages
	 *
	 * <nxt> traces the next entry to move to rp
	 * <off> traces the next entry to stay in sp
	 */
	stbl = (u8 *) & sp->slot[sp->header.stblindex];
	nextindex = sp->header.nextindex;
	for (nxt = off = 0; nxt < nextindex; ++off) {
		if (off == skip)
			/* check for fill factor with new entry size */
			n = split->nslot;
		else {
			si = stbl[nxt];
			switch (sp->header.flag & BT_TYPE) {
			case BT_LEAF:
				ldtentry = (struct ldtentry *) & sp->slot[si];
				if (DO_INDEX(ip))
					n = NDTLEAF(ldtentry->namlen);
				else
					n = NDTLEAF_LEGACY(ldtentry->
							   namlen);
				break;

			case BT_INTERNAL:
				idtentry = (struct idtentry *) & sp->slot[si];
				n = NDTINTERNAL(idtentry->namlen);
				break;

			default:
				break;
			}

			++nxt;	/* advance to next entry to move in sp */
		}

		left += n;
		if (left >= half)
			break;
	}

	/* <nxt> poins to the 1st entry to move */

	/*
	 *	move entries to right page
	 *
	 * dtMoveEntry() initializes rp and reserves entry for insertion
	 *
	 * split page moved out entries are linelocked;
	 * new/right page moved in entries are linelocked;
	 */
	/* linelock header + stbl of new right page */
	rlv = & rdtlck->lv[rdtlck->index];
	rlv->offset = 0;
	rlv->length = 5;
	rdtlck->index++;

	dtMoveEntry(sp, nxt, rp, &sdtlck, &rdtlck, DO_INDEX(ip));

	sp->header.nextindex = nxt;

	/*
	 * finalize freelist of new right page
	 */
	fsi = rp->header.freelist;
	f = &rp->slot[fsi];
	for (fsi++; fsi < rp->header.maxslot; f++, fsi++)
		f->next = fsi;
	f->next = -1;

	/*
	 * Update directory index table for entries now in right page
	 */
	if ((rp->header.flag & BT_LEAF) && DO_INDEX(ip)) {
		s64 lblock;

		mp = NULL;
		stbl = DT_GETSTBL(rp);
		for (n = 0; n < rp->header.nextindex; n++) {
			ldtentry = (struct ldtentry *) & rp->slot[stbl[n]];
			modify_index(tid, ip, le32_to_cpu(ldtentry->index),
				     rbn, n, &mp, &lblock);
		}
		if (mp)
			release_metapage(mp);
	}

	/*
	 * the skipped index was on the left page,
	 */
	if (skip <= off) {
		/* insert the new entry in the split page */
		dtInsertEntry(sp, skip, split->key, split->data, &sdtlck);

		/* linelock stbl of split page */
		if (sdtlck->index >= sdtlck->maxcnt)
			sdtlck = (struct dt_lock *) txLinelock(sdtlck);
		slv = & sdtlck->lv[sdtlck->index];
		n = skip >> L2DTSLOTSIZE;
		slv->offset = sp->header.stblindex + n;
		slv->length =
		    ((sp->header.nextindex - 1) >> L2DTSLOTSIZE) - n + 1;
		sdtlck->index++;
	}
	/*
	 * the skipped index was on the right page,
	 */
	else {
		/* adjust the skip index to reflect the new position */
		skip -= nxt;

		/* insert the new entry in the right page */
		dtInsertEntry(rp, skip, split->key, split->data, &rdtlck);
	}

      out:
	*rmpp = rmp;
	*rpxdp = *pxd;

	return rc;
}


/*
 *	dtExtendPage()
 *
 * function: extend 1st/only directory leaf page
 *
 * parameter:
 *
 * return: 0 - success;
 *	   errno - failure;
 *	return extended page pinned;
 */
static int dtExtendPage(tid_t tid,
	     struct inode *ip, struct dtsplit * split, struct btstack * btstack)
{
	struct super_block *sb = ip->i_sb;
	int rc;
	struct metapage *smp, *pmp, *mp;
	dtpage_t *sp, *pp;
	struct pxdlist *pxdlist;
	pxd_t *pxd, *tpxd;
	int xlen, xsize;
	int newstblindex, newstblsize;
	int oldstblindex, oldstblsize;
	int fsi, last;
	struct dtslot *f;
	struct btframe *parent;
	int n;
	struct dt_lock *dtlck;
	s64 xaddr, txaddr;
	struct tlock *tlck;
	struct pxd_lock *pxdlock;
	struct lv *lv;
	uint type;
	struct ldtentry *ldtentry;
	u8 *stbl;

	/* get page to extend */
	smp = split->mp;
	sp = DT_PAGE(ip, smp);

	/* get parent/root page */
	parent = BT_POP(btstack);
	DT_GETPAGE(ip, parent->bn, pmp, PSIZE, pp, rc);
	if (rc)
		return (rc);

	/*
	 *	extend the extent
	 */
	pxdlist = split->pxdlist;
	pxd = &pxdlist->pxd[pxdlist->npxd];
	pxdlist->npxd++;

	xaddr = addressPXD(pxd);
	tpxd = &sp->header.self;
	txaddr = addressPXD(tpxd);
	/* in-place extension */
	if (xaddr == txaddr) {
		type = tlckEXTEND;
	}
	/* relocation */
	else {
		type = tlckNEW;

		/* save moved extent descriptor for later free */
		tlck = txMaplock(tid, ip, tlckDTREE | tlckRELOCATE);
		pxdlock = (struct pxd_lock *) & tlck->lock;
		pxdlock->flag = mlckFREEPXD;
		pxdlock->pxd = sp->header.self;
		pxdlock->index = 1;

		/*
		 * Update directory index table to reflect new page address
		 */
		if (DO_INDEX(ip)) {
			s64 lblock;

			mp = NULL;
			stbl = DT_GETSTBL(sp);
			for (n = 0; n < sp->header.nextindex; n++) {
				ldtentry =
				    (struct ldtentry *) & sp->slot[stbl[n]];
				modify_index(tid, ip,
					     le32_to_cpu(ldtentry->index),
					     xaddr, n, &mp, &lblock);
			}
			if (mp)
				release_metapage(mp);
		}
	}

	/*
	 *	extend the page
	 */
	sp->header.self = *pxd;

	jfs_info("dtExtendPage: ip:0x%p smp:0x%p sp:0x%p", ip, smp, sp);

	BT_MARK_DIRTY(smp, ip);
	/*
	 * acquire a transaction lock on the extended/leaf page
	 */
	tlck = txLock(tid, ip, smp, tlckDTREE | type);
	dtlck = (struct dt_lock *) & tlck->lock;
	lv = & dtlck->lv[0];

	/* update buffer extent descriptor of extended page */
	xlen = lengthPXD(pxd);
	xsize = xlen << JFS_SBI(sb)->l2bsize;

	/*
	 * copy old stbl to new stbl at start of extended area
	 */
	oldstblindex = sp->header.stblindex;
	oldstblsize = (sp->header.maxslot + 31) >> L2DTSLOTSIZE;
	newstblindex = sp->header.maxslot;
	n = xsize >> L2DTSLOTSIZE;
	newstblsize = (n + 31) >> L2DTSLOTSIZE;
	memcpy(&sp->slot[newstblindex], &sp->slot[oldstblindex],
	       sp->header.nextindex);

	/*
	 * in-line extension: linelock old area of extended page
	 */
	if (type == tlckEXTEND) {
		/* linelock header */
		lv->offset = 0;
		lv->length = 1;
		dtlck->index++;
		lv++;

		/* linelock new stbl of extended page */
		lv->offset = newstblindex;
		lv->length = newstblsize;
	}
	/*
	 * relocation: linelock whole relocated area
	 */
	else {
		lv->offset = 0;
		lv->length = sp->header.maxslot + newstblsize;
	}

	dtlck->index++;

	sp->header.maxslot = n;
	sp->header.stblindex = newstblindex;
	/* sp->header.nextindex remains the same */

	/*
	 * add old stbl region at head of freelist
	 */
	fsi = oldstblindex;
	f = &sp->slot[fsi];
	last = sp->header.freelist;
	for (n = 0; n < oldstblsize; n++, fsi++, f++) {
		f->next = last;
		last = fsi;
	}
	sp->header.freelist = last;
	sp->header.freecnt += oldstblsize;

	/*
	 * append free region of newly extended area at tail of freelist
	 */
	/* init free region of newly extended area */
	fsi = n = newstblindex + newstblsize;
	f = &sp->slot[fsi];
	for (fsi++; fsi < sp->header.maxslot; f++, fsi++)
		f->next = fsi;
	f->next = -1;

	/* append new free region at tail of old freelist */
	fsi = sp->header.freelist;
	if (fsi == -1)
		sp->header.freelist = n;
	else {
		do {
			f = &sp->slot[fsi];
			fsi = f->next;
		} while (fsi != -1);

		f->next = n;
	}

	sp->header.freecnt += sp->header.maxslot - n;

	/*
	 * insert the new entry
	 */
	dtInsertEntry(sp, split->index, split->key, split->data, &dtlck);

	BT_MARK_DIRTY(pmp, ip);
	/*
	 * linelock any freeslots residing in old extent
	 */
	if (type == tlckEXTEND) {
		n = sp->header.maxslot >> 2;
		if (sp->header.freelist < n)
			dtLinelockFreelist(sp, n, &dtlck);
	}

	/*
	 *	update parent entry on the parent/root page
	 */
	/*
	 * acquire a transaction lock on the parent/root page
	 */
	tlck = txLock(tid, ip, pmp, tlckDTREE | tlckENTRY);
	dtlck = (struct dt_lock *) & tlck->lock;
	lv = & dtlck->lv[dtlck->index];

	/* linelock parent entry - 1st slot */
	lv->offset = 1;
	lv->length = 1;
	dtlck->index++;

	/* update the parent pxd for page extension */
	tpxd = (pxd_t *) & pp->slot[1];
	*tpxd = *pxd;

	DT_PUTPAGE(pmp);
	return 0;
}


/*
 *	dtSplitRoot()
 *
 * function:
 *	split the full root page into
 *	original/root/split page and new right page
 *	i.e., root remains fixed in tree anchor (inode) and
 *	the root is copied to a single new right child page
 *	since root page << non-root page, and
 *	the split root page contains a single entry for the
 *	new right child page.
 *
 * parameter:
 *
 * return: 0 - success;
 *	   errno - failure;
 *	return new page pinned;
 */
static int dtSplitRoot(tid_t tid,
	    struct inode *ip, struct dtsplit * split, struct metapage ** rmpp)
{
	struct super_block *sb = ip->i_sb;
	struct metapage *smp;
	dtroot_t *sp;
	struct metapage *rmp;
	dtpage_t *rp;
	s64 rbn;
	int xlen;
	int xsize;
	struct dtslot *f;
	s8 *stbl;
	int fsi, stblsize, n;
	struct idtentry *s;
	pxd_t *ppxd;
	struct pxdlist *pxdlist;
	pxd_t *pxd;
	struct dt_lock *dtlck;
	struct tlock *tlck;
	struct lv *lv;
	int rc;

	/* get split root page */
	smp = split->mp;
	sp = &JFS_IP(ip)->i_dtroot;

	/*
	 *	allocate/initialize a single (right) child page
	 *
	 * N.B. at first split, a one (or two) block to fit new entry
	 * is allocated; at subsequent split, a full page is allocated;
	 */
	pxdlist = split->pxdlist;
	pxd = &pxdlist->pxd[pxdlist->npxd];
	pxdlist->npxd++;
	rbn = addressPXD(pxd);
	xlen = lengthPXD(pxd);
	xsize = xlen << JFS_SBI(sb)->l2bsize;
	rmp = get_metapage(ip, rbn, xsize, 1);
	if (!rmp)
		return -EIO;

	rp = rmp->data;

	/* Allocate blocks to quota. */
	rc = dquot_alloc_block(ip, lengthPXD(pxd));
	if (rc) {
		release_metapage(rmp);
		return rc;
	}

	BT_MARK_DIRTY(rmp, ip);
	/*
	 * acquire a transaction lock on the new right page
	 */
	tlck = txLock(tid, ip, rmp, tlckDTREE | tlckNEW);
	dtlck = (struct dt_lock *) & tlck->lock;

	rp->header.flag =
	    (sp->header.flag & BT_LEAF) ? BT_LEAF : BT_INTERNAL;
	rp->header.self = *pxd;

	/* initialize sibling pointers */
	rp->header.next = 0;
	rp->header.prev = 0;

	/*
	 *	move in-line root page into new right page extent
	 */
	/* linelock header + copied entries + new stbl (1st slot) in new page */
	ASSERT(dtlck->index == 0);
	lv = & dtlck->lv[0];
	lv->offset = 0;
	lv->length = 10;	/* 1 + 8 + 1 */
	dtlck->index++;

	n = xsize >> L2DTSLOTSIZE;
	rp->header.maxslot = n;
	stblsize = (n + 31) >> L2DTSLOTSIZE;

	/* copy old stbl to new stbl at start of extended area */
	rp->header.stblindex = DTROOTMAXSLOT;
	stbl = (s8 *) & rp->slot[DTROOTMAXSLOT];
	memcpy(stbl, sp->header.stbl, sp->header.nextindex);
	rp->header.nextindex = sp->header.nextindex;

	/* copy old data area to start of new data area */
	memcpy(&rp->slot[1], &sp->slot[1], IDATASIZE);

	/*
	 * append free region of newly extended area at tail of freelist
	 */
	/* init free region of newly extended area */
	fsi = n = DTROOTMAXSLOT + stblsize;
	f = &rp->slot[fsi];
	for (fsi++; fsi < rp->header.maxslot; f++, fsi++)
		f->next = fsi;
	f->next = -1;

	/* append new free region at tail of old freelist */
	fsi = sp->header.freelist;
	if (fsi == -1)
		rp->header.freelist = n;
	else {
		rp->header.freelist = fsi;

		do {
			f = &rp->slot[fsi];
			fsi = f->next;
		} while (fsi != -1);

		f->next = n;
	}

	rp->header.freecnt = sp->header.freecnt + rp->header.maxslot - n;

	/*
	 * Update directory index table for entries now in right page
	 */
	if ((rp->header.flag & BT_LEAF) && DO_INDEX(ip)) {
		s64 lblock;
		struct metapage *mp = NULL;
		struct ldtentry *ldtentry;

		stbl = DT_GETSTBL(rp);
		for (n = 0; n < rp->header.nextindex; n++) {
			ldtentry = (struct ldtentry *) & rp->slot[stbl[n]];
			modify_index(tid, ip, le32_to_cpu(ldtentry->index),
				     rbn, n, &mp, &lblock);
		}
		if (mp)
			release_metapage(mp);
	}
	/*
	 * insert the new entry into the new right/child page
	 * (skip index in the new right page will not change)
	 */
	dtInsertEntry(rp, split->index, split->key, split->data, &dtlck);

	/*
	 *	reset parent/root page
	 *
	 * set the 1st entry offset to 0, which force the left-most key
	 * at any level of the tree to be less than any search key.
	 *
	 * The btree comparison code guarantees that the left-most key on any
	 * level of the tree is never used, so it doesn't need to be filled in.
	 */
	BT_MARK_DIRTY(smp, ip);
	/*
	 * acquire a transaction lock on the root page (in-memory inode)
	 */
	tlck = txLock(tid, ip, smp, tlckDTREE | tlckNEW | tlckBTROOT);
	dtlck = (struct dt_lock *) & tlck->lock;

	/* linelock root */
	ASSERT(dtlck->index == 0);
	lv = & dtlck->lv[0];
	lv->offset = 0;
	lv->length = DTROOTMAXSLOT;
	dtlck->index++;

	/* update page header of root */
	if (sp->header.flag & BT_LEAF) {
		sp->header.flag &= ~BT_LEAF;
		sp->header.flag |= BT_INTERNAL;
	}

	/* init the first entry */
	s = (struct idtentry *) & sp->slot[DTENTRYSTART];
	ppxd = (pxd_t *) s;
	*ppxd = *pxd;
	s->next = -1;
	s->namlen = 0;

	stbl = sp->header.stbl;
	stbl[0] = DTENTRYSTART;
	sp->header.nextindex = 1;

	/* init freelist */
	fsi = DTENTRYSTART + 1;
	f = &sp->slot[fsi];

	/* init free region of remaining area */
	for (fsi++; fsi < DTROOTMAXSLOT; f++, fsi++)
		f->next = fsi;
	f->next = -1;

	sp->header.freelist = DTENTRYSTART + 1;
	sp->header.freecnt = DTROOTMAXSLOT - (DTENTRYSTART + 1);

	*rmpp = rmp;

	return 0;
}


/*
 *	dtDelete()
 *
 * function: delete the entry(s) referenced by a key.
 *
 * parameter:
 *
 * return:
 */
int dtDelete(tid_t tid,
	 struct inode *ip, struct component_name * key, ino_t * ino, int flag)
{
	int rc = 0;
	s64 bn;
	struct metapage *mp, *imp;
	dtpage_t *p;
	int index;
	struct btstack btstack;
	struct dt_lock *dtlck;
	struct tlock *tlck;
	struct lv *lv;
	int i;
	struct ldtentry *ldtentry;
	u8 *stbl;
	u32 table_index, next_index;
	struct metapage *nmp;
	dtpage_t *np;

	/*
	 *	search for the entry to delete:
	 *
	 * dtSearch() returns (leaf page pinned, index at which to delete).
	 */
	if ((rc = dtSearch(ip, key, ino, &btstack, flag)))
		return rc;

	/* retrieve search result */
	DT_GETSEARCH(ip, btstack.top, bn, mp, p, index);

	/*
	 * We need to find put the index of the next entry into the
	 * directory index table in order to resume a readdir from this
	 * entry.
	 */
	if (DO_INDEX(ip)) {
		stbl = DT_GETSTBL(p);
		ldtentry = (struct ldtentry *) & p->slot[stbl[index]];
		table_index = le32_to_cpu(ldtentry->index);
		if (index == (p->header.nextindex - 1)) {
			/*
			 * Last entry in this leaf page
			 */
			if ((p->header.flag & BT_ROOT)
			    || (p->header.next == 0))
				next_index = -1;
			else {
				/* Read next leaf page */
				DT_GETPAGE(ip, le64_to_cpu(p->header.next),
					   nmp, PSIZE, np, rc);
				if (rc)
					next_index = -1;
				else {
					stbl = DT_GETSTBL(np);
					ldtentry =
					    (struct ldtentry *) & np->
					    slot[stbl[0]];
					next_index =
					    le32_to_cpu(ldtentry->index);
					DT_PUTPAGE(nmp);
				}
			}
		} else {
			ldtentry =
			    (struct ldtentry *) & p->slot[stbl[index + 1]];
			next_index = le32_to_cpu(ldtentry->index);
		}
		free_index(tid, ip, table_index, next_index);
	}
	/*
	 * the leaf page becomes empty, delete the page
	 */
	if (p->header.nextindex == 1) {
		/* delete empty page */
		rc = dtDeleteUp(tid, ip, mp, p, &btstack);
	}
	/*
	 * the leaf page has other entries remaining:
	 *
	 * delete the entry from the leaf page.
	 */
	else {
		BT_MARK_DIRTY(mp, ip);
		/*
		 * acquire a transaction lock on the leaf page
		 */
		tlck = txLock(tid, ip, mp, tlckDTREE | tlckENTRY);
		dtlck = (struct dt_lock *) & tlck->lock;

		/*
		 * Do not assume that dtlck->index will be zero.  During a
		 * rename within a directory, this transaction may have
		 * modified this page already when adding the new entry.
		 */

		/* linelock header */
		if (dtlck->index >= dtlck->maxcnt)
			dtlck = (struct dt_lock *) txLinelock(dtlck);
		lv = & dtlck->lv[dtlck->index];
		lv->offset = 0;
		lv->length = 1;
		dtlck->index++;

		/* linelock stbl of non-root leaf page */
		if (!(p->header.flag & BT_ROOT)) {
			if (dtlck->index >= dtlck->maxcnt)
				dtlck = (struct dt_lock *) txLinelock(dtlck);
			lv = & dtlck->lv[dtlck->index];
			i = index >> L2DTSLOTSIZE;
			lv->offset = p->header.stblindex + i;
			lv->length =
			    ((p->header.nextindex - 1) >> L2DTSLOTSIZE) -
			    i + 1;
			dtlck->index++;
		}

		/* free the leaf entry */
		dtDeleteEntry(p, index, &dtlck);

		/*
		 * Update directory index table for entries moved in stbl
		 */
		if (DO_INDEX(ip) && index < p->header.nextindex) {
			s64 lblock;

			imp = NULL;
			stbl = DT_GETSTBL(p);
			for (i = index; i < p->header.nextindex; i++) {
				ldtentry =
				    (struct ldtentry *) & p->slot[stbl[i]];
				modify_index(tid, ip,
					     le32_to_cpu(ldtentry->index),
					     bn, i, &imp, &lblock);
			}
			if (imp)
				release_metapage(imp);
		}

		DT_PUTPAGE(mp);
	}

	return rc;
}


/*
 *	dtDeleteUp()
 *
 * function:
 *	free empty pages as propagating deletion up the tree
 *
 * parameter:
 *
 * return:
 */
static int dtDeleteUp(tid_t tid, struct inode *ip,
	   struct metapage * fmp, dtpage_t * fp, struct btstack * btstack)
{
	int rc = 0;
	struct metapage *mp;
	dtpage_t *p;
	int index, nextindex;
	int xlen;
	struct btframe *parent;
	struct dt_lock *dtlck;
	struct tlock *tlck;
	struct lv *lv;
	struct pxd_lock *pxdlock;
	int i;

	/*
	 *	keep the root leaf page which has become empty
	 */
	if (BT_IS_ROOT(fmp)) {
		/*
		 * reset the root
		 *
		 * dtInitRoot() acquires txlock on the root
		 */
		dtInitRoot(tid, ip, PARENT(ip));

		DT_PUTPAGE(fmp);

		return 0;
	}

	/*
	 *	free the non-root leaf page
	 */
	/*
	 * acquire a transaction lock on the page
	 *
	 * write FREEXTENT|NOREDOPAGE log record
	 * N.B. linelock is overlaid as freed extent descriptor, and
	 * the buffer page is freed;
	 */
	tlck = txMaplock(tid, ip, tlckDTREE | tlckFREE);
	pxdlock = (struct pxd_lock *) & tlck->lock;
	pxdlock->flag = mlckFREEPXD;
	pxdlock->pxd = fp->header.self;
	pxdlock->index = 1;

	/* update sibling pointers */
	if ((rc = dtRelink(tid, ip, fp))) {
		BT_PUTPAGE(fmp);
		return rc;
	}

	xlen = lengthPXD(&fp->header.self);

	/* Free quota allocation. */
	dquot_free_block(ip, xlen);

	/* free/invalidate its buffer page */
	discard_metapage(fmp);

	/*
	 *	propagate page deletion up the directory tree
	 *
	 * If the delete from the parent page makes it empty,
	 * continue all the way up the tree.
	 * stop if the root page is reached (which is never deleted) or
	 * if the entry deletion does not empty the page.
	 */
	while ((parent = BT_POP(btstack)) != NULL) {
		/* pin the parent page <sp> */
		DT_GETPAGE(ip, parent->bn, mp, PSIZE, p, rc);
		if (rc)
			return rc;

		/*
		 * free the extent of the child page deleted
		 */
		index = parent->index;

		/*
		 * delete the entry for the child page from parent
		 */
		nextindex = p->header.nextindex;

		/*
		 * the parent has the single entry being deleted:
		 *
		 * free the parent page which has become empty.
		 */
		if (nextindex == 1) {
			/*
			 * keep the root internal page which has become empty
			 */
			if (p->header.flag & BT_ROOT) {
				/*
				 * reset the root
				 *
				 * dtInitRoot() acquires txlock on the root
				 */
				dtInitRoot(tid, ip, PARENT(ip));

				DT_PUTPAGE(mp);

				return 0;
			}
			/*
			 * free the parent page
			 */
			else {
				/*
				 * acquire a transaction lock on the page
				 *
				 * write FREEXTENT|NOREDOPAGE log record
				 */
				tlck =
				    txMaplock(tid, ip,
					      tlckDTREE | tlckFREE);
				pxdlock = (struct pxd_lock *) & tlck->lock;
				pxdlock->flag = mlckFREEPXD;
				pxdlock->pxd = p->header.self;
				pxdlock->index = 1;

				/* update sibling pointers */
				if ((rc = dtRelink(tid, ip, p))) {
					DT_PUTPAGE(mp);
					return rc;
				}

				xlen = lengthPXD(&p->header.self);

				/* Free quota allocation */
				dquot_free_block(ip, xlen);

				/* free/invalidate its buffer page */
				discard_metapage(mp);

				/* propagate up */
				continue;
			}
		}

		/*
		 * the parent has other entries remaining:
		 *
		 * delete the router entry from the parent page.
		 */
		BT_MARK_DIRTY(mp, ip);
		/*
		 * acquire a transaction lock on the page
		 *
		 * action: router entry deletion
		 */
		tlck = txLock(tid, ip, mp, tlckDTREE | tlckENTRY);
		dtlck = (struct dt_lock *) & tlck->lock;

		/* linelock header */
		if (dtlck->index >= dtlck->maxcnt)
			dtlck = (struct dt_lock *) txLinelock(dtlck);
		lv = & dtlck->lv[dtlck->index];
		lv->offset = 0;
		lv->length = 1;
		dtlck->index++;

		/* linelock stbl of non-root leaf page */
		if (!(p->header.flag & BT_ROOT)) {
			if (dtlck->index < dtlck->maxcnt)
				lv++;
			else {
				dtlck = (struct dt_lock *) txLinelock(dtlck);
				lv = & dtlck->lv[0];
			}
			i = index >> L2DTSLOTSIZE;
			lv->offset = p->header.stblindex + i;
			lv->length =
			    ((p->header.nextindex - 1) >> L2DTSLOTSIZE) -
			    i + 1;
			dtlck->index++;
		}

		/* free the router entry */
		dtDeleteEntry(p, index, &dtlck);

		/* reset key of new leftmost entry of level (for consistency) */
		if (index == 0 &&
		    ((p->header.flag & BT_ROOT) || p->header.prev == 0))
			dtTruncateEntry(p, 0, &dtlck);

		/* unpin the parent page */
		DT_PUTPAGE(mp);

		/* exit propagation up */
		break;
	}

	if (!DO_INDEX(ip))
		ip->i_size -= PSIZE;

	return 0;
}

#ifdef _NOTYET
/*
 * NAME:	dtRelocate()
 *
 * FUNCTION:	relocate dtpage (internal or leaf) of directory;
 *		This function is mainly used by defragfs utility.
 */
int dtRelocate(tid_t tid, struct inode *ip, s64 lmxaddr, pxd_t * opxd,
	       s64 nxaddr)
{
	int rc = 0;
	struct metapage *mp, *pmp, *lmp, *rmp;
	dtpage_t *p, *pp, *rp = 0, *lp= 0;
	s64 bn;
	int index;
	struct btstack btstack;
	pxd_t *pxd;
	s64 oxaddr, nextbn, prevbn;
	int xlen, xsize;
	struct tlock *tlck;
	struct dt_lock *dtlck;
	struct pxd_lock *pxdlock;
	s8 *stbl;
	struct lv *lv;

	oxaddr = addressPXD(opxd);
	xlen = lengthPXD(opxd);

	jfs_info("dtRelocate: lmxaddr:%Ld xaddr:%Ld:%Ld xlen:%d",
		   (long long)lmxaddr, (long long)oxaddr, (long long)nxaddr,
		   xlen);

	/*
	 *	1. get the internal parent dtpage covering
	 *	router entry for the tartget page to be relocated;
	 */
	rc = dtSearchNode(ip, lmxaddr, opxd, &btstack);
	if (rc)
		return rc;

	/* retrieve search result */
	DT_GETSEARCH(ip, btstack.top, bn, pmp, pp, index);
	jfs_info("dtRelocate: parent router entry validated.");

	/*
	 *	2. relocate the target dtpage
	 */
	/* read in the target page from src extent */
	DT_GETPAGE(ip, oxaddr, mp, PSIZE, p, rc);
	if (rc) {
		/* release the pinned parent page */
		DT_PUTPAGE(pmp);
		return rc;
	}

	/*
	 * read in sibling pages if any to update sibling pointers;
	 */
	rmp = NULL;
	if (p->header.next) {
		nextbn = le64_to_cpu(p->header.next);
		DT_GETPAGE(ip, nextbn, rmp, PSIZE, rp, rc);
		if (rc) {
			DT_PUTPAGE(mp);
			DT_PUTPAGE(pmp);
			return (rc);
		}
	}

	lmp = NULL;
	if (p->header.prev) {
		prevbn = le64_to_cpu(p->header.prev);
		DT_GETPAGE(ip, prevbn, lmp, PSIZE, lp, rc);
		if (rc) {
			DT_PUTPAGE(mp);
			DT_PUTPAGE(pmp);
			if (rmp)
				DT_PUTPAGE(rmp);
			return (rc);
		}
	}

	/* at this point, all xtpages to be updated are in memory */

	/*
	 * update sibling pointers of sibling dtpages if any;
	 */
	if (lmp) {
		tlck = txLock(tid, ip, lmp, tlckDTREE | tlckRELINK);
		dtlck = (struct dt_lock *) & tlck->lock;
		/* linelock header */
		ASSERT(dtlck->index == 0);
		lv = & dtlck->lv[0];
		lv->offset = 0;
		lv->length = 1;
		dtlck->index++;

		lp->header.next = cpu_to_le64(nxaddr);
		DT_PUTPAGE(lmp);
	}

	if (rmp) {
		tlck = txLock(tid, ip, rmp, tlckDTREE | tlckRELINK);
		dtlck = (struct dt_lock *) & tlck->lock;
		/* linelock header */
		ASSERT(dtlck->index == 0);
		lv = & dtlck->lv[0];
		lv->offset = 0;
		lv->length = 1;
		dtlck->index++;

		rp->header.prev = cpu_to_le64(nxaddr);
		DT_PUTPAGE(rmp);
	}

	/*
	 * update the target dtpage to be relocated
	 *
	 * write LOG_REDOPAGE of LOG_NEW type for dst page
	 * for the whole target page (logredo() will apply
	 * after image and update bmap for allocation of the
	 * dst extent), and update bmap for allocation of
	 * the dst extent;
	 */
	tlck = txLock(tid, ip, mp, tlckDTREE | tlckNEW);
	dtlck = (struct dt_lock *) & tlck->lock;
	/* linelock header */
	ASSERT(dtlck->index == 0);
	lv = & dtlck->lv[0];

	/* update the self address in the dtpage header */
	pxd = &p->header.self;
	PXDaddress(pxd, nxaddr);

	/* the dst page is the same as the src page, i.e.,
	 * linelock for afterimage of the whole page;
	 */
	lv->offset = 0;
	lv->length = p->header.maxslot;
	dtlck->index++;

	/* update the buffer extent descriptor of the dtpage */
	xsize = xlen << JFS_SBI(ip->i_sb)->l2bsize;

	/* unpin the relocated page */
	DT_PUTPAGE(mp);
	jfs_info("dtRelocate: target dtpage relocated.");

	/* the moved extent is dtpage, then a LOG_NOREDOPAGE log rec
	 * needs to be written (in logredo(), the LOG_NOREDOPAGE log rec
	 * will also force a bmap update ).
	 */

	/*
	 *	3. acquire maplock for the source extent to be freed;
	 */
	/* for dtpage relocation, write a LOG_NOREDOPAGE record
	 * for the source dtpage (logredo() will init NoRedoPage
	 * filter and will also update bmap for free of the source
	 * dtpage), and upadte bmap for free of the source dtpage;
	 */
	tlck = txMaplock(tid, ip, tlckDTREE | tlckFREE);
	pxdlock = (struct pxd_lock *) & tlck->lock;
	pxdlock->flag = mlckFREEPXD;
	PXDaddress(&pxdlock->pxd, oxaddr);
	PXDlength(&pxdlock->pxd, xlen);
	pxdlock->index = 1;

	/*
	 *	4. update the parent router entry for relocation;
	 *
	 * acquire tlck for the parent entry covering the target dtpage;
	 * write LOG_REDOPAGE to apply after image only;
	 */
	jfs_info("dtRelocate: update parent router entry.");
	tlck = txLock(tid, ip, pmp, tlckDTREE | tlckENTRY);
	dtlck = (struct dt_lock *) & tlck->lock;
	lv = & dtlck->lv[dtlck->index];

	/* update the PXD with the new address */
	stbl = DT_GETSTBL(pp);
	pxd = (pxd_t *) & pp->slot[stbl[index]];
	PXDaddress(pxd, nxaddr);
	lv->offset = stbl[index];
	lv->length = 1;
	dtlck->index++;

	/* unpin the parent dtpage */
	DT_PUTPAGE(pmp);

	return rc;
}

/*
 * NAME:	dtSearchNode()
 *
 * FUNCTION:	Search for an dtpage containing a specified address
 *		This function is mainly used by defragfs utility.
 *
 * NOTE:	Search result on stack, the found page is pinned at exit.
 *		The result page must be an internal dtpage.
 *		lmxaddr give the address of the left most page of the
 *		dtree level, in which the required dtpage resides.
 */
static int dtSearchNode(struct inode *ip, s64 lmxaddr, pxd_t * kpxd,
			struct btstack * btstack)
{
	int rc = 0;
	s64 bn;
	struct metapage *mp;
	dtpage_t *p;
	int psize = 288;	/* initial in-line directory */
	s8 *stbl;
	int i;
	pxd_t *pxd;
	struct btframe *btsp;

	BT_CLR(btstack);	/* reset stack */

	/*
	 *	descend tree to the level with specified leftmost page
	 *
	 *  by convention, root bn = 0.
	 */
	for (bn = 0;;) {
		/* get/pin the page to search */
		DT_GETPAGE(ip, bn, mp, psize, p, rc);
		if (rc)
			return rc;

		/* does the xaddr of leftmost page of the levevl
		 * matches levevl search key ?
		 */
		if (p->header.flag & BT_ROOT) {
			if (lmxaddr == 0)
				break;
		} else if (addressPXD(&p->header.self) == lmxaddr)
			break;

		/*
		 * descend down to leftmost child page
		 */
		if (p->header.flag & BT_LEAF) {
			DT_PUTPAGE(mp);
			return -ESTALE;
		}

		/* get the leftmost entry */
		stbl = DT_GETSTBL(p);
		pxd = (pxd_t *) & p->slot[stbl[0]];

		/* get the child page block address */
		bn = addressPXD(pxd);
		psize = lengthPXD(pxd) << JFS_SBI(ip->i_sb)->l2bsize;
		/* unpin the parent page */
		DT_PUTPAGE(mp);
	}

	/*
	 *	search each page at the current levevl
	 */
      loop:
	stbl = DT_GETSTBL(p);
	for (i = 0; i < p->header.nextindex; i++) {
		pxd = (pxd_t *) & p->slot[stbl[i]];

		/* found the specified router entry */
		if (addressPXD(pxd) == addressPXD(kpxd) &&
		    lengthPXD(pxd) == lengthPXD(kpxd)) {
			btsp = btstack->top;
			btsp->bn = bn;
			btsp->index = i;
			btsp->mp = mp;

			return 0;
		}
	}

	/* get the right sibling page if any */
	if (p->header.next)
		bn = le64_to_cpu(p->header.next);
	else {
		DT_PUTPAGE(mp);
		return -ESTALE;
	}

	/* unpin current page */
	DT_PUTPAGE(mp);

	/* get the right sibling page */
	DT_GETPAGE(ip, bn, mp, PSIZE, p, rc);
	if (rc)
		return rc;

	goto loop;
}
#endif /* _NOTYET */

/*
 *	dtRelink()
 *
 * function:
 *	link around a freed page.
 *
 * parameter:
 *	fp:	page to be freed
 *
 * return:
 */
static int dtRelink(tid_t tid, struct inode *ip, dtpage_t * p)
{
	int rc;
	struct metapage *mp;
	s64 nextbn, prevbn;
	struct tlock *tlck;
	struct dt_lock *dtlck;
	struct lv *lv;

	nextbn = le64_to_cpu(p->header.next);
	prevbn = le64_to_cpu(p->header.prev);

	/* update prev pointer of the next page */
	if (nextbn != 0) {
		DT_GETPAGE(ip, nextbn, mp, PSIZE, p, rc);
		if (rc)
			return rc;

		BT_MARK_DIRTY(mp, ip);
		/*
		 * acquire a transaction lock on the next page
		 *
		 * action: update prev pointer;
		 */
		tlck = txLock(tid, ip, mp, tlckDTREE | tlckRELINK);
		jfs_info("dtRelink nextbn: tlck = 0x%p, ip = 0x%p, mp=0x%p",
			tlck, ip, mp);
		dtlck = (struct dt_lock *) & tlck->lock;

		/* linelock header */
		if (dtlck->index >= dtlck->maxcnt)
			dtlck = (struct dt_lock *) txLinelock(dtlck);
		lv = & dtlck->lv[dtlck->index];
		lv->offset = 0;
		lv->length = 1;
		dtlck->index++;

		p->header.prev = cpu_to_le64(prevbn);
		DT_PUTPAGE(mp);
	}

	/* update next pointer of the previous page */
	if (prevbn != 0) {
		DT_GETPAGE(ip, prevbn, mp, PSIZE, p, rc);
		if (rc)
			return rc;

		BT_MARK_DIRTY(mp, ip);
		/*
		 * acquire a transaction lock on the prev page
		 *
		 * action: update next pointer;
		 */
		tlck = txLock(tid, ip, mp, tlckDTREE | tlckRELINK);
		jfs_info("dtRelink prevbn: tlck = 0x%p, ip = 0x%p, mp=0x%p",
			tlck, ip, mp);
		dtlck = (struct dt_lock *) & tlck->lock;

		/* linelock header */
		if (dtlck->index >= dtlck->maxcnt)
			dtlck = (struct dt_lock *) txLinelock(dtlck);
		lv = & dtlck->lv[dtlck->index];
		lv->offset = 0;
		lv->length = 1;
		dtlck->index++;

		p->header.next = cpu_to_le64(nextbn);
		DT_PUTPAGE(mp);
	}

	return 0;
}


/*
 *	dtInitRoot()
 *
 * initialize directory root (inline in inode)
 */
void dtInitRoot(tid_t tid, struct inode *ip, u32 idotdot)
{
	struct jfs_inode_info *jfs_ip = JFS_IP(ip);
	dtroot_t *p;
	int fsi;
	struct dtslot *f;
	struct tlock *tlck;
	struct dt_lock *dtlck;
	struct lv *lv;
	u16 xflag_save;

	/*
	 * If this was previously an non-empty directory, we need to remove
	 * the old directory table.
	 */
	if (DO_INDEX(ip)) {
		if (!jfs_dirtable_inline(ip)) {
			struct tblock *tblk = tid_to_tblock(tid);
			/*
			 * We're playing games with the tid's xflag.  If
			 * we're removing a regular file, the file's xtree
			 * is committed with COMMIT_PMAP, but we always
			 * commit the directories xtree with COMMIT_PWMAP.
			 */
			xflag_save = tblk->xflag;
			tblk->xflag = 0;
			/*
			 * xtTruncate isn't guaranteed to fully truncate
			 * the xtree.  The caller needs to check i_size
			 * after committing the transaction to see if
			 * additional truncation is needed.  The
			 * COMMIT_Stale flag tells caller that we
			 * initiated the truncation.
			 */
			xtTruncate(tid, ip, 0, COMMIT_PWMAP);
			set_cflag(COMMIT_Stale, ip);

			tblk->xflag = xflag_save;
		} else
			ip->i_size = 1;

		jfs_ip->next_index = 2;
	} else
		ip->i_size = IDATASIZE;

	/*
	 * acquire a transaction lock on the root
	 *
	 * action: directory initialization;
	 */
	tlck = txLock(tid, ip, (struct metapage *) & jfs_ip->bxflag,
		      tlckDTREE | tlckENTRY | tlckBTROOT);
	dtlck = (struct dt_lock *) & tlck->lock;

	/* linelock root */
	ASSERT(dtlck->index == 0);
	lv = & dtlck->lv[0];
	lv->offset = 0;
	lv->length = DTROOTMAXSLOT;
	dtlck->index++;

	p = &jfs_ip->i_dtroot;

	p->header.flag = DXD_INDEX | BT_ROOT | BT_LEAF;

	p->header.nextindex = 0;

	/* init freelist */
	fsi = 1;
	f = &p->slot[fsi];

	/* init data area of root */
	for (fsi++; fsi < DTROOTMAXSLOT; f++, fsi++)
		f->next = fsi;
	f->next = -1;

	p->header.freelist = 1;
	p->header.freecnt = 8;

	/* init '..' entry */
	p->header.idotdot = cpu_to_le32(idotdot);

	return;
}

/*
 *	add_missing_indices()
 *
 * function: Fix dtree page in which one or more entries has an invalid index.
 *	     fsck.jfs should really fix this, but it currently does not.
 *	     Called from jfs_readdir when bad index is detected.
 */
static void add_missing_indices(struct inode *inode, s64 bn)
{
	struct ldtentry *d;
	struct dt_lock *dtlck;
	int i;
	uint index;
	struct lv *lv;
	struct metapage *mp;
	dtpage_t *p;
	int rc;
	s8 *stbl;
	tid_t tid;
	struct tlock *tlck;

	tid = txBegin(inode->i_sb, 0);

	DT_GETPAGE(inode, bn, mp, PSIZE, p, rc);

	if (rc) {
		printk(KERN_ERR "DT_GETPAGE failed!\n");
		goto end;
	}
	BT_MARK_DIRTY(mp, inode);

	ASSERT(p->header.flag & BT_LEAF);

	tlck = txLock(tid, inode, mp, tlckDTREE | tlckENTRY);
	if (BT_IS_ROOT(mp))
		tlck->type |= tlckBTROOT;

	dtlck = (struct dt_lock *) &tlck->lock;

	stbl = DT_GETSTBL(p);
	for (i = 0; i < p->header.nextindex; i++) {
		d = (struct ldtentry *) &p->slot[stbl[i]];
		index = le32_to_cpu(d->index);
		if ((index < 2) || (index >= JFS_IP(inode)->next_index)) {
			d->index = cpu_to_le32(add_index(tid, inode, bn, i));
			if (dtlck->index >= dtlck->maxcnt)
				dtlck = (struct dt_lock *) txLinelock(dtlck);
			lv = &dtlck->lv[dtlck->index];
			lv->offset = stbl[i];
			lv->length = 1;
			dtlck->index++;
		}
	}

	DT_PUTPAGE(mp);
	(void) txCommit(tid, 1, &inode, 0);
end:
	txEnd(tid);
}

/*
 * Buffer to hold directory entry info while traversing a dtree page
 * before being fed to the filldir function
 */
struct jfs_dirent {
	loff_t position;
	int ino;
	u16 name_len;
	char name[0];
};

/*
 * function to determine next variable-sized jfs_dirent in buffer
 */
static inline struct jfs_dirent *next_jfs_dirent(struct jfs_dirent *dirent)
{
	return (struct jfs_dirent *)
		((char *)dirent +
		 ((sizeof (struct jfs_dirent) + dirent->name_len + 1 +
		   sizeof (loff_t) - 1) &
		  ~(sizeof (loff_t) - 1)));
}

/*
 *	jfs_readdir()
 *
 * function: read directory entries sequentially
 *	from the specified entry offset
 *
 * parameter:
 *
 * return: offset = (pn, index) of start entry
 *	of next jfs_readdir()/dtRead()
 */
int jfs_readdir(struct file *filp, void *dirent, filldir_t filldir)
{
	struct inode *ip = file_inode(filp);
	struct nls_table *codepage = JFS_SBI(ip->i_sb)->nls_tab;
	int rc = 0;
	loff_t dtpos;	/* legacy OS/2 style position */
	struct dtoffset {
		s16 pn;
		s16 index;
		s32 unused;
	} *dtoffset = (struct dtoffset *) &dtpos;
	s64 bn;
	struct metapage *mp;
	dtpage_t *p;
	int index;
	s8 *stbl;
	struct btstack btstack;
	int i, next;
	struct ldtentry *d;
	struct dtslot *t;
	int d_namleft, len, outlen;
	unsigned long dirent_buf;
	char *name_ptr;
	u32 dir_index;
	int do_index = 0;
	uint loop_count = 0;
	struct jfs_dirent *jfs_dirent;
	int jfs_dirents;
	int overflow, fix_page, page_fixed = 0;
	static int unique_pos = 2;	/* If we can't fix broken index */

	if (filp->f_pos == DIREND)
		return 0;

	if (DO_INDEX(ip)) {
		/*
		 * persistent index is stored in directory entries.
		 * Special cases:	 0 = .
		 *			 1 = ..
		 *			-1 = End of directory
		 */
		do_index = 1;

		dir_index = (u32) filp->f_pos;

		/*
		 * NFSv4 reserves cookies 1 and 2 for . and .. so we add
		 * the value we return to the vfs is one greater than the
		 * one we use internally.
		 */
		if (dir_index)
			dir_index--;

		if (dir_index > 1) {
			struct dir_table_slot dirtab_slot;

			if (dtEmpty(ip) ||
			    (dir_index >= JFS_IP(ip)->next_index)) {
				/* Stale position.  Directory has shrunk */
				filp->f_pos = DIREND;
				return 0;
			}
		      repeat:
			rc = read_index(ip, dir_index, &dirtab_slot);
			if (rc) {
				filp->f_pos = DIREND;
				return rc;
			}
			if (dirtab_slot.flag == DIR_INDEX_FREE) {
				if (loop_count++ > JFS_IP(ip)->next_index) {
					jfs_err("jfs_readdir detected "
						   "infinite loop!");
					filp->f_pos = DIREND;
					return 0;
				}
				dir_index = le32_to_cpu(dirtab_slot.addr2);
				if (dir_index == -1) {
					filp->f_pos = DIREND;
					return 0;
				}
				goto repeat;
			}
			bn = addressDTS(&dirtab_slot);
			index = dirtab_slot.slot;
			DT_GETPAGE(ip, bn, mp, PSIZE, p, rc);
			if (rc) {
				filp->f_pos = DIREND;
				return 0;
			}
			if (p->header.flag & BT_INTERNAL) {
				jfs_err("jfs_readdir: bad index table");
				DT_PUTPAGE(mp);
				filp->f_pos = DIREND;
				return 0;
			}
		} else {
			if (dir_index == 0) {
				/*
				 * self "."
				 */
				filp->f_pos = 1;
<<<<<<< HEAD
				if (filldir(dirent, ".", 1, 0, ip->i_ino,
=======
				if (filldir(dirent, ".", 1, 1, ip->i_ino,
>>>>>>> 488d2f6a
					    DT_DIR))
					return 0;
			}
			/*
			 * parent ".."
			 */
			filp->f_pos = 2;
<<<<<<< HEAD
			if (filldir(dirent, "..", 2, 1, PARENT(ip), DT_DIR))
=======
			if (filldir(dirent, "..", 2, 2, PARENT(ip), DT_DIR))
>>>>>>> 488d2f6a
				return 0;

			/*
			 * Find first entry of left-most leaf
			 */
			if (dtEmpty(ip)) {
				filp->f_pos = DIREND;
				return 0;
			}

			if ((rc = dtReadFirst(ip, &btstack)))
				return rc;

			DT_GETSEARCH(ip, btstack.top, bn, mp, p, index);
		}
	} else {
		/*
		 * Legacy filesystem - OS/2 & Linux JFS < 0.3.6
		 *
		 * pn = 0; index = 1:	First entry "."
		 * pn = 0; index = 2:	Second entry ".."
		 * pn > 0:		Real entries, pn=1 -> leftmost page
		 * pn = index = -1:	No more entries
		 */
		dtpos = filp->f_pos;
		if (dtpos < 2) {
			/* build "." entry */

			filp->f_pos = 1;
			if (filldir(dirent, ".", 1, filp->f_pos, ip->i_ino,
				    DT_DIR))
				return 0;
			dtoffset->index = 2;
			filp->f_pos = dtpos;
		}

		if (dtoffset->pn == 0) {
			if (dtoffset->index == 2) {
				/* build ".." entry */

				if (filldir(dirent, "..", 2, filp->f_pos,
					    PARENT(ip), DT_DIR))
					return 0;
			} else {
				jfs_err("jfs_readdir called with "
					"invalid offset!");
			}
			dtoffset->pn = 1;
			dtoffset->index = 0;
			filp->f_pos = dtpos;
		}

		if (dtEmpty(ip)) {
			filp->f_pos = DIREND;
			return 0;
		}

		if ((rc = dtReadNext(ip, &filp->f_pos, &btstack))) {
			jfs_err("jfs_readdir: unexpected rc = %d "
				"from dtReadNext", rc);
			filp->f_pos = DIREND;
			return 0;
		}
		/* get start leaf page and index */
		DT_GETSEARCH(ip, btstack.top, bn, mp, p, index);

		/* offset beyond directory eof ? */
		if (bn < 0) {
			filp->f_pos = DIREND;
			return 0;
		}
	}

	dirent_buf = __get_free_page(GFP_KERNEL);
	if (dirent_buf == 0) {
		DT_PUTPAGE(mp);
		jfs_warn("jfs_readdir: __get_free_page failed!");
		filp->f_pos = DIREND;
		return -ENOMEM;
	}

	while (1) {
		jfs_dirent = (struct jfs_dirent *) dirent_buf;
		jfs_dirents = 0;
		overflow = fix_page = 0;

		stbl = DT_GETSTBL(p);

		for (i = index; i < p->header.nextindex; i++) {
			d = (struct ldtentry *) & p->slot[stbl[i]];

			if (((long) jfs_dirent + d->namlen + 1) >
			    (dirent_buf + PAGE_SIZE)) {
				/* DBCS codepages could overrun dirent_buf */
				index = i;
				overflow = 1;
				break;
			}

			d_namleft = d->namlen;
			name_ptr = jfs_dirent->name;
			jfs_dirent->ino = le32_to_cpu(d->inumber);

			if (do_index) {
				len = min(d_namleft, DTLHDRDATALEN);
				jfs_dirent->position = le32_to_cpu(d->index);
				/*
				 * d->index should always be valid, but it
				 * isn't.  fsck.jfs doesn't create the
				 * directory index for the lost+found
				 * directory.  Rather than let it go,
				 * we can try to fix it.
				 */
				if ((jfs_dirent->position < 2) ||
				    (jfs_dirent->position >=
				     JFS_IP(ip)->next_index)) {
					if (!page_fixed && !isReadOnly(ip)) {
						fix_page = 1;
						/*
						 * setting overflow and setting
						 * index to i will cause the
						 * same page to be processed
						 * again starting here
						 */
						overflow = 1;
						index = i;
						break;
					}
					jfs_dirent->position = unique_pos++;
				}
				/*
				 * We add 1 to the index because we may
				 * use a value of 2 internally, and NFSv4
				 * doesn't like that.
				 */
				jfs_dirent->position++;
			} else {
				jfs_dirent->position = dtpos;
				len = min(d_namleft, DTLHDRDATALEN_LEGACY);
			}

			/* copy the name of head/only segment */
			outlen = jfs_strfromUCS_le(name_ptr, d->name, len,
						   codepage);
			jfs_dirent->name_len = outlen;

			/* copy name in the additional segment(s) */
			next = d->next;
			while (next >= 0) {
				t = (struct dtslot *) & p->slot[next];
				name_ptr += outlen;
				d_namleft -= len;
				/* Sanity Check */
				if (d_namleft == 0) {
					jfs_error(ip->i_sb,
						  "JFS:Dtree error: ino = "
						  "%ld, bn=%Ld, index = %d",
						  (long)ip->i_ino,
						  (long long)bn,
						  i);
					goto skip_one;
				}
				len = min(d_namleft, DTSLOTDATALEN);
				outlen = jfs_strfromUCS_le(name_ptr, t->name,
							   len, codepage);
				jfs_dirent->name_len += outlen;

				next = t->next;
			}

			jfs_dirents++;
			jfs_dirent = next_jfs_dirent(jfs_dirent);
skip_one:
			if (!do_index)
				dtoffset->index++;
		}

		if (!overflow) {
			/* Point to next leaf page */
			if (p->header.flag & BT_ROOT)
				bn = 0;
			else {
				bn = le64_to_cpu(p->header.next);
				index = 0;
				/* update offset (pn:index) for new page */
				if (!do_index) {
					dtoffset->pn++;
					dtoffset->index = 0;
				}
			}
			page_fixed = 0;
		}

		/* unpin previous leaf page */
		DT_PUTPAGE(mp);

		jfs_dirent = (struct jfs_dirent *) dirent_buf;
		while (jfs_dirents--) {
			filp->f_pos = jfs_dirent->position;
			if (filldir(dirent, jfs_dirent->name,
				    jfs_dirent->name_len, filp->f_pos,
				    jfs_dirent->ino, DT_UNKNOWN))
				goto out;
			jfs_dirent = next_jfs_dirent(jfs_dirent);
		}

		if (fix_page) {
			add_missing_indices(ip, bn);
			page_fixed = 1;
		}

		if (!overflow && (bn == 0)) {
			filp->f_pos = DIREND;
			break;
		}

		DT_GETPAGE(ip, bn, mp, PSIZE, p, rc);
		if (rc) {
			free_page(dirent_buf);
			return rc;
		}
	}

      out:
	free_page(dirent_buf);

	return rc;
}


/*
 *	dtReadFirst()
 *
 * function: get the leftmost page of the directory
 */
static int dtReadFirst(struct inode *ip, struct btstack * btstack)
{
	int rc = 0;
	s64 bn;
	int psize = 288;	/* initial in-line directory */
	struct metapage *mp;
	dtpage_t *p;
	s8 *stbl;
	struct btframe *btsp;
	pxd_t *xd;

	BT_CLR(btstack);	/* reset stack */

	/*
	 *	descend leftmost path of the tree
	 *
	 * by convention, root bn = 0.
	 */
	for (bn = 0;;) {
		DT_GETPAGE(ip, bn, mp, psize, p, rc);
		if (rc)
			return rc;

		/*
		 * leftmost leaf page
		 */
		if (p->header.flag & BT_LEAF) {
			/* return leftmost entry */
			btsp = btstack->top;
			btsp->bn = bn;
			btsp->index = 0;
			btsp->mp = mp;

			return 0;
		}

		/*
		 * descend down to leftmost child page
		 */
		if (BT_STACK_FULL(btstack)) {
			DT_PUTPAGE(mp);
			jfs_error(ip->i_sb, "dtReadFirst: btstack overrun");
			BT_STACK_DUMP(btstack);
			return -EIO;
		}
		/* push (bn, index) of the parent page/entry */
		BT_PUSH(btstack, bn, 0);

		/* get the leftmost entry */
		stbl = DT_GETSTBL(p);
		xd = (pxd_t *) & p->slot[stbl[0]];

		/* get the child page block address */
		bn = addressPXD(xd);
		psize = lengthPXD(xd) << JFS_SBI(ip->i_sb)->l2bsize;

		/* unpin the parent page */
		DT_PUTPAGE(mp);
	}
}


/*
 *	dtReadNext()
 *
 * function: get the page of the specified offset (pn:index)
 *
 * return: if (offset > eof), bn = -1;
 *
 * note: if index > nextindex of the target leaf page,
 * start with 1st entry of next leaf page;
 */
static int dtReadNext(struct inode *ip, loff_t * offset,
		      struct btstack * btstack)
{
	int rc = 0;
	struct dtoffset {
		s16 pn;
		s16 index;
		s32 unused;
	} *dtoffset = (struct dtoffset *) offset;
	s64 bn;
	struct metapage *mp;
	dtpage_t *p;
	int index;
	int pn;
	s8 *stbl;
	struct btframe *btsp, *parent;
	pxd_t *xd;

	/*
	 * get leftmost leaf page pinned
	 */
	if ((rc = dtReadFirst(ip, btstack)))
		return rc;

	/* get leaf page */
	DT_GETSEARCH(ip, btstack->top, bn, mp, p, index);

	/* get the start offset (pn:index) */
	pn = dtoffset->pn - 1;	/* Now pn = 0 represents leftmost leaf */
	index = dtoffset->index;

	/* start at leftmost page ? */
	if (pn == 0) {
		/* offset beyond eof ? */
		if (index < p->header.nextindex)
			goto out;

		if (p->header.flag & BT_ROOT) {
			bn = -1;
			goto out;
		}

		/* start with 1st entry of next leaf page */
		dtoffset->pn++;
		dtoffset->index = index = 0;
		goto a;
	}

	/* start at non-leftmost page: scan parent pages for large pn */
	if (p->header.flag & BT_ROOT) {
		bn = -1;
		goto out;
	}

	/* start after next leaf page ? */
	if (pn > 1)
		goto b;

	/* get leaf page pn = 1 */
      a:
	bn = le64_to_cpu(p->header.next);

	/* unpin leaf page */
	DT_PUTPAGE(mp);

	/* offset beyond eof ? */
	if (bn == 0) {
		bn = -1;
		goto out;
	}

	goto c;

	/*
	 * scan last internal page level to get target leaf page
	 */
      b:
	/* unpin leftmost leaf page */
	DT_PUTPAGE(mp);

	/* get left most parent page */
	btsp = btstack->top;
	parent = btsp - 1;
	bn = parent->bn;
	DT_GETPAGE(ip, bn, mp, PSIZE, p, rc);
	if (rc)
		return rc;

	/* scan parent pages at last internal page level */
	while (pn >= p->header.nextindex) {
		pn -= p->header.nextindex;

		/* get next parent page address */
		bn = le64_to_cpu(p->header.next);

		/* unpin current parent page */
		DT_PUTPAGE(mp);

		/* offset beyond eof ? */
		if (bn == 0) {
			bn = -1;
			goto out;
		}

		/* get next parent page */
		DT_GETPAGE(ip, bn, mp, PSIZE, p, rc);
		if (rc)
			return rc;

		/* update parent page stack frame */
		parent->bn = bn;
	}

	/* get leaf page address */
	stbl = DT_GETSTBL(p);
	xd = (pxd_t *) & p->slot[stbl[pn]];
	bn = addressPXD(xd);

	/* unpin parent page */
	DT_PUTPAGE(mp);

	/*
	 * get target leaf page
	 */
      c:
	DT_GETPAGE(ip, bn, mp, PSIZE, p, rc);
	if (rc)
		return rc;

	/*
	 * leaf page has been completed:
	 * start with 1st entry of next leaf page
	 */
	if (index >= p->header.nextindex) {
		bn = le64_to_cpu(p->header.next);

		/* unpin leaf page */
		DT_PUTPAGE(mp);

		/* offset beyond eof ? */
		if (bn == 0) {
			bn = -1;
			goto out;
		}

		/* get next leaf page */
		DT_GETPAGE(ip, bn, mp, PSIZE, p, rc);
		if (rc)
			return rc;

		/* start with 1st entry of next leaf page */
		dtoffset->pn++;
		dtoffset->index = 0;
	}

      out:
	/* return target leaf page pinned */
	btsp = btstack->top;
	btsp->bn = bn;
	btsp->index = dtoffset->index;
	btsp->mp = mp;

	return 0;
}


/*
 *	dtCompare()
 *
 * function: compare search key with an internal entry
 *
 * return:
 *	< 0 if k is < record
 *	= 0 if k is = record
 *	> 0 if k is > record
 */
static int dtCompare(struct component_name * key,	/* search key */
		     dtpage_t * p,	/* directory page */
		     int si)
{				/* entry slot index */
	wchar_t *kname;
	__le16 *name;
	int klen, namlen, len, rc;
	struct idtentry *ih;
	struct dtslot *t;

	/*
	 * force the left-most key on internal pages, at any level of
	 * the tree, to be less than any search key.
	 * this obviates having to update the leftmost key on an internal
	 * page when the user inserts a new key in the tree smaller than
	 * anything that has been stored.
	 *
	 * (? if/when dtSearch() narrows down to 1st entry (index = 0),
	 * at any internal page at any level of the tree,
	 * it descends to child of the entry anyway -
	 * ? make the entry as min size dummy entry)
	 *
	 * if (e->index == 0 && h->prevpg == P_INVALID && !(h->flags & BT_LEAF))
	 * return (1);
	 */

	kname = key->name;
	klen = key->namlen;

	ih = (struct idtentry *) & p->slot[si];
	si = ih->next;
	name = ih->name;
	namlen = ih->namlen;
	len = min(namlen, DTIHDRDATALEN);

	/* compare with head/only segment */
	len = min(klen, len);
	if ((rc = UniStrncmp_le(kname, name, len)))
		return rc;

	klen -= len;
	namlen -= len;

	/* compare with additional segment(s) */
	kname += len;
	while (klen > 0 && namlen > 0) {
		/* compare with next name segment */
		t = (struct dtslot *) & p->slot[si];
		len = min(namlen, DTSLOTDATALEN);
		len = min(klen, len);
		name = t->name;
		if ((rc = UniStrncmp_le(kname, name, len)))
			return rc;

		klen -= len;
		namlen -= len;
		kname += len;
		si = t->next;
	}

	return (klen - namlen);
}




/*
 *	ciCompare()
 *
 * function: compare search key with an (leaf/internal) entry
 *
 * return:
 *	< 0 if k is < record
 *	= 0 if k is = record
 *	> 0 if k is > record
 */
static int ciCompare(struct component_name * key,	/* search key */
		     dtpage_t * p,	/* directory page */
		     int si,	/* entry slot index */
		     int flag)
{
	wchar_t *kname, x;
	__le16 *name;
	int klen, namlen, len, rc;
	struct ldtentry *lh;
	struct idtentry *ih;
	struct dtslot *t;
	int i;

	/*
	 * force the left-most key on internal pages, at any level of
	 * the tree, to be less than any search key.
	 * this obviates having to update the leftmost key on an internal
	 * page when the user inserts a new key in the tree smaller than
	 * anything that has been stored.
	 *
	 * (? if/when dtSearch() narrows down to 1st entry (index = 0),
	 * at any internal page at any level of the tree,
	 * it descends to child of the entry anyway -
	 * ? make the entry as min size dummy entry)
	 *
	 * if (e->index == 0 && h->prevpg == P_INVALID && !(h->flags & BT_LEAF))
	 * return (1);
	 */

	kname = key->name;
	klen = key->namlen;

	/*
	 * leaf page entry
	 */
	if (p->header.flag & BT_LEAF) {
		lh = (struct ldtentry *) & p->slot[si];
		si = lh->next;
		name = lh->name;
		namlen = lh->namlen;
		if (flag & JFS_DIR_INDEX)
			len = min(namlen, DTLHDRDATALEN);
		else
			len = min(namlen, DTLHDRDATALEN_LEGACY);
	}
	/*
	 * internal page entry
	 */
	else {
		ih = (struct idtentry *) & p->slot[si];
		si = ih->next;
		name = ih->name;
		namlen = ih->namlen;
		len = min(namlen, DTIHDRDATALEN);
	}

	/* compare with head/only segment */
	len = min(klen, len);
	for (i = 0; i < len; i++, kname++, name++) {
		/* only uppercase if case-insensitive support is on */
		if ((flag & JFS_OS2) == JFS_OS2)
			x = UniToupper(le16_to_cpu(*name));
		else
			x = le16_to_cpu(*name);
		if ((rc = *kname - x))
			return rc;
	}

	klen -= len;
	namlen -= len;

	/* compare with additional segment(s) */
	while (klen > 0 && namlen > 0) {
		/* compare with next name segment */
		t = (struct dtslot *) & p->slot[si];
		len = min(namlen, DTSLOTDATALEN);
		len = min(klen, len);
		name = t->name;
		for (i = 0; i < len; i++, kname++, name++) {
			/* only uppercase if case-insensitive support is on */
			if ((flag & JFS_OS2) == JFS_OS2)
				x = UniToupper(le16_to_cpu(*name));
			else
				x = le16_to_cpu(*name);

			if ((rc = *kname - x))
				return rc;
		}

		klen -= len;
		namlen -= len;
		si = t->next;
	}

	return (klen - namlen);
}


/*
 *	ciGetLeafPrefixKey()
 *
 * function: compute prefix of suffix compression
 *	     from two adjacent leaf entries
 *	     across page boundary
 *
 * return: non-zero on error
 *
 */
static int ciGetLeafPrefixKey(dtpage_t * lp, int li, dtpage_t * rp,
			       int ri, struct component_name * key, int flag)
{
	int klen, namlen;
	wchar_t *pl, *pr, *kname;
	struct component_name lkey;
	struct component_name rkey;

	lkey.name = kmalloc((JFS_NAME_MAX + 1) * sizeof(wchar_t),
					GFP_KERNEL);
	if (lkey.name == NULL)
		return -ENOMEM;

	rkey.name = kmalloc((JFS_NAME_MAX + 1) * sizeof(wchar_t),
					GFP_KERNEL);
	if (rkey.name == NULL) {
		kfree(lkey.name);
		return -ENOMEM;
	}

	/* get left and right key */
	dtGetKey(lp, li, &lkey, flag);
	lkey.name[lkey.namlen] = 0;

	if ((flag & JFS_OS2) == JFS_OS2)
		ciToUpper(&lkey);

	dtGetKey(rp, ri, &rkey, flag);
	rkey.name[rkey.namlen] = 0;


	if ((flag & JFS_OS2) == JFS_OS2)
		ciToUpper(&rkey);

	/* compute prefix */
	klen = 0;
	kname = key->name;
	namlen = min(lkey.namlen, rkey.namlen);
	for (pl = lkey.name, pr = rkey.name;
	     namlen; pl++, pr++, namlen--, klen++, kname++) {
		*kname = *pr;
		if (*pl != *pr) {
			key->namlen = klen + 1;
			goto free_names;
		}
	}

	/* l->namlen <= r->namlen since l <= r */
	if (lkey.namlen < rkey.namlen) {
		*kname = *pr;
		key->namlen = klen + 1;
	} else			/* l->namelen == r->namelen */
		key->namlen = klen;

free_names:
	kfree(lkey.name);
	kfree(rkey.name);
	return 0;
}



/*
 *	dtGetKey()
 *
 * function: get key of the entry
 */
static void dtGetKey(dtpage_t * p, int i,	/* entry index */
		     struct component_name * key, int flag)
{
	int si;
	s8 *stbl;
	struct ldtentry *lh;
	struct idtentry *ih;
	struct dtslot *t;
	int namlen, len;
	wchar_t *kname;
	__le16 *name;

	/* get entry */
	stbl = DT_GETSTBL(p);
	si = stbl[i];
	if (p->header.flag & BT_LEAF) {
		lh = (struct ldtentry *) & p->slot[si];
		si = lh->next;
		namlen = lh->namlen;
		name = lh->name;
		if (flag & JFS_DIR_INDEX)
			len = min(namlen, DTLHDRDATALEN);
		else
			len = min(namlen, DTLHDRDATALEN_LEGACY);
	} else {
		ih = (struct idtentry *) & p->slot[si];
		si = ih->next;
		namlen = ih->namlen;
		name = ih->name;
		len = min(namlen, DTIHDRDATALEN);
	}

	key->namlen = namlen;
	kname = key->name;

	/*
	 * move head/only segment
	 */
	UniStrncpy_from_le(kname, name, len);

	/*
	 * move additional segment(s)
	 */
	while (si >= 0) {
		/* get next segment */
		t = &p->slot[si];
		kname += len;
		namlen -= len;
		len = min(namlen, DTSLOTDATALEN);
		UniStrncpy_from_le(kname, t->name, len);

		si = t->next;
	}
}


/*
 *	dtInsertEntry()
 *
 * function: allocate free slot(s) and
 *	     write a leaf/internal entry
 *
 * return: entry slot index
 */
static void dtInsertEntry(dtpage_t * p, int index, struct component_name * key,
			  ddata_t * data, struct dt_lock ** dtlock)
{
	struct dtslot *h, *t;
	struct ldtentry *lh = NULL;
	struct idtentry *ih = NULL;
	int hsi, fsi, klen, len, nextindex;
	wchar_t *kname;
	__le16 *name;
	s8 *stbl;
	pxd_t *xd;
	struct dt_lock *dtlck = *dtlock;
	struct lv *lv;
	int xsi, n;
	s64 bn = 0;
	struct metapage *mp = NULL;

	klen = key->namlen;
	kname = key->name;

	/* allocate a free slot */
	hsi = fsi = p->header.freelist;
	h = &p->slot[fsi];
	p->header.freelist = h->next;
	--p->header.freecnt;

	/* open new linelock */
	if (dtlck->index >= dtlck->maxcnt)
		dtlck = (struct dt_lock *) txLinelock(dtlck);

	lv = & dtlck->lv[dtlck->index];
	lv->offset = hsi;

	/* write head/only segment */
	if (p->header.flag & BT_LEAF) {
		lh = (struct ldtentry *) h;
		lh->next = h->next;
		lh->inumber = cpu_to_le32(data->leaf.ino);
		lh->namlen = klen;
		name = lh->name;
		if (data->leaf.ip) {
			len = min(klen, DTLHDRDATALEN);
			if (!(p->header.flag & BT_ROOT))
				bn = addressPXD(&p->header.self);
			lh->index = cpu_to_le32(add_index(data->leaf.tid,
							  data->leaf.ip,
							  bn, index));
		} else
			len = min(klen, DTLHDRDATALEN_LEGACY);
	} else {
		ih = (struct idtentry *) h;
		ih->next = h->next;
		xd = (pxd_t *) ih;
		*xd = data->xd;
		ih->namlen = klen;
		name = ih->name;
		len = min(klen, DTIHDRDATALEN);
	}

	UniStrncpy_to_le(name, kname, len);

	n = 1;
	xsi = hsi;

	/* write additional segment(s) */
	t = h;
	klen -= len;
	while (klen) {
		/* get free slot */
		fsi = p->header.freelist;
		t = &p->slot[fsi];
		p->header.freelist = t->next;
		--p->header.freecnt;

		/* is next slot contiguous ? */
		if (fsi != xsi + 1) {
			/* close current linelock */
			lv->length = n;
			dtlck->index++;

			/* open new linelock */
			if (dtlck->index < dtlck->maxcnt)
				lv++;
			else {
				dtlck = (struct dt_lock *) txLinelock(dtlck);
				lv = & dtlck->lv[0];
			}

			lv->offset = fsi;
			n = 0;
		}

		kname += len;
		len = min(klen, DTSLOTDATALEN);
		UniStrncpy_to_le(t->name, kname, len);

		n++;
		xsi = fsi;
		klen -= len;
	}

	/* close current linelock */
	lv->length = n;
	dtlck->index++;

	*dtlock = dtlck;

	/* terminate last/only segment */
	if (h == t) {
		/* single segment entry */
		if (p->header.flag & BT_LEAF)
			lh->next = -1;
		else
			ih->next = -1;
	} else
		/* multi-segment entry */
		t->next = -1;

	/* if insert into middle, shift right succeeding entries in stbl */
	stbl = DT_GETSTBL(p);
	nextindex = p->header.nextindex;
	if (index < nextindex) {
		memmove(stbl + index + 1, stbl + index, nextindex - index);

		if ((p->header.flag & BT_LEAF) && data->leaf.ip) {
			s64 lblock;

			/*
			 * Need to update slot number for entries that moved
			 * in the stbl
			 */
			mp = NULL;
			for (n = index + 1; n <= nextindex; n++) {
				lh = (struct ldtentry *) & (p->slot[stbl[n]]);
				modify_index(data->leaf.tid, data->leaf.ip,
					     le32_to_cpu(lh->index), bn, n,
					     &mp, &lblock);
			}
			if (mp)
				release_metapage(mp);
		}
	}

	stbl[index] = hsi;

	/* advance next available entry index of stbl */
	++p->header.nextindex;
}


/*
 *	dtMoveEntry()
 *
 * function: move entries from split/left page to new/right page
 *
 *	nextindex of dst page and freelist/freecnt of both pages
 *	are updated.
 */
static void dtMoveEntry(dtpage_t * sp, int si, dtpage_t * dp,
			struct dt_lock ** sdtlock, struct dt_lock ** ddtlock,
			int do_index)
{
	int ssi, next;		/* src slot index */
	int di;			/* dst entry index */
	int dsi;		/* dst slot index */
	s8 *sstbl, *dstbl;	/* sorted entry table */
	int snamlen, len;
	struct ldtentry *slh, *dlh = NULL;
	struct idtentry *sih, *dih = NULL;
	struct dtslot *h, *s, *d;
	struct dt_lock *sdtlck = *sdtlock, *ddtlck = *ddtlock;
	struct lv *slv, *dlv;
	int xssi, ns, nd;
	int sfsi;

	sstbl = (s8 *) & sp->slot[sp->header.stblindex];
	dstbl = (s8 *) & dp->slot[dp->header.stblindex];

	dsi = dp->header.freelist;	/* first (whole page) free slot */
	sfsi = sp->header.freelist;

	/* linelock destination entry slot */
	dlv = & ddtlck->lv[ddtlck->index];
	dlv->offset = dsi;

	/* linelock source entry slot */
	slv = & sdtlck->lv[sdtlck->index];
	slv->offset = sstbl[si];
	xssi = slv->offset - 1;

	/*
	 * move entries
	 */
	ns = nd = 0;
	for (di = 0; si < sp->header.nextindex; si++, di++) {
		ssi = sstbl[si];
		dstbl[di] = dsi;

		/* is next slot contiguous ? */
		if (ssi != xssi + 1) {
			/* close current linelock */
			slv->length = ns;
			sdtlck->index++;

			/* open new linelock */
			if (sdtlck->index < sdtlck->maxcnt)
				slv++;
			else {
				sdtlck = (struct dt_lock *) txLinelock(sdtlck);
				slv = & sdtlck->lv[0];
			}

			slv->offset = ssi;
			ns = 0;
		}

		/*
		 * move head/only segment of an entry
		 */
		/* get dst slot */
		h = d = &dp->slot[dsi];

		/* get src slot and move */
		s = &sp->slot[ssi];
		if (sp->header.flag & BT_LEAF) {
			/* get source entry */
			slh = (struct ldtentry *) s;
			dlh = (struct ldtentry *) h;
			snamlen = slh->namlen;

			if (do_index) {
				len = min(snamlen, DTLHDRDATALEN);
				dlh->index = slh->index; /* little-endian */
			} else
				len = min(snamlen, DTLHDRDATALEN_LEGACY);

			memcpy(dlh, slh, 6 + len * 2);

			next = slh->next;

			/* update dst head/only segment next field */
			dsi++;
			dlh->next = dsi;
		} else {
			sih = (struct idtentry *) s;
			snamlen = sih->namlen;

			len = min(snamlen, DTIHDRDATALEN);
			dih = (struct idtentry *) h;
			memcpy(dih, sih, 10 + len * 2);
			next = sih->next;

			dsi++;
			dih->next = dsi;
		}

		/* free src head/only segment */
		s->next = sfsi;
		s->cnt = 1;
		sfsi = ssi;

		ns++;
		nd++;
		xssi = ssi;

		/*
		 * move additional segment(s) of the entry
		 */
		snamlen -= len;
		while ((ssi = next) >= 0) {
			/* is next slot contiguous ? */
			if (ssi != xssi + 1) {
				/* close current linelock */
				slv->length = ns;
				sdtlck->index++;

				/* open new linelock */
				if (sdtlck->index < sdtlck->maxcnt)
					slv++;
				else {
					sdtlck =
					    (struct dt_lock *)
					    txLinelock(sdtlck);
					slv = & sdtlck->lv[0];
				}

				slv->offset = ssi;
				ns = 0;
			}

			/* get next source segment */
			s = &sp->slot[ssi];

			/* get next destination free slot */
			d++;

			len = min(snamlen, DTSLOTDATALEN);
			UniStrncpy_le(d->name, s->name, len);

			ns++;
			nd++;
			xssi = ssi;

			dsi++;
			d->next = dsi;

			/* free source segment */
			next = s->next;
			s->next = sfsi;
			s->cnt = 1;
			sfsi = ssi;

			snamlen -= len;
		}		/* end while */

		/* terminate dst last/only segment */
		if (h == d) {
			/* single segment entry */
			if (dp->header.flag & BT_LEAF)
				dlh->next = -1;
			else
				dih->next = -1;
		} else
			/* multi-segment entry */
			d->next = -1;
	}			/* end for */

	/* close current linelock */
	slv->length = ns;
	sdtlck->index++;
	*sdtlock = sdtlck;

	dlv->length = nd;
	ddtlck->index++;
	*ddtlock = ddtlck;

	/* update source header */
	sp->header.freelist = sfsi;
	sp->header.freecnt += nd;

	/* update destination header */
	dp->header.nextindex = di;

	dp->header.freelist = dsi;
	dp->header.freecnt -= nd;
}


/*
 *	dtDeleteEntry()
 *
 * function: free a (leaf/internal) entry
 *
 * log freelist header, stbl, and each segment slot of entry
 * (even though last/only segment next field is modified,
 * physical image logging requires all segment slots of
 * the entry logged to avoid applying previous updates
 * to the same slots)
 */
static void dtDeleteEntry(dtpage_t * p, int fi, struct dt_lock ** dtlock)
{
	int fsi;		/* free entry slot index */
	s8 *stbl;
	struct dtslot *t;
	int si, freecnt;
	struct dt_lock *dtlck = *dtlock;
	struct lv *lv;
	int xsi, n;

	/* get free entry slot index */
	stbl = DT_GETSTBL(p);
	fsi = stbl[fi];

	/* open new linelock */
	if (dtlck->index >= dtlck->maxcnt)
		dtlck = (struct dt_lock *) txLinelock(dtlck);
	lv = & dtlck->lv[dtlck->index];

	lv->offset = fsi;

	/* get the head/only segment */
	t = &p->slot[fsi];
	if (p->header.flag & BT_LEAF)
		si = ((struct ldtentry *) t)->next;
	else
		si = ((struct idtentry *) t)->next;
	t->next = si;
	t->cnt = 1;

	n = freecnt = 1;
	xsi = fsi;

	/* find the last/only segment */
	while (si >= 0) {
		/* is next slot contiguous ? */
		if (si != xsi + 1) {
			/* close current linelock */
			lv->length = n;
			dtlck->index++;

			/* open new linelock */
			if (dtlck->index < dtlck->maxcnt)
				lv++;
			else {
				dtlck = (struct dt_lock *) txLinelock(dtlck);
				lv = & dtlck->lv[0];
			}

			lv->offset = si;
			n = 0;
		}

		n++;
		xsi = si;
		freecnt++;

		t = &p->slot[si];
		t->cnt = 1;
		si = t->next;
	}

	/* close current linelock */
	lv->length = n;
	dtlck->index++;

	*dtlock = dtlck;

	/* update freelist */
	t->next = p->header.freelist;
	p->header.freelist = fsi;
	p->header.freecnt += freecnt;

	/* if delete from middle,
	 * shift left the succedding entries in the stbl
	 */
	si = p->header.nextindex;
	if (fi < si - 1)
		memmove(&stbl[fi], &stbl[fi + 1], si - fi - 1);

	p->header.nextindex--;
}


/*
 *	dtTruncateEntry()
 *
 * function: truncate a (leaf/internal) entry
 *
 * log freelist header, stbl, and each segment slot of entry
 * (even though last/only segment next field is modified,
 * physical image logging requires all segment slots of
 * the entry logged to avoid applying previous updates
 * to the same slots)
 */
static void dtTruncateEntry(dtpage_t * p, int ti, struct dt_lock ** dtlock)
{
	int tsi;		/* truncate entry slot index */
	s8 *stbl;
	struct dtslot *t;
	int si, freecnt;
	struct dt_lock *dtlck = *dtlock;
	struct lv *lv;
	int fsi, xsi, n;

	/* get free entry slot index */
	stbl = DT_GETSTBL(p);
	tsi = stbl[ti];

	/* open new linelock */
	if (dtlck->index >= dtlck->maxcnt)
		dtlck = (struct dt_lock *) txLinelock(dtlck);
	lv = & dtlck->lv[dtlck->index];

	lv->offset = tsi;

	/* get the head/only segment */
	t = &p->slot[tsi];
	ASSERT(p->header.flag & BT_INTERNAL);
	((struct idtentry *) t)->namlen = 0;
	si = ((struct idtentry *) t)->next;
	((struct idtentry *) t)->next = -1;

	n = 1;
	freecnt = 0;
	fsi = si;
	xsi = tsi;

	/* find the last/only segment */
	while (si >= 0) {
		/* is next slot contiguous ? */
		if (si != xsi + 1) {
			/* close current linelock */
			lv->length = n;
			dtlck->index++;

			/* open new linelock */
			if (dtlck->index < dtlck->maxcnt)
				lv++;
			else {
				dtlck = (struct dt_lock *) txLinelock(dtlck);
				lv = & dtlck->lv[0];
			}

			lv->offset = si;
			n = 0;
		}

		n++;
		xsi = si;
		freecnt++;

		t = &p->slot[si];
		t->cnt = 1;
		si = t->next;
	}

	/* close current linelock */
	lv->length = n;
	dtlck->index++;

	*dtlock = dtlck;

	/* update freelist */
	if (freecnt == 0)
		return;
	t->next = p->header.freelist;
	p->header.freelist = fsi;
	p->header.freecnt += freecnt;
}


/*
 *	dtLinelockFreelist()
 */
static void dtLinelockFreelist(dtpage_t * p,	/* directory page */
			       int m,	/* max slot index */
			       struct dt_lock ** dtlock)
{
	int fsi;		/* free entry slot index */
	struct dtslot *t;
	int si;
	struct dt_lock *dtlck = *dtlock;
	struct lv *lv;
	int xsi, n;

	/* get free entry slot index */
	fsi = p->header.freelist;

	/* open new linelock */
	if (dtlck->index >= dtlck->maxcnt)
		dtlck = (struct dt_lock *) txLinelock(dtlck);
	lv = & dtlck->lv[dtlck->index];

	lv->offset = fsi;

	n = 1;
	xsi = fsi;

	t = &p->slot[fsi];
	si = t->next;

	/* find the last/only segment */
	while (si < m && si >= 0) {
		/* is next slot contiguous ? */
		if (si != xsi + 1) {
			/* close current linelock */
			lv->length = n;
			dtlck->index++;

			/* open new linelock */
			if (dtlck->index < dtlck->maxcnt)
				lv++;
			else {
				dtlck = (struct dt_lock *) txLinelock(dtlck);
				lv = & dtlck->lv[0];
			}

			lv->offset = si;
			n = 0;
		}

		n++;
		xsi = si;

		t = &p->slot[si];
		si = t->next;
	}

	/* close current linelock */
	lv->length = n;
	dtlck->index++;

	*dtlock = dtlck;
}


/*
 * NAME: dtModify
 *
 * FUNCTION: Modify the inode number part of a directory entry
 *
 * PARAMETERS:
 *	tid	- Transaction id
 *	ip	- Inode of parent directory
 *	key	- Name of entry to be modified
 *	orig_ino	- Original inode number expected in entry
 *	new_ino	- New inode number to put into entry
 *	flag	- JFS_RENAME
 *
 * RETURNS:
 *	-ESTALE	- If entry found does not match orig_ino passed in
 *	-ENOENT	- If no entry can be found to match key
 *	0	- If successfully modified entry
 */
int dtModify(tid_t tid, struct inode *ip,
	 struct component_name * key, ino_t * orig_ino, ino_t new_ino, int flag)
{
	int rc;
	s64 bn;
	struct metapage *mp;
	dtpage_t *p;
	int index;
	struct btstack btstack;
	struct tlock *tlck;
	struct dt_lock *dtlck;
	struct lv *lv;
	s8 *stbl;
	int entry_si;		/* entry slot index */
	struct ldtentry *entry;

	/*
	 *	search for the entry to modify:
	 *
	 * dtSearch() returns (leaf page pinned, index at which to modify).
	 */
	if ((rc = dtSearch(ip, key, orig_ino, &btstack, flag)))
		return rc;

	/* retrieve search result */
	DT_GETSEARCH(ip, btstack.top, bn, mp, p, index);

	BT_MARK_DIRTY(mp, ip);
	/*
	 * acquire a transaction lock on the leaf page of named entry
	 */
	tlck = txLock(tid, ip, mp, tlckDTREE | tlckENTRY);
	dtlck = (struct dt_lock *) & tlck->lock;

	/* get slot index of the entry */
	stbl = DT_GETSTBL(p);
	entry_si = stbl[index];

	/* linelock entry */
	ASSERT(dtlck->index == 0);
	lv = & dtlck->lv[0];
	lv->offset = entry_si;
	lv->length = 1;
	dtlck->index++;

	/* get the head/only segment */
	entry = (struct ldtentry *) & p->slot[entry_si];

	/* substitute the inode number of the entry */
	entry->inumber = cpu_to_le32(new_ino);

	/* unpin the leaf page */
	DT_PUTPAGE(mp);

	return 0;
}<|MERGE_RESOLUTION|>--- conflicted
+++ resolved
@@ -3103,11 +3103,7 @@
 				 * self "."
 				 */
 				filp->f_pos = 1;
-<<<<<<< HEAD
-				if (filldir(dirent, ".", 1, 0, ip->i_ino,
-=======
 				if (filldir(dirent, ".", 1, 1, ip->i_ino,
->>>>>>> 488d2f6a
 					    DT_DIR))
 					return 0;
 			}
@@ -3115,11 +3111,7 @@
 			 * parent ".."
 			 */
 			filp->f_pos = 2;
-<<<<<<< HEAD
-			if (filldir(dirent, "..", 2, 1, PARENT(ip), DT_DIR))
-=======
 			if (filldir(dirent, "..", 2, 2, PARENT(ip), DT_DIR))
->>>>>>> 488d2f6a
 				return 0;
 
 			/*
