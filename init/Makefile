--- conflicted
+++ resolved
@@ -3,16 +3,12 @@
 #
 
 obj-y                          := main.o version.o mounts.o
-<<<<<<< HEAD
 
 ifeq ($(CONFIG_TIMA_RKP), y)
 obj-y += _vmm.o vmm.o
 obj-y += ld.o
 endif
 
-ifneq ($(CONFIG_BLK_DEV_INITRD),y)
-=======
->>>>>>> 6f36227a
 obj-y                          += noinitramfs.o
 obj-$(CONFIG_BLK_DEV_INITRD)   += initramfs.o
 obj-$(CONFIG_GENERIC_CALIBRATE_DELAY) += calibrate.o
